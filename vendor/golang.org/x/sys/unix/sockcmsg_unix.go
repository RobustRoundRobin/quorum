// Copyright 2011 The Go Authors. All rights reserved.
// Use of this source code is governed by a BSD-style
// license that can be found in the LICENSE file.

// +build aix darwin dragonfly freebsd linux netbsd openbsd solaris

// Socket control messages

package unix

import (
	"runtime"
	"unsafe"
)

// Round the length of a raw sockaddr up to align it properly.
func cmsgAlignOf(salen int) int {
	salign := SizeofPtr

	switch runtime.GOOS {
<<<<<<< HEAD
	case "darwin", "dragonfly", "solaris":
		// NOTE: It seems like 64-bit Darwin, DragonFly BSD and
		// Solaris kernels still require 32-bit aligned access to
		// network subsystem.
		if SizeofPtr == 8 {
			salign = 4
		}
	case "openbsd":
		// OpenBSD armv7 requires 64-bit alignment.
=======
	case "aix":
		// There is no alignment on AIX.
		salign = 1
	case "darwin", "dragonfly", "solaris", "illumos":
		// NOTE: It seems like 64-bit Darwin, DragonFly BSD,
		// illumos, and Solaris kernels still require 32-bit
		// aligned access to network subsystem.
		if SizeofPtr == 8 {
			salign = 4
		}
	case "netbsd", "openbsd":
		// NetBSD and OpenBSD armv7 require 64-bit alignment.
>>>>>>> 12755995
		if runtime.GOARCH == "arm" {
			salign = 8
		}
	}

	return (salen + salign - 1) & ^(salign - 1)
}

// CmsgLen returns the value to store in the Len field of the Cmsghdr
// structure, taking into account any necessary alignment.
func CmsgLen(datalen int) int {
	return cmsgAlignOf(SizeofCmsghdr) + datalen
}

// CmsgSpace returns the number of bytes an ancillary element with
// payload of the passed data length occupies.
func CmsgSpace(datalen int) int {
	return cmsgAlignOf(SizeofCmsghdr) + cmsgAlignOf(datalen)
}

func cmsgData(h *Cmsghdr) unsafe.Pointer {
	return unsafe.Pointer(uintptr(unsafe.Pointer(h)) + uintptr(cmsgAlignOf(SizeofCmsghdr)))
}

// SocketControlMessage represents a socket control message.
type SocketControlMessage struct {
	Header Cmsghdr
	Data   []byte
}

// ParseSocketControlMessage parses b as an array of socket control
// messages.
func ParseSocketControlMessage(b []byte) ([]SocketControlMessage, error) {
	var msgs []SocketControlMessage
	i := 0
	for i+CmsgLen(0) <= len(b) {
		h, dbuf, err := socketControlMessageHeaderAndData(b[i:])
		if err != nil {
			return nil, err
		}
		m := SocketControlMessage{Header: *h, Data: dbuf}
		msgs = append(msgs, m)
		i += cmsgAlignOf(int(h.Len))
	}
	return msgs, nil
}

func socketControlMessageHeaderAndData(b []byte) (*Cmsghdr, []byte, error) {
	h := (*Cmsghdr)(unsafe.Pointer(&b[0]))
	if h.Len < SizeofCmsghdr || uint64(h.Len) > uint64(len(b)) {
		return nil, nil, EINVAL
	}
	return h, b[cmsgAlignOf(SizeofCmsghdr):h.Len], nil
}

// UnixRights encodes a set of open file descriptors into a socket
// control message for sending to another process.
func UnixRights(fds ...int) []byte {
	datalen := len(fds) * 4
	b := make([]byte, CmsgSpace(datalen))
	h := (*Cmsghdr)(unsafe.Pointer(&b[0]))
	h.Level = SOL_SOCKET
	h.Type = SCM_RIGHTS
	h.SetLen(CmsgLen(datalen))
	data := cmsgData(h)
	for _, fd := range fds {
		*(*int32)(data) = int32(fd)
		data = unsafe.Pointer(uintptr(data) + 4)
	}
	return b
}

// ParseUnixRights decodes a socket control message that contains an
// integer array of open file descriptors from another process.
func ParseUnixRights(m *SocketControlMessage) ([]int, error) {
	if m.Header.Level != SOL_SOCKET {
		return nil, EINVAL
	}
	if m.Header.Type != SCM_RIGHTS {
		return nil, EINVAL
	}
	fds := make([]int, len(m.Data)>>2)
	for i, j := 0, 0; i < len(m.Data); i += 4 {
		fds[j] = int(*(*int32)(unsafe.Pointer(&m.Data[i])))
		j++
	}
	return fds, nil
}<|MERGE_RESOLUTION|>--- conflicted
+++ resolved
@@ -18,17 +18,6 @@
 	salign := SizeofPtr
 
 	switch runtime.GOOS {
-<<<<<<< HEAD
-	case "darwin", "dragonfly", "solaris":
-		// NOTE: It seems like 64-bit Darwin, DragonFly BSD and
-		// Solaris kernels still require 32-bit aligned access to
-		// network subsystem.
-		if SizeofPtr == 8 {
-			salign = 4
-		}
-	case "openbsd":
-		// OpenBSD armv7 requires 64-bit alignment.
-=======
 	case "aix":
 		// There is no alignment on AIX.
 		salign = 1
@@ -41,7 +30,6 @@
 		}
 	case "netbsd", "openbsd":
 		// NetBSD and OpenBSD armv7 require 64-bit alignment.
->>>>>>> 12755995
 		if runtime.GOARCH == "arm" {
 			salign = 8
 		}
