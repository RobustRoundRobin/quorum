// go run linux/mksysnum.go -Wall -Werror -static -I/tmp/include /tmp/include/asm/unistd.h
// Code generated by the command above; see README.md. DO NOT EDIT.

// +build mipsle,linux

package unix

const (
<<<<<<< HEAD
	SYS_SYSCALL                = 4000
	SYS_EXIT                   = 4001
	SYS_FORK                   = 4002
	SYS_READ                   = 4003
	SYS_WRITE                  = 4004
	SYS_OPEN                   = 4005
	SYS_CLOSE                  = 4006
	SYS_WAITPID                = 4007
	SYS_CREAT                  = 4008
	SYS_LINK                   = 4009
	SYS_UNLINK                 = 4010
	SYS_EXECVE                 = 4011
	SYS_CHDIR                  = 4012
	SYS_TIME                   = 4013
	SYS_MKNOD                  = 4014
	SYS_CHMOD                  = 4015
	SYS_LCHOWN                 = 4016
	SYS_BREAK                  = 4017
	SYS_UNUSED18               = 4018
	SYS_LSEEK                  = 4019
	SYS_GETPID                 = 4020
	SYS_MOUNT                  = 4021
	SYS_UMOUNT                 = 4022
	SYS_SETUID                 = 4023
	SYS_GETUID                 = 4024
	SYS_STIME                  = 4025
	SYS_PTRACE                 = 4026
	SYS_ALARM                  = 4027
	SYS_UNUSED28               = 4028
	SYS_PAUSE                  = 4029
	SYS_UTIME                  = 4030
	SYS_STTY                   = 4031
	SYS_GTTY                   = 4032
	SYS_ACCESS                 = 4033
	SYS_NICE                   = 4034
	SYS_FTIME                  = 4035
	SYS_SYNC                   = 4036
	SYS_KILL                   = 4037
	SYS_RENAME                 = 4038
	SYS_MKDIR                  = 4039
	SYS_RMDIR                  = 4040
	SYS_DUP                    = 4041
	SYS_PIPE                   = 4042
	SYS_TIMES                  = 4043
	SYS_PROF                   = 4044
	SYS_BRK                    = 4045
	SYS_SETGID                 = 4046
	SYS_GETGID                 = 4047
	SYS_SIGNAL                 = 4048
	SYS_GETEUID                = 4049
	SYS_GETEGID                = 4050
	SYS_ACCT                   = 4051
	SYS_UMOUNT2                = 4052
	SYS_LOCK                   = 4053
	SYS_IOCTL                  = 4054
	SYS_FCNTL                  = 4055
	SYS_MPX                    = 4056
	SYS_SETPGID                = 4057
	SYS_ULIMIT                 = 4058
	SYS_UNUSED59               = 4059
	SYS_UMASK                  = 4060
	SYS_CHROOT                 = 4061
	SYS_USTAT                  = 4062
	SYS_DUP2                   = 4063
	SYS_GETPPID                = 4064
	SYS_GETPGRP                = 4065
	SYS_SETSID                 = 4066
	SYS_SIGACTION              = 4067
	SYS_SGETMASK               = 4068
	SYS_SSETMASK               = 4069
	SYS_SETREUID               = 4070
	SYS_SETREGID               = 4071
	SYS_SIGSUSPEND             = 4072
	SYS_SIGPENDING             = 4073
	SYS_SETHOSTNAME            = 4074
	SYS_SETRLIMIT              = 4075
	SYS_GETRLIMIT              = 4076
	SYS_GETRUSAGE              = 4077
	SYS_GETTIMEOFDAY           = 4078
	SYS_SETTIMEOFDAY           = 4079
	SYS_GETGROUPS              = 4080
	SYS_SETGROUPS              = 4081
	SYS_RESERVED82             = 4082
	SYS_SYMLINK                = 4083
	SYS_UNUSED84               = 4084
	SYS_READLINK               = 4085
	SYS_USELIB                 = 4086
	SYS_SWAPON                 = 4087
	SYS_REBOOT                 = 4088
	SYS_READDIR                = 4089
	SYS_MMAP                   = 4090
	SYS_MUNMAP                 = 4091
	SYS_TRUNCATE               = 4092
	SYS_FTRUNCATE              = 4093
	SYS_FCHMOD                 = 4094
	SYS_FCHOWN                 = 4095
	SYS_GETPRIORITY            = 4096
	SYS_SETPRIORITY            = 4097
	SYS_PROFIL                 = 4098
	SYS_STATFS                 = 4099
	SYS_FSTATFS                = 4100
	SYS_IOPERM                 = 4101
	SYS_SOCKETCALL             = 4102
	SYS_SYSLOG                 = 4103
	SYS_SETITIMER              = 4104
	SYS_GETITIMER              = 4105
	SYS_STAT                   = 4106
	SYS_LSTAT                  = 4107
	SYS_FSTAT                  = 4108
	SYS_UNUSED109              = 4109
	SYS_IOPL                   = 4110
	SYS_VHANGUP                = 4111
	SYS_IDLE                   = 4112
	SYS_VM86                   = 4113
	SYS_WAIT4                  = 4114
	SYS_SWAPOFF                = 4115
	SYS_SYSINFO                = 4116
	SYS_IPC                    = 4117
	SYS_FSYNC                  = 4118
	SYS_SIGRETURN              = 4119
	SYS_CLONE                  = 4120
	SYS_SETDOMAINNAME          = 4121
	SYS_UNAME                  = 4122
	SYS_MODIFY_LDT             = 4123
	SYS_ADJTIMEX               = 4124
	SYS_MPROTECT               = 4125
	SYS_SIGPROCMASK            = 4126
	SYS_CREATE_MODULE          = 4127
	SYS_INIT_MODULE            = 4128
	SYS_DELETE_MODULE          = 4129
	SYS_GET_KERNEL_SYMS        = 4130
	SYS_QUOTACTL               = 4131
	SYS_GETPGID                = 4132
	SYS_FCHDIR                 = 4133
	SYS_BDFLUSH                = 4134
	SYS_SYSFS                  = 4135
	SYS_PERSONALITY            = 4136
	SYS_AFS_SYSCALL            = 4137
	SYS_SETFSUID               = 4138
	SYS_SETFSGID               = 4139
	SYS__LLSEEK                = 4140
	SYS_GETDENTS               = 4141
	SYS__NEWSELECT             = 4142
	SYS_FLOCK                  = 4143
	SYS_MSYNC                  = 4144
	SYS_READV                  = 4145
	SYS_WRITEV                 = 4146
	SYS_CACHEFLUSH             = 4147
	SYS_CACHECTL               = 4148
	SYS_SYSMIPS                = 4149
	SYS_UNUSED150              = 4150
	SYS_GETSID                 = 4151
	SYS_FDATASYNC              = 4152
	SYS__SYSCTL                = 4153
	SYS_MLOCK                  = 4154
	SYS_MUNLOCK                = 4155
	SYS_MLOCKALL               = 4156
	SYS_MUNLOCKALL             = 4157
	SYS_SCHED_SETPARAM         = 4158
	SYS_SCHED_GETPARAM         = 4159
	SYS_SCHED_SETSCHEDULER     = 4160
	SYS_SCHED_GETSCHEDULER     = 4161
	SYS_SCHED_YIELD            = 4162
	SYS_SCHED_GET_PRIORITY_MAX = 4163
	SYS_SCHED_GET_PRIORITY_MIN = 4164
	SYS_SCHED_RR_GET_INTERVAL  = 4165
	SYS_NANOSLEEP              = 4166
	SYS_MREMAP                 = 4167
	SYS_ACCEPT                 = 4168
	SYS_BIND                   = 4169
	SYS_CONNECT                = 4170
	SYS_GETPEERNAME            = 4171
	SYS_GETSOCKNAME            = 4172
	SYS_GETSOCKOPT             = 4173
	SYS_LISTEN                 = 4174
	SYS_RECV                   = 4175
	SYS_RECVFROM               = 4176
	SYS_RECVMSG                = 4177
	SYS_SEND                   = 4178
	SYS_SENDMSG                = 4179
	SYS_SENDTO                 = 4180
	SYS_SETSOCKOPT             = 4181
	SYS_SHUTDOWN               = 4182
	SYS_SOCKET                 = 4183
	SYS_SOCKETPAIR             = 4184
	SYS_SETRESUID              = 4185
	SYS_GETRESUID              = 4186
	SYS_QUERY_MODULE           = 4187
	SYS_POLL                   = 4188
	SYS_NFSSERVCTL             = 4189
	SYS_SETRESGID              = 4190
	SYS_GETRESGID              = 4191
	SYS_PRCTL                  = 4192
	SYS_RT_SIGRETURN           = 4193
	SYS_RT_SIGACTION           = 4194
	SYS_RT_SIGPROCMASK         = 4195
	SYS_RT_SIGPENDING          = 4196
	SYS_RT_SIGTIMEDWAIT        = 4197
	SYS_RT_SIGQUEUEINFO        = 4198
	SYS_RT_SIGSUSPEND          = 4199
	SYS_PREAD64                = 4200
	SYS_PWRITE64               = 4201
	SYS_CHOWN                  = 4202
	SYS_GETCWD                 = 4203
	SYS_CAPGET                 = 4204
	SYS_CAPSET                 = 4205
	SYS_SIGALTSTACK            = 4206
	SYS_SENDFILE               = 4207
	SYS_GETPMSG                = 4208
	SYS_PUTPMSG                = 4209
	SYS_MMAP2                  = 4210
	SYS_TRUNCATE64             = 4211
	SYS_FTRUNCATE64            = 4212
	SYS_STAT64                 = 4213
	SYS_LSTAT64                = 4214
	SYS_FSTAT64                = 4215
	SYS_PIVOT_ROOT             = 4216
	SYS_MINCORE                = 4217
	SYS_MADVISE                = 4218
	SYS_GETDENTS64             = 4219
	SYS_FCNTL64                = 4220
	SYS_RESERVED221            = 4221
	SYS_GETTID                 = 4222
	SYS_READAHEAD              = 4223
	SYS_SETXATTR               = 4224
	SYS_LSETXATTR              = 4225
	SYS_FSETXATTR              = 4226
	SYS_GETXATTR               = 4227
	SYS_LGETXATTR              = 4228
	SYS_FGETXATTR              = 4229
	SYS_LISTXATTR              = 4230
	SYS_LLISTXATTR             = 4231
	SYS_FLISTXATTR             = 4232
	SYS_REMOVEXATTR            = 4233
	SYS_LREMOVEXATTR           = 4234
	SYS_FREMOVEXATTR           = 4235
	SYS_TKILL                  = 4236
	SYS_SENDFILE64             = 4237
	SYS_FUTEX                  = 4238
	SYS_SCHED_SETAFFINITY      = 4239
	SYS_SCHED_GETAFFINITY      = 4240
	SYS_IO_SETUP               = 4241
	SYS_IO_DESTROY             = 4242
	SYS_IO_GETEVENTS           = 4243
	SYS_IO_SUBMIT              = 4244
	SYS_IO_CANCEL              = 4245
	SYS_EXIT_GROUP             = 4246
	SYS_LOOKUP_DCOOKIE         = 4247
	SYS_EPOLL_CREATE           = 4248
	SYS_EPOLL_CTL              = 4249
	SYS_EPOLL_WAIT             = 4250
	SYS_REMAP_FILE_PAGES       = 4251
	SYS_SET_TID_ADDRESS        = 4252
	SYS_RESTART_SYSCALL        = 4253
	SYS_FADVISE64              = 4254
	SYS_STATFS64               = 4255
	SYS_FSTATFS64              = 4256
	SYS_TIMER_CREATE           = 4257
	SYS_TIMER_SETTIME          = 4258
	SYS_TIMER_GETTIME          = 4259
	SYS_TIMER_GETOVERRUN       = 4260
	SYS_TIMER_DELETE           = 4261
	SYS_CLOCK_SETTIME          = 4262
	SYS_CLOCK_GETTIME          = 4263
	SYS_CLOCK_GETRES           = 4264
	SYS_CLOCK_NANOSLEEP        = 4265
	SYS_TGKILL                 = 4266
	SYS_UTIMES                 = 4267
	SYS_MBIND                  = 4268
	SYS_GET_MEMPOLICY          = 4269
	SYS_SET_MEMPOLICY          = 4270
	SYS_MQ_OPEN                = 4271
	SYS_MQ_UNLINK              = 4272
	SYS_MQ_TIMEDSEND           = 4273
	SYS_MQ_TIMEDRECEIVE        = 4274
	SYS_MQ_NOTIFY              = 4275
	SYS_MQ_GETSETATTR          = 4276
	SYS_VSERVER                = 4277
	SYS_WAITID                 = 4278
	SYS_ADD_KEY                = 4280
	SYS_REQUEST_KEY            = 4281
	SYS_KEYCTL                 = 4282
	SYS_SET_THREAD_AREA        = 4283
	SYS_INOTIFY_INIT           = 4284
	SYS_INOTIFY_ADD_WATCH      = 4285
	SYS_INOTIFY_RM_WATCH       = 4286
	SYS_MIGRATE_PAGES          = 4287
	SYS_OPENAT                 = 4288
	SYS_MKDIRAT                = 4289
	SYS_MKNODAT                = 4290
	SYS_FCHOWNAT               = 4291
	SYS_FUTIMESAT              = 4292
	SYS_FSTATAT64              = 4293
	SYS_UNLINKAT               = 4294
	SYS_RENAMEAT               = 4295
	SYS_LINKAT                 = 4296
	SYS_SYMLINKAT              = 4297
	SYS_READLINKAT             = 4298
	SYS_FCHMODAT               = 4299
	SYS_FACCESSAT              = 4300
	SYS_PSELECT6               = 4301
	SYS_PPOLL                  = 4302
	SYS_UNSHARE                = 4303
	SYS_SPLICE                 = 4304
	SYS_SYNC_FILE_RANGE        = 4305
	SYS_TEE                    = 4306
	SYS_VMSPLICE               = 4307
	SYS_MOVE_PAGES             = 4308
	SYS_SET_ROBUST_LIST        = 4309
	SYS_GET_ROBUST_LIST        = 4310
	SYS_KEXEC_LOAD             = 4311
	SYS_GETCPU                 = 4312
	SYS_EPOLL_PWAIT            = 4313
	SYS_IOPRIO_SET             = 4314
	SYS_IOPRIO_GET             = 4315
	SYS_UTIMENSAT              = 4316
	SYS_SIGNALFD               = 4317
	SYS_TIMERFD                = 4318
	SYS_EVENTFD                = 4319
	SYS_FALLOCATE              = 4320
	SYS_TIMERFD_CREATE         = 4321
	SYS_TIMERFD_GETTIME        = 4322
	SYS_TIMERFD_SETTIME        = 4323
	SYS_SIGNALFD4              = 4324
	SYS_EVENTFD2               = 4325
	SYS_EPOLL_CREATE1          = 4326
	SYS_DUP3                   = 4327
	SYS_PIPE2                  = 4328
	SYS_INOTIFY_INIT1          = 4329
	SYS_PREADV                 = 4330
	SYS_PWRITEV                = 4331
	SYS_RT_TGSIGQUEUEINFO      = 4332
	SYS_PERF_EVENT_OPEN        = 4333
	SYS_ACCEPT4                = 4334
	SYS_RECVMMSG               = 4335
	SYS_FANOTIFY_INIT          = 4336
	SYS_FANOTIFY_MARK          = 4337
	SYS_PRLIMIT64              = 4338
	SYS_NAME_TO_HANDLE_AT      = 4339
	SYS_OPEN_BY_HANDLE_AT      = 4340
	SYS_CLOCK_ADJTIME          = 4341
	SYS_SYNCFS                 = 4342
	SYS_SENDMMSG               = 4343
	SYS_SETNS                  = 4344
	SYS_PROCESS_VM_READV       = 4345
	SYS_PROCESS_VM_WRITEV      = 4346
	SYS_KCMP                   = 4347
	SYS_FINIT_MODULE           = 4348
	SYS_SCHED_SETATTR          = 4349
	SYS_SCHED_GETATTR          = 4350
	SYS_RENAMEAT2              = 4351
	SYS_SECCOMP                = 4352
	SYS_GETRANDOM              = 4353
	SYS_MEMFD_CREATE           = 4354
	SYS_BPF                    = 4355
	SYS_EXECVEAT               = 4356
	SYS_USERFAULTFD            = 4357
	SYS_MEMBARRIER             = 4358
	SYS_MLOCK2                 = 4359
	SYS_COPY_FILE_RANGE        = 4360
	SYS_PREADV2                = 4361
	SYS_PWRITEV2               = 4362
	SYS_PKEY_MPROTECT          = 4363
	SYS_PKEY_ALLOC             = 4364
	SYS_PKEY_FREE              = 4365
	SYS_STATX                  = 4366
	SYS_RSEQ                   = 4367
	SYS_IO_PGETEVENTS          = 4368
=======
	SYS_SYSCALL                      = 4000
	SYS_EXIT                         = 4001
	SYS_FORK                         = 4002
	SYS_READ                         = 4003
	SYS_WRITE                        = 4004
	SYS_OPEN                         = 4005
	SYS_CLOSE                        = 4006
	SYS_WAITPID                      = 4007
	SYS_CREAT                        = 4008
	SYS_LINK                         = 4009
	SYS_UNLINK                       = 4010
	SYS_EXECVE                       = 4011
	SYS_CHDIR                        = 4012
	SYS_TIME                         = 4013
	SYS_MKNOD                        = 4014
	SYS_CHMOD                        = 4015
	SYS_LCHOWN                       = 4016
	SYS_BREAK                        = 4017
	SYS_UNUSED18                     = 4018
	SYS_LSEEK                        = 4019
	SYS_GETPID                       = 4020
	SYS_MOUNT                        = 4021
	SYS_UMOUNT                       = 4022
	SYS_SETUID                       = 4023
	SYS_GETUID                       = 4024
	SYS_STIME                        = 4025
	SYS_PTRACE                       = 4026
	SYS_ALARM                        = 4027
	SYS_UNUSED28                     = 4028
	SYS_PAUSE                        = 4029
	SYS_UTIME                        = 4030
	SYS_STTY                         = 4031
	SYS_GTTY                         = 4032
	SYS_ACCESS                       = 4033
	SYS_NICE                         = 4034
	SYS_FTIME                        = 4035
	SYS_SYNC                         = 4036
	SYS_KILL                         = 4037
	SYS_RENAME                       = 4038
	SYS_MKDIR                        = 4039
	SYS_RMDIR                        = 4040
	SYS_DUP                          = 4041
	SYS_PIPE                         = 4042
	SYS_TIMES                        = 4043
	SYS_PROF                         = 4044
	SYS_BRK                          = 4045
	SYS_SETGID                       = 4046
	SYS_GETGID                       = 4047
	SYS_SIGNAL                       = 4048
	SYS_GETEUID                      = 4049
	SYS_GETEGID                      = 4050
	SYS_ACCT                         = 4051
	SYS_UMOUNT2                      = 4052
	SYS_LOCK                         = 4053
	SYS_IOCTL                        = 4054
	SYS_FCNTL                        = 4055
	SYS_MPX                          = 4056
	SYS_SETPGID                      = 4057
	SYS_ULIMIT                       = 4058
	SYS_UNUSED59                     = 4059
	SYS_UMASK                        = 4060
	SYS_CHROOT                       = 4061
	SYS_USTAT                        = 4062
	SYS_DUP2                         = 4063
	SYS_GETPPID                      = 4064
	SYS_GETPGRP                      = 4065
	SYS_SETSID                       = 4066
	SYS_SIGACTION                    = 4067
	SYS_SGETMASK                     = 4068
	SYS_SSETMASK                     = 4069
	SYS_SETREUID                     = 4070
	SYS_SETREGID                     = 4071
	SYS_SIGSUSPEND                   = 4072
	SYS_SIGPENDING                   = 4073
	SYS_SETHOSTNAME                  = 4074
	SYS_SETRLIMIT                    = 4075
	SYS_GETRLIMIT                    = 4076
	SYS_GETRUSAGE                    = 4077
	SYS_GETTIMEOFDAY                 = 4078
	SYS_SETTIMEOFDAY                 = 4079
	SYS_GETGROUPS                    = 4080
	SYS_SETGROUPS                    = 4081
	SYS_RESERVED82                   = 4082
	SYS_SYMLINK                      = 4083
	SYS_UNUSED84                     = 4084
	SYS_READLINK                     = 4085
	SYS_USELIB                       = 4086
	SYS_SWAPON                       = 4087
	SYS_REBOOT                       = 4088
	SYS_READDIR                      = 4089
	SYS_MMAP                         = 4090
	SYS_MUNMAP                       = 4091
	SYS_TRUNCATE                     = 4092
	SYS_FTRUNCATE                    = 4093
	SYS_FCHMOD                       = 4094
	SYS_FCHOWN                       = 4095
	SYS_GETPRIORITY                  = 4096
	SYS_SETPRIORITY                  = 4097
	SYS_PROFIL                       = 4098
	SYS_STATFS                       = 4099
	SYS_FSTATFS                      = 4100
	SYS_IOPERM                       = 4101
	SYS_SOCKETCALL                   = 4102
	SYS_SYSLOG                       = 4103
	SYS_SETITIMER                    = 4104
	SYS_GETITIMER                    = 4105
	SYS_STAT                         = 4106
	SYS_LSTAT                        = 4107
	SYS_FSTAT                        = 4108
	SYS_UNUSED109                    = 4109
	SYS_IOPL                         = 4110
	SYS_VHANGUP                      = 4111
	SYS_IDLE                         = 4112
	SYS_VM86                         = 4113
	SYS_WAIT4                        = 4114
	SYS_SWAPOFF                      = 4115
	SYS_SYSINFO                      = 4116
	SYS_IPC                          = 4117
	SYS_FSYNC                        = 4118
	SYS_SIGRETURN                    = 4119
	SYS_CLONE                        = 4120
	SYS_SETDOMAINNAME                = 4121
	SYS_UNAME                        = 4122
	SYS_MODIFY_LDT                   = 4123
	SYS_ADJTIMEX                     = 4124
	SYS_MPROTECT                     = 4125
	SYS_SIGPROCMASK                  = 4126
	SYS_CREATE_MODULE                = 4127
	SYS_INIT_MODULE                  = 4128
	SYS_DELETE_MODULE                = 4129
	SYS_GET_KERNEL_SYMS              = 4130
	SYS_QUOTACTL                     = 4131
	SYS_GETPGID                      = 4132
	SYS_FCHDIR                       = 4133
	SYS_BDFLUSH                      = 4134
	SYS_SYSFS                        = 4135
	SYS_PERSONALITY                  = 4136
	SYS_AFS_SYSCALL                  = 4137
	SYS_SETFSUID                     = 4138
	SYS_SETFSGID                     = 4139
	SYS__LLSEEK                      = 4140
	SYS_GETDENTS                     = 4141
	SYS__NEWSELECT                   = 4142
	SYS_FLOCK                        = 4143
	SYS_MSYNC                        = 4144
	SYS_READV                        = 4145
	SYS_WRITEV                       = 4146
	SYS_CACHEFLUSH                   = 4147
	SYS_CACHECTL                     = 4148
	SYS_SYSMIPS                      = 4149
	SYS_UNUSED150                    = 4150
	SYS_GETSID                       = 4151
	SYS_FDATASYNC                    = 4152
	SYS__SYSCTL                      = 4153
	SYS_MLOCK                        = 4154
	SYS_MUNLOCK                      = 4155
	SYS_MLOCKALL                     = 4156
	SYS_MUNLOCKALL                   = 4157
	SYS_SCHED_SETPARAM               = 4158
	SYS_SCHED_GETPARAM               = 4159
	SYS_SCHED_SETSCHEDULER           = 4160
	SYS_SCHED_GETSCHEDULER           = 4161
	SYS_SCHED_YIELD                  = 4162
	SYS_SCHED_GET_PRIORITY_MAX       = 4163
	SYS_SCHED_GET_PRIORITY_MIN       = 4164
	SYS_SCHED_RR_GET_INTERVAL        = 4165
	SYS_NANOSLEEP                    = 4166
	SYS_MREMAP                       = 4167
	SYS_ACCEPT                       = 4168
	SYS_BIND                         = 4169
	SYS_CONNECT                      = 4170
	SYS_GETPEERNAME                  = 4171
	SYS_GETSOCKNAME                  = 4172
	SYS_GETSOCKOPT                   = 4173
	SYS_LISTEN                       = 4174
	SYS_RECV                         = 4175
	SYS_RECVFROM                     = 4176
	SYS_RECVMSG                      = 4177
	SYS_SEND                         = 4178
	SYS_SENDMSG                      = 4179
	SYS_SENDTO                       = 4180
	SYS_SETSOCKOPT                   = 4181
	SYS_SHUTDOWN                     = 4182
	SYS_SOCKET                       = 4183
	SYS_SOCKETPAIR                   = 4184
	SYS_SETRESUID                    = 4185
	SYS_GETRESUID                    = 4186
	SYS_QUERY_MODULE                 = 4187
	SYS_POLL                         = 4188
	SYS_NFSSERVCTL                   = 4189
	SYS_SETRESGID                    = 4190
	SYS_GETRESGID                    = 4191
	SYS_PRCTL                        = 4192
	SYS_RT_SIGRETURN                 = 4193
	SYS_RT_SIGACTION                 = 4194
	SYS_RT_SIGPROCMASK               = 4195
	SYS_RT_SIGPENDING                = 4196
	SYS_RT_SIGTIMEDWAIT              = 4197
	SYS_RT_SIGQUEUEINFO              = 4198
	SYS_RT_SIGSUSPEND                = 4199
	SYS_PREAD64                      = 4200
	SYS_PWRITE64                     = 4201
	SYS_CHOWN                        = 4202
	SYS_GETCWD                       = 4203
	SYS_CAPGET                       = 4204
	SYS_CAPSET                       = 4205
	SYS_SIGALTSTACK                  = 4206
	SYS_SENDFILE                     = 4207
	SYS_GETPMSG                      = 4208
	SYS_PUTPMSG                      = 4209
	SYS_MMAP2                        = 4210
	SYS_TRUNCATE64                   = 4211
	SYS_FTRUNCATE64                  = 4212
	SYS_STAT64                       = 4213
	SYS_LSTAT64                      = 4214
	SYS_FSTAT64                      = 4215
	SYS_PIVOT_ROOT                   = 4216
	SYS_MINCORE                      = 4217
	SYS_MADVISE                      = 4218
	SYS_GETDENTS64                   = 4219
	SYS_FCNTL64                      = 4220
	SYS_RESERVED221                  = 4221
	SYS_GETTID                       = 4222
	SYS_READAHEAD                    = 4223
	SYS_SETXATTR                     = 4224
	SYS_LSETXATTR                    = 4225
	SYS_FSETXATTR                    = 4226
	SYS_GETXATTR                     = 4227
	SYS_LGETXATTR                    = 4228
	SYS_FGETXATTR                    = 4229
	SYS_LISTXATTR                    = 4230
	SYS_LLISTXATTR                   = 4231
	SYS_FLISTXATTR                   = 4232
	SYS_REMOVEXATTR                  = 4233
	SYS_LREMOVEXATTR                 = 4234
	SYS_FREMOVEXATTR                 = 4235
	SYS_TKILL                        = 4236
	SYS_SENDFILE64                   = 4237
	SYS_FUTEX                        = 4238
	SYS_SCHED_SETAFFINITY            = 4239
	SYS_SCHED_GETAFFINITY            = 4240
	SYS_IO_SETUP                     = 4241
	SYS_IO_DESTROY                   = 4242
	SYS_IO_GETEVENTS                 = 4243
	SYS_IO_SUBMIT                    = 4244
	SYS_IO_CANCEL                    = 4245
	SYS_EXIT_GROUP                   = 4246
	SYS_LOOKUP_DCOOKIE               = 4247
	SYS_EPOLL_CREATE                 = 4248
	SYS_EPOLL_CTL                    = 4249
	SYS_EPOLL_WAIT                   = 4250
	SYS_REMAP_FILE_PAGES             = 4251
	SYS_SET_TID_ADDRESS              = 4252
	SYS_RESTART_SYSCALL              = 4253
	SYS_FADVISE64                    = 4254
	SYS_STATFS64                     = 4255
	SYS_FSTATFS64                    = 4256
	SYS_TIMER_CREATE                 = 4257
	SYS_TIMER_SETTIME                = 4258
	SYS_TIMER_GETTIME                = 4259
	SYS_TIMER_GETOVERRUN             = 4260
	SYS_TIMER_DELETE                 = 4261
	SYS_CLOCK_SETTIME                = 4262
	SYS_CLOCK_GETTIME                = 4263
	SYS_CLOCK_GETRES                 = 4264
	SYS_CLOCK_NANOSLEEP              = 4265
	SYS_TGKILL                       = 4266
	SYS_UTIMES                       = 4267
	SYS_MBIND                        = 4268
	SYS_GET_MEMPOLICY                = 4269
	SYS_SET_MEMPOLICY                = 4270
	SYS_MQ_OPEN                      = 4271
	SYS_MQ_UNLINK                    = 4272
	SYS_MQ_TIMEDSEND                 = 4273
	SYS_MQ_TIMEDRECEIVE              = 4274
	SYS_MQ_NOTIFY                    = 4275
	SYS_MQ_GETSETATTR                = 4276
	SYS_VSERVER                      = 4277
	SYS_WAITID                       = 4278
	SYS_ADD_KEY                      = 4280
	SYS_REQUEST_KEY                  = 4281
	SYS_KEYCTL                       = 4282
	SYS_SET_THREAD_AREA              = 4283
	SYS_INOTIFY_INIT                 = 4284
	SYS_INOTIFY_ADD_WATCH            = 4285
	SYS_INOTIFY_RM_WATCH             = 4286
	SYS_MIGRATE_PAGES                = 4287
	SYS_OPENAT                       = 4288
	SYS_MKDIRAT                      = 4289
	SYS_MKNODAT                      = 4290
	SYS_FCHOWNAT                     = 4291
	SYS_FUTIMESAT                    = 4292
	SYS_FSTATAT64                    = 4293
	SYS_UNLINKAT                     = 4294
	SYS_RENAMEAT                     = 4295
	SYS_LINKAT                       = 4296
	SYS_SYMLINKAT                    = 4297
	SYS_READLINKAT                   = 4298
	SYS_FCHMODAT                     = 4299
	SYS_FACCESSAT                    = 4300
	SYS_PSELECT6                     = 4301
	SYS_PPOLL                        = 4302
	SYS_UNSHARE                      = 4303
	SYS_SPLICE                       = 4304
	SYS_SYNC_FILE_RANGE              = 4305
	SYS_TEE                          = 4306
	SYS_VMSPLICE                     = 4307
	SYS_MOVE_PAGES                   = 4308
	SYS_SET_ROBUST_LIST              = 4309
	SYS_GET_ROBUST_LIST              = 4310
	SYS_KEXEC_LOAD                   = 4311
	SYS_GETCPU                       = 4312
	SYS_EPOLL_PWAIT                  = 4313
	SYS_IOPRIO_SET                   = 4314
	SYS_IOPRIO_GET                   = 4315
	SYS_UTIMENSAT                    = 4316
	SYS_SIGNALFD                     = 4317
	SYS_TIMERFD                      = 4318
	SYS_EVENTFD                      = 4319
	SYS_FALLOCATE                    = 4320
	SYS_TIMERFD_CREATE               = 4321
	SYS_TIMERFD_GETTIME              = 4322
	SYS_TIMERFD_SETTIME              = 4323
	SYS_SIGNALFD4                    = 4324
	SYS_EVENTFD2                     = 4325
	SYS_EPOLL_CREATE1                = 4326
	SYS_DUP3                         = 4327
	SYS_PIPE2                        = 4328
	SYS_INOTIFY_INIT1                = 4329
	SYS_PREADV                       = 4330
	SYS_PWRITEV                      = 4331
	SYS_RT_TGSIGQUEUEINFO            = 4332
	SYS_PERF_EVENT_OPEN              = 4333
	SYS_ACCEPT4                      = 4334
	SYS_RECVMMSG                     = 4335
	SYS_FANOTIFY_INIT                = 4336
	SYS_FANOTIFY_MARK                = 4337
	SYS_PRLIMIT64                    = 4338
	SYS_NAME_TO_HANDLE_AT            = 4339
	SYS_OPEN_BY_HANDLE_AT            = 4340
	SYS_CLOCK_ADJTIME                = 4341
	SYS_SYNCFS                       = 4342
	SYS_SENDMMSG                     = 4343
	SYS_SETNS                        = 4344
	SYS_PROCESS_VM_READV             = 4345
	SYS_PROCESS_VM_WRITEV            = 4346
	SYS_KCMP                         = 4347
	SYS_FINIT_MODULE                 = 4348
	SYS_SCHED_SETATTR                = 4349
	SYS_SCHED_GETATTR                = 4350
	SYS_RENAMEAT2                    = 4351
	SYS_SECCOMP                      = 4352
	SYS_GETRANDOM                    = 4353
	SYS_MEMFD_CREATE                 = 4354
	SYS_BPF                          = 4355
	SYS_EXECVEAT                     = 4356
	SYS_USERFAULTFD                  = 4357
	SYS_MEMBARRIER                   = 4358
	SYS_MLOCK2                       = 4359
	SYS_COPY_FILE_RANGE              = 4360
	SYS_PREADV2                      = 4361
	SYS_PWRITEV2                     = 4362
	SYS_PKEY_MPROTECT                = 4363
	SYS_PKEY_ALLOC                   = 4364
	SYS_PKEY_FREE                    = 4365
	SYS_STATX                        = 4366
	SYS_RSEQ                         = 4367
	SYS_IO_PGETEVENTS                = 4368
	SYS_SEMGET                       = 4393
	SYS_SEMCTL                       = 4394
	SYS_SHMGET                       = 4395
	SYS_SHMCTL                       = 4396
	SYS_SHMAT                        = 4397
	SYS_SHMDT                        = 4398
	SYS_MSGGET                       = 4399
	SYS_MSGSND                       = 4400
	SYS_MSGRCV                       = 4401
	SYS_MSGCTL                       = 4402
	SYS_CLOCK_GETTIME64              = 4403
	SYS_CLOCK_SETTIME64              = 4404
	SYS_CLOCK_ADJTIME64              = 4405
	SYS_CLOCK_GETRES_TIME64          = 4406
	SYS_CLOCK_NANOSLEEP_TIME64       = 4407
	SYS_TIMER_GETTIME64              = 4408
	SYS_TIMER_SETTIME64              = 4409
	SYS_TIMERFD_GETTIME64            = 4410
	SYS_TIMERFD_SETTIME64            = 4411
	SYS_UTIMENSAT_TIME64             = 4412
	SYS_PSELECT6_TIME64              = 4413
	SYS_PPOLL_TIME64                 = 4414
	SYS_IO_PGETEVENTS_TIME64         = 4416
	SYS_RECVMMSG_TIME64              = 4417
	SYS_MQ_TIMEDSEND_TIME64          = 4418
	SYS_MQ_TIMEDRECEIVE_TIME64       = 4419
	SYS_SEMTIMEDOP_TIME64            = 4420
	SYS_RT_SIGTIMEDWAIT_TIME64       = 4421
	SYS_FUTEX_TIME64                 = 4422
	SYS_SCHED_RR_GET_INTERVAL_TIME64 = 4423
	SYS_PIDFD_SEND_SIGNAL            = 4424
	SYS_IO_URING_SETUP               = 4425
	SYS_IO_URING_ENTER               = 4426
	SYS_IO_URING_REGISTER            = 4427
	SYS_OPEN_TREE                    = 4428
	SYS_MOVE_MOUNT                   = 4429
	SYS_FSOPEN                       = 4430
	SYS_FSCONFIG                     = 4431
	SYS_FSMOUNT                      = 4432
	SYS_FSPICK                       = 4433
>>>>>>> 12755995
)<|MERGE_RESOLUTION|>--- conflicted
+++ resolved
@@ -6,376 +6,6 @@
 package unix
 
 const (
-<<<<<<< HEAD
-	SYS_SYSCALL                = 4000
-	SYS_EXIT                   = 4001
-	SYS_FORK                   = 4002
-	SYS_READ                   = 4003
-	SYS_WRITE                  = 4004
-	SYS_OPEN                   = 4005
-	SYS_CLOSE                  = 4006
-	SYS_WAITPID                = 4007
-	SYS_CREAT                  = 4008
-	SYS_LINK                   = 4009
-	SYS_UNLINK                 = 4010
-	SYS_EXECVE                 = 4011
-	SYS_CHDIR                  = 4012
-	SYS_TIME                   = 4013
-	SYS_MKNOD                  = 4014
-	SYS_CHMOD                  = 4015
-	SYS_LCHOWN                 = 4016
-	SYS_BREAK                  = 4017
-	SYS_UNUSED18               = 4018
-	SYS_LSEEK                  = 4019
-	SYS_GETPID                 = 4020
-	SYS_MOUNT                  = 4021
-	SYS_UMOUNT                 = 4022
-	SYS_SETUID                 = 4023
-	SYS_GETUID                 = 4024
-	SYS_STIME                  = 4025
-	SYS_PTRACE                 = 4026
-	SYS_ALARM                  = 4027
-	SYS_UNUSED28               = 4028
-	SYS_PAUSE                  = 4029
-	SYS_UTIME                  = 4030
-	SYS_STTY                   = 4031
-	SYS_GTTY                   = 4032
-	SYS_ACCESS                 = 4033
-	SYS_NICE                   = 4034
-	SYS_FTIME                  = 4035
-	SYS_SYNC                   = 4036
-	SYS_KILL                   = 4037
-	SYS_RENAME                 = 4038
-	SYS_MKDIR                  = 4039
-	SYS_RMDIR                  = 4040
-	SYS_DUP                    = 4041
-	SYS_PIPE                   = 4042
-	SYS_TIMES                  = 4043
-	SYS_PROF                   = 4044
-	SYS_BRK                    = 4045
-	SYS_SETGID                 = 4046
-	SYS_GETGID                 = 4047
-	SYS_SIGNAL                 = 4048
-	SYS_GETEUID                = 4049
-	SYS_GETEGID                = 4050
-	SYS_ACCT                   = 4051
-	SYS_UMOUNT2                = 4052
-	SYS_LOCK                   = 4053
-	SYS_IOCTL                  = 4054
-	SYS_FCNTL                  = 4055
-	SYS_MPX                    = 4056
-	SYS_SETPGID                = 4057
-	SYS_ULIMIT                 = 4058
-	SYS_UNUSED59               = 4059
-	SYS_UMASK                  = 4060
-	SYS_CHROOT                 = 4061
-	SYS_USTAT                  = 4062
-	SYS_DUP2                   = 4063
-	SYS_GETPPID                = 4064
-	SYS_GETPGRP                = 4065
-	SYS_SETSID                 = 4066
-	SYS_SIGACTION              = 4067
-	SYS_SGETMASK               = 4068
-	SYS_SSETMASK               = 4069
-	SYS_SETREUID               = 4070
-	SYS_SETREGID               = 4071
-	SYS_SIGSUSPEND             = 4072
-	SYS_SIGPENDING             = 4073
-	SYS_SETHOSTNAME            = 4074
-	SYS_SETRLIMIT              = 4075
-	SYS_GETRLIMIT              = 4076
-	SYS_GETRUSAGE              = 4077
-	SYS_GETTIMEOFDAY           = 4078
-	SYS_SETTIMEOFDAY           = 4079
-	SYS_GETGROUPS              = 4080
-	SYS_SETGROUPS              = 4081
-	SYS_RESERVED82             = 4082
-	SYS_SYMLINK                = 4083
-	SYS_UNUSED84               = 4084
-	SYS_READLINK               = 4085
-	SYS_USELIB                 = 4086
-	SYS_SWAPON                 = 4087
-	SYS_REBOOT                 = 4088
-	SYS_READDIR                = 4089
-	SYS_MMAP                   = 4090
-	SYS_MUNMAP                 = 4091
-	SYS_TRUNCATE               = 4092
-	SYS_FTRUNCATE              = 4093
-	SYS_FCHMOD                 = 4094
-	SYS_FCHOWN                 = 4095
-	SYS_GETPRIORITY            = 4096
-	SYS_SETPRIORITY            = 4097
-	SYS_PROFIL                 = 4098
-	SYS_STATFS                 = 4099
-	SYS_FSTATFS                = 4100
-	SYS_IOPERM                 = 4101
-	SYS_SOCKETCALL             = 4102
-	SYS_SYSLOG                 = 4103
-	SYS_SETITIMER              = 4104
-	SYS_GETITIMER              = 4105
-	SYS_STAT                   = 4106
-	SYS_LSTAT                  = 4107
-	SYS_FSTAT                  = 4108
-	SYS_UNUSED109              = 4109
-	SYS_IOPL                   = 4110
-	SYS_VHANGUP                = 4111
-	SYS_IDLE                   = 4112
-	SYS_VM86                   = 4113
-	SYS_WAIT4                  = 4114
-	SYS_SWAPOFF                = 4115
-	SYS_SYSINFO                = 4116
-	SYS_IPC                    = 4117
-	SYS_FSYNC                  = 4118
-	SYS_SIGRETURN              = 4119
-	SYS_CLONE                  = 4120
-	SYS_SETDOMAINNAME          = 4121
-	SYS_UNAME                  = 4122
-	SYS_MODIFY_LDT             = 4123
-	SYS_ADJTIMEX               = 4124
-	SYS_MPROTECT               = 4125
-	SYS_SIGPROCMASK            = 4126
-	SYS_CREATE_MODULE          = 4127
-	SYS_INIT_MODULE            = 4128
-	SYS_DELETE_MODULE          = 4129
-	SYS_GET_KERNEL_SYMS        = 4130
-	SYS_QUOTACTL               = 4131
-	SYS_GETPGID                = 4132
-	SYS_FCHDIR                 = 4133
-	SYS_BDFLUSH                = 4134
-	SYS_SYSFS                  = 4135
-	SYS_PERSONALITY            = 4136
-	SYS_AFS_SYSCALL            = 4137
-	SYS_SETFSUID               = 4138
-	SYS_SETFSGID               = 4139
-	SYS__LLSEEK                = 4140
-	SYS_GETDENTS               = 4141
-	SYS__NEWSELECT             = 4142
-	SYS_FLOCK                  = 4143
-	SYS_MSYNC                  = 4144
-	SYS_READV                  = 4145
-	SYS_WRITEV                 = 4146
-	SYS_CACHEFLUSH             = 4147
-	SYS_CACHECTL               = 4148
-	SYS_SYSMIPS                = 4149
-	SYS_UNUSED150              = 4150
-	SYS_GETSID                 = 4151
-	SYS_FDATASYNC              = 4152
-	SYS__SYSCTL                = 4153
-	SYS_MLOCK                  = 4154
-	SYS_MUNLOCK                = 4155
-	SYS_MLOCKALL               = 4156
-	SYS_MUNLOCKALL             = 4157
-	SYS_SCHED_SETPARAM         = 4158
-	SYS_SCHED_GETPARAM         = 4159
-	SYS_SCHED_SETSCHEDULER     = 4160
-	SYS_SCHED_GETSCHEDULER     = 4161
-	SYS_SCHED_YIELD            = 4162
-	SYS_SCHED_GET_PRIORITY_MAX = 4163
-	SYS_SCHED_GET_PRIORITY_MIN = 4164
-	SYS_SCHED_RR_GET_INTERVAL  = 4165
-	SYS_NANOSLEEP              = 4166
-	SYS_MREMAP                 = 4167
-	SYS_ACCEPT                 = 4168
-	SYS_BIND                   = 4169
-	SYS_CONNECT                = 4170
-	SYS_GETPEERNAME            = 4171
-	SYS_GETSOCKNAME            = 4172
-	SYS_GETSOCKOPT             = 4173
-	SYS_LISTEN                 = 4174
-	SYS_RECV                   = 4175
-	SYS_RECVFROM               = 4176
-	SYS_RECVMSG                = 4177
-	SYS_SEND                   = 4178
-	SYS_SENDMSG                = 4179
-	SYS_SENDTO                 = 4180
-	SYS_SETSOCKOPT             = 4181
-	SYS_SHUTDOWN               = 4182
-	SYS_SOCKET                 = 4183
-	SYS_SOCKETPAIR             = 4184
-	SYS_SETRESUID              = 4185
-	SYS_GETRESUID              = 4186
-	SYS_QUERY_MODULE           = 4187
-	SYS_POLL                   = 4188
-	SYS_NFSSERVCTL             = 4189
-	SYS_SETRESGID              = 4190
-	SYS_GETRESGID              = 4191
-	SYS_PRCTL                  = 4192
-	SYS_RT_SIGRETURN           = 4193
-	SYS_RT_SIGACTION           = 4194
-	SYS_RT_SIGPROCMASK         = 4195
-	SYS_RT_SIGPENDING          = 4196
-	SYS_RT_SIGTIMEDWAIT        = 4197
-	SYS_RT_SIGQUEUEINFO        = 4198
-	SYS_RT_SIGSUSPEND          = 4199
-	SYS_PREAD64                = 4200
-	SYS_PWRITE64               = 4201
-	SYS_CHOWN                  = 4202
-	SYS_GETCWD                 = 4203
-	SYS_CAPGET                 = 4204
-	SYS_CAPSET                 = 4205
-	SYS_SIGALTSTACK            = 4206
-	SYS_SENDFILE               = 4207
-	SYS_GETPMSG                = 4208
-	SYS_PUTPMSG                = 4209
-	SYS_MMAP2                  = 4210
-	SYS_TRUNCATE64             = 4211
-	SYS_FTRUNCATE64            = 4212
-	SYS_STAT64                 = 4213
-	SYS_LSTAT64                = 4214
-	SYS_FSTAT64                = 4215
-	SYS_PIVOT_ROOT             = 4216
-	SYS_MINCORE                = 4217
-	SYS_MADVISE                = 4218
-	SYS_GETDENTS64             = 4219
-	SYS_FCNTL64                = 4220
-	SYS_RESERVED221            = 4221
-	SYS_GETTID                 = 4222
-	SYS_READAHEAD              = 4223
-	SYS_SETXATTR               = 4224
-	SYS_LSETXATTR              = 4225
-	SYS_FSETXATTR              = 4226
-	SYS_GETXATTR               = 4227
-	SYS_LGETXATTR              = 4228
-	SYS_FGETXATTR              = 4229
-	SYS_LISTXATTR              = 4230
-	SYS_LLISTXATTR             = 4231
-	SYS_FLISTXATTR             = 4232
-	SYS_REMOVEXATTR            = 4233
-	SYS_LREMOVEXATTR           = 4234
-	SYS_FREMOVEXATTR           = 4235
-	SYS_TKILL                  = 4236
-	SYS_SENDFILE64             = 4237
-	SYS_FUTEX                  = 4238
-	SYS_SCHED_SETAFFINITY      = 4239
-	SYS_SCHED_GETAFFINITY      = 4240
-	SYS_IO_SETUP               = 4241
-	SYS_IO_DESTROY             = 4242
-	SYS_IO_GETEVENTS           = 4243
-	SYS_IO_SUBMIT              = 4244
-	SYS_IO_CANCEL              = 4245
-	SYS_EXIT_GROUP             = 4246
-	SYS_LOOKUP_DCOOKIE         = 4247
-	SYS_EPOLL_CREATE           = 4248
-	SYS_EPOLL_CTL              = 4249
-	SYS_EPOLL_WAIT             = 4250
-	SYS_REMAP_FILE_PAGES       = 4251
-	SYS_SET_TID_ADDRESS        = 4252
-	SYS_RESTART_SYSCALL        = 4253
-	SYS_FADVISE64              = 4254
-	SYS_STATFS64               = 4255
-	SYS_FSTATFS64              = 4256
-	SYS_TIMER_CREATE           = 4257
-	SYS_TIMER_SETTIME          = 4258
-	SYS_TIMER_GETTIME          = 4259
-	SYS_TIMER_GETOVERRUN       = 4260
-	SYS_TIMER_DELETE           = 4261
-	SYS_CLOCK_SETTIME          = 4262
-	SYS_CLOCK_GETTIME          = 4263
-	SYS_CLOCK_GETRES           = 4264
-	SYS_CLOCK_NANOSLEEP        = 4265
-	SYS_TGKILL                 = 4266
-	SYS_UTIMES                 = 4267
-	SYS_MBIND                  = 4268
-	SYS_GET_MEMPOLICY          = 4269
-	SYS_SET_MEMPOLICY          = 4270
-	SYS_MQ_OPEN                = 4271
-	SYS_MQ_UNLINK              = 4272
-	SYS_MQ_TIMEDSEND           = 4273
-	SYS_MQ_TIMEDRECEIVE        = 4274
-	SYS_MQ_NOTIFY              = 4275
-	SYS_MQ_GETSETATTR          = 4276
-	SYS_VSERVER                = 4277
-	SYS_WAITID                 = 4278
-	SYS_ADD_KEY                = 4280
-	SYS_REQUEST_KEY            = 4281
-	SYS_KEYCTL                 = 4282
-	SYS_SET_THREAD_AREA        = 4283
-	SYS_INOTIFY_INIT           = 4284
-	SYS_INOTIFY_ADD_WATCH      = 4285
-	SYS_INOTIFY_RM_WATCH       = 4286
-	SYS_MIGRATE_PAGES          = 4287
-	SYS_OPENAT                 = 4288
-	SYS_MKDIRAT                = 4289
-	SYS_MKNODAT                = 4290
-	SYS_FCHOWNAT               = 4291
-	SYS_FUTIMESAT              = 4292
-	SYS_FSTATAT64              = 4293
-	SYS_UNLINKAT               = 4294
-	SYS_RENAMEAT               = 4295
-	SYS_LINKAT                 = 4296
-	SYS_SYMLINKAT              = 4297
-	SYS_READLINKAT             = 4298
-	SYS_FCHMODAT               = 4299
-	SYS_FACCESSAT              = 4300
-	SYS_PSELECT6               = 4301
-	SYS_PPOLL                  = 4302
-	SYS_UNSHARE                = 4303
-	SYS_SPLICE                 = 4304
-	SYS_SYNC_FILE_RANGE        = 4305
-	SYS_TEE                    = 4306
-	SYS_VMSPLICE               = 4307
-	SYS_MOVE_PAGES             = 4308
-	SYS_SET_ROBUST_LIST        = 4309
-	SYS_GET_ROBUST_LIST        = 4310
-	SYS_KEXEC_LOAD             = 4311
-	SYS_GETCPU                 = 4312
-	SYS_EPOLL_PWAIT            = 4313
-	SYS_IOPRIO_SET             = 4314
-	SYS_IOPRIO_GET             = 4315
-	SYS_UTIMENSAT              = 4316
-	SYS_SIGNALFD               = 4317
-	SYS_TIMERFD                = 4318
-	SYS_EVENTFD                = 4319
-	SYS_FALLOCATE              = 4320
-	SYS_TIMERFD_CREATE         = 4321
-	SYS_TIMERFD_GETTIME        = 4322
-	SYS_TIMERFD_SETTIME        = 4323
-	SYS_SIGNALFD4              = 4324
-	SYS_EVENTFD2               = 4325
-	SYS_EPOLL_CREATE1          = 4326
-	SYS_DUP3                   = 4327
-	SYS_PIPE2                  = 4328
-	SYS_INOTIFY_INIT1          = 4329
-	SYS_PREADV                 = 4330
-	SYS_PWRITEV                = 4331
-	SYS_RT_TGSIGQUEUEINFO      = 4332
-	SYS_PERF_EVENT_OPEN        = 4333
-	SYS_ACCEPT4                = 4334
-	SYS_RECVMMSG               = 4335
-	SYS_FANOTIFY_INIT          = 4336
-	SYS_FANOTIFY_MARK          = 4337
-	SYS_PRLIMIT64              = 4338
-	SYS_NAME_TO_HANDLE_AT      = 4339
-	SYS_OPEN_BY_HANDLE_AT      = 4340
-	SYS_CLOCK_ADJTIME          = 4341
-	SYS_SYNCFS                 = 4342
-	SYS_SENDMMSG               = 4343
-	SYS_SETNS                  = 4344
-	SYS_PROCESS_VM_READV       = 4345
-	SYS_PROCESS_VM_WRITEV      = 4346
-	SYS_KCMP                   = 4347
-	SYS_FINIT_MODULE           = 4348
-	SYS_SCHED_SETATTR          = 4349
-	SYS_SCHED_GETATTR          = 4350
-	SYS_RENAMEAT2              = 4351
-	SYS_SECCOMP                = 4352
-	SYS_GETRANDOM              = 4353
-	SYS_MEMFD_CREATE           = 4354
-	SYS_BPF                    = 4355
-	SYS_EXECVEAT               = 4356
-	SYS_USERFAULTFD            = 4357
-	SYS_MEMBARRIER             = 4358
-	SYS_MLOCK2                 = 4359
-	SYS_COPY_FILE_RANGE        = 4360
-	SYS_PREADV2                = 4361
-	SYS_PWRITEV2               = 4362
-	SYS_PKEY_MPROTECT          = 4363
-	SYS_PKEY_ALLOC             = 4364
-	SYS_PKEY_FREE              = 4365
-	SYS_STATX                  = 4366
-	SYS_RSEQ                   = 4367
-	SYS_IO_PGETEVENTS          = 4368
-=======
 	SYS_SYSCALL                      = 4000
 	SYS_EXIT                         = 4001
 	SYS_FORK                         = 4002
@@ -784,5 +414,4 @@
 	SYS_FSCONFIG                     = 4431
 	SYS_FSMOUNT                      = 4432
 	SYS_FSPICK                       = 4433
->>>>>>> 12755995
 )