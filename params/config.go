// Copyright 2016 The go-ethereum Authors
// This file is part of the go-ethereum library.
//
// The go-ethereum library is free software: you can redistribute it and/or modify
// it under the terms of the GNU Lesser General Public License as published by
// the Free Software Foundation, either version 3 of the License, or
// (at your option) any later version.
//
// The go-ethereum library is distributed in the hope that it will be useful,
// but WITHOUT ANY WARRANTY; without even the implied warranty of
// MERCHANTABILITY or FITNESS FOR A PARTICULAR PURPOSE. See the
// GNU Lesser General Public License for more details.
//
// You should have received a copy of the GNU Lesser General Public License
// along with the go-ethereum library. If not, see <http://www.gnu.org/licenses/>.

package params

import (
	"encoding/binary"
	"errors"
	"fmt"
	"math/big"

	"github.com/ethereum/go-ethereum/common"
	"github.com/ethereum/go-ethereum/crypto"
)

// Genesis hashes to enforce below configs on.
var (
	MainnetGenesisHash = common.HexToHash("0xd4e56740f876aef8c010b86a40d5f56745a118d0906a34e69aec8c0db1cb8fa3")
	TestnetGenesisHash = common.HexToHash("0x41941023680923e0fe4d74a34bdac8141f2540e3ae90623718e47d66d1ca4a2d")
	RinkebyGenesisHash = common.HexToHash("0x6341fd3daf94b748c72ced5a5b26028f2474f5f00d824504e4fa37a75767e177")
	GoerliGenesisHash  = common.HexToHash("0xbf7e331f7f7c1dd2e05159666b3bf8bc7a8a3a9eb1d518969eab529dd9b88c1a")
)

// TrustedCheckpoints associates each known checkpoint with the genesis hash of
// the chain it belongs to.
var TrustedCheckpoints = map[common.Hash]*TrustedCheckpoint{
	MainnetGenesisHash: MainnetTrustedCheckpoint,
	TestnetGenesisHash: TestnetTrustedCheckpoint,
	RinkebyGenesisHash: RinkebyTrustedCheckpoint,
	GoerliGenesisHash:  GoerliTrustedCheckpoint,
}

// CheckpointOracles associates each known checkpoint oracles with the genesis hash of
// the chain it belongs to.
var CheckpointOracles = map[common.Hash]*CheckpointOracleConfig{
	MainnetGenesisHash: MainnetCheckpointOracle,
	TestnetGenesisHash: TestnetCheckpointOracle,
	RinkebyGenesisHash: RinkebyCheckpointOracle,
	GoerliGenesisHash:  GoerliCheckpointOracle,
}

var (
	// MainnetChainConfig is the chain parameters to run a node on the main network.
	MainnetChainConfig = &ChainConfig{
		ChainID:             big.NewInt(1),
		HomesteadBlock:      big.NewInt(1150000),
		DAOForkBlock:        big.NewInt(1920000),
		DAOForkSupport:      true,
		EIP150Block:         big.NewInt(2463000),
		EIP150Hash:          common.HexToHash("0x2086799aeebeae135c246c65021c82b4e15a2c451340993aacfd2751886514f0"),
		EIP155Block:         big.NewInt(2675000),
		EIP158Block:         big.NewInt(2675000),
		ByzantiumBlock:      big.NewInt(4370000),
		ConstantinopleBlock: big.NewInt(7280000),
		PetersburgBlock:     big.NewInt(7280000),
		IstanbulBlock:       big.NewInt(9069000),
		Ethash:              new(EthashConfig),
	}

	// MainnetTrustedCheckpoint contains the light client trusted checkpoint for the main network.
	MainnetTrustedCheckpoint = &TrustedCheckpoint{
		SectionIndex: 270,
		SectionHead:  common.HexToHash("0xb67c33d838a60c282c2fb49b188fbbac1ef8565ffb4a1c4909b0a05885e72e40"),
		CHTRoot:      common.HexToHash("0x781daa4607782300da85d440df3813ba38a1262585231e35e9480726de81dbfc"),
		BloomRoot:    common.HexToHash("0xfd8951fa6d779cbc981df40dc31056ed1a549db529349d7dfae016f9d96cae72"),
	}

	// MainnetCheckpointOracle contains a set of configs for the main network oracle.
	MainnetCheckpointOracle = &CheckpointOracleConfig{
		Address: common.HexToAddress("0x9a9070028361F7AAbeB3f2F2Dc07F82C4a98A02a"),
		Signers: []common.Address{
			common.HexToAddress("0x1b2C260efc720BE89101890E4Db589b44E950527"), // Peter
			common.HexToAddress("0x78d1aD571A1A09D60D9BBf25894b44e4C8859595"), // Martin
			common.HexToAddress("0x286834935f4A8Cfb4FF4C77D5770C2775aE2b0E7"), // Zsolt
			common.HexToAddress("0xb86e2B0Ab5A4B1373e40c51A7C712c70Ba2f9f8E"), // Gary
			common.HexToAddress("0x0DF8fa387C602AE62559cC4aFa4972A7045d6707"), // Guillaume
		},
		Threshold: 2,
	}

	// TestnetChainConfig contains the chain parameters to run a node on the Ropsten test network.
	TestnetChainConfig = &ChainConfig{
		ChainID:             big.NewInt(3),
		HomesteadBlock:      big.NewInt(0),
		DAOForkBlock:        nil,
		DAOForkSupport:      true,
		EIP150Block:         big.NewInt(0),
		EIP150Hash:          common.HexToHash("0x41941023680923e0fe4d74a34bdac8141f2540e3ae90623718e47d66d1ca4a2d"),
		EIP155Block:         big.NewInt(10),
		EIP158Block:         big.NewInt(10),
		ByzantiumBlock:      big.NewInt(1700000),
		ConstantinopleBlock: big.NewInt(4230000),
		PetersburgBlock:     big.NewInt(4939394),
		IstanbulBlock:       big.NewInt(6485846),
		Ethash:              new(EthashConfig),
	}

	// TestnetTrustedCheckpoint contains the light client trusted checkpoint for the Ropsten test network.
	TestnetTrustedCheckpoint = &TrustedCheckpoint{
		SectionIndex: 204,
		SectionHead:  common.HexToHash("0xa39168b51c3205456f30ce6a91f3590a43295b15a1c8c2ab86bb8c06b8ad1808"),
		CHTRoot:      common.HexToHash("0x9a3654147b79882bfc4e16fbd3421512aa7e4dfadc6c511923980e0877bdf3b4"),
		BloomRoot:    common.HexToHash("0xe72b979522d94fa45c1331639316da234a9bb85062d64d72e13afe1d3f5c17d5"),
	}

	// TestnetCheckpointOracle contains a set of configs for the Ropsten test network oracle.
	TestnetCheckpointOracle = &CheckpointOracleConfig{
		Address: common.HexToAddress("0xEF79475013f154E6A65b54cB2742867791bf0B84"),
		Signers: []common.Address{
			common.HexToAddress("0x32162F3581E88a5f62e8A61892B42C46E2c18f7b"), // Peter
			common.HexToAddress("0x78d1aD571A1A09D60D9BBf25894b44e4C8859595"), // Martin
			common.HexToAddress("0x286834935f4A8Cfb4FF4C77D5770C2775aE2b0E7"), // Zsolt
			common.HexToAddress("0xb86e2B0Ab5A4B1373e40c51A7C712c70Ba2f9f8E"), // Gary
			common.HexToAddress("0x0DF8fa387C602AE62559cC4aFa4972A7045d6707"), // Guillaume
		},
		Threshold: 2,
	}

	// RinkebyChainConfig contains the chain parameters to run a node on the Rinkeby test network.
	RinkebyChainConfig = &ChainConfig{
		ChainID:             big.NewInt(4),
		HomesteadBlock:      big.NewInt(1),
		DAOForkBlock:        nil,
		DAOForkSupport:      true,
		EIP150Block:         big.NewInt(2),
		EIP150Hash:          common.HexToHash("0x9b095b36c15eaf13044373aef8ee0bd3a382a5abb92e402afa44b8249c3a90e9"),
		EIP155Block:         big.NewInt(3),
		EIP158Block:         big.NewInt(3),
		ByzantiumBlock:      big.NewInt(1035301),
		ConstantinopleBlock: big.NewInt(3660663),
		PetersburgBlock:     big.NewInt(4321234),
		IstanbulBlock:       big.NewInt(5435345),
		Clique: &CliqueConfig{
			Period: 15,
			Epoch:  30000,
		},
	}

	// RinkebyTrustedCheckpoint contains the light client trusted checkpoint for the Rinkeby test network.
	RinkebyTrustedCheckpoint = &TrustedCheckpoint{
		SectionIndex: 163,
		SectionHead:  common.HexToHash("0x36e5deaa46f258bece94b05d8e10f1ef68f422fb62ed47a2b6e616aa26e84997"),
		CHTRoot:      common.HexToHash("0x829b9feca1c2cdf5a4cf3efac554889e438ee4df8718c2ce3e02555a02d9e9e5"),
		BloomRoot:    common.HexToHash("0x58c01de24fdae7c082ebbe7665f189d0aa4d90ee10e72086bf56651c63269e54"),
	}

	// RinkebyCheckpointOracle contains a set of configs for the Rinkeby test network oracle.
	RinkebyCheckpointOracle = &CheckpointOracleConfig{
		Address: common.HexToAddress("0xebe8eFA441B9302A0d7eaECc277c09d20D684540"),
		Signers: []common.Address{
			common.HexToAddress("0xd9c9cd5f6779558b6e0ed4e6acf6b1947e7fa1f3"), // Peter
			common.HexToAddress("0x78d1aD571A1A09D60D9BBf25894b44e4C8859595"), // Martin
			common.HexToAddress("0x286834935f4A8Cfb4FF4C77D5770C2775aE2b0E7"), // Zsolt
			common.HexToAddress("0xb86e2B0Ab5A4B1373e40c51A7C712c70Ba2f9f8E"), // Gary
		},
		Threshold: 2,
	}

	// GoerliChainConfig contains the chain parameters to run a node on the Görli test network.
	GoerliChainConfig = &ChainConfig{
		ChainID:             big.NewInt(5),
		HomesteadBlock:      big.NewInt(0),
		DAOForkBlock:        nil,
		DAOForkSupport:      true,
		EIP150Block:         big.NewInt(0),
		EIP155Block:         big.NewInt(0),
		EIP158Block:         big.NewInt(0),
		ByzantiumBlock:      big.NewInt(0),
		ConstantinopleBlock: big.NewInt(0),
		PetersburgBlock:     big.NewInt(0),
		IstanbulBlock:       big.NewInt(1561651),
		Clique: &CliqueConfig{
			Period: 15,
			Epoch:  30000,
		},
	}

	// GoerliTrustedCheckpoint contains the light client trusted checkpoint for the Görli test network.
	GoerliTrustedCheckpoint = &TrustedCheckpoint{
		SectionIndex: 47,
		SectionHead:  common.HexToHash("0x00c5b54c6c9a73660501fd9273ccdb4c5bbdbe5d7b8b650e28f881ec9d2337f6"),
		CHTRoot:      common.HexToHash("0xef35caa155fd659f57167e7d507de2f8132cbb31f771526481211d8a977d704c"),
		BloomRoot:    common.HexToHash("0xbda330402f66008d52e7adc748da28535b1212a7912a21244acd2ba77ff0ff06"),
	}

	// GoerliCheckpointOracle contains a set of configs for the Goerli test network oracle.
	GoerliCheckpointOracle = &CheckpointOracleConfig{
		Address: common.HexToAddress("0x18CA0E045F0D772a851BC7e48357Bcaab0a0795D"),
		Signers: []common.Address{
			common.HexToAddress("0x4769bcaD07e3b938B7f43EB7D278Bc7Cb9efFb38"), // Peter
			common.HexToAddress("0x78d1aD571A1A09D60D9BBf25894b44e4C8859595"), // Martin
			common.HexToAddress("0x286834935f4A8Cfb4FF4C77D5770C2775aE2b0E7"), // Zsolt
			common.HexToAddress("0xb86e2B0Ab5A4B1373e40c51A7C712c70Ba2f9f8E"), // Gary
			common.HexToAddress("0x0DF8fa387C602AE62559cC4aFa4972A7045d6707"), // Guillaume
		},
		Threshold: 2,
	}

	// AllEthashProtocolChanges contains every protocol change (EIPs) introduced
	// and accepted by the Ethereum core developers into the Ethash consensus.
	//
	// This configuration is intentionally not using keyed fields to force anyone
	// adding flags to the config to also have to set these fields.
<<<<<<< HEAD
	AllEthashProtocolChanges = &ChainConfig{big.NewInt(1337), big.NewInt(0), nil, false, big.NewInt(0), common.Hash{}, big.NewInt(0), big.NewInt(0), big.NewInt(0), big.NewInt(0), big.NewInt(0), big.NewInt(0), nil, new(EthashConfig), nil, nil, false, 32, 50, big.NewInt(0), big.NewInt(0)}
=======
	AllEthashProtocolChanges = &ChainConfig{big.NewInt(1337), big.NewInt(0), nil, false, big.NewInt(0), common.Hash{}, big.NewInt(0), big.NewInt(0), big.NewInt(0), big.NewInt(0), big.NewInt(0), big.NewInt(0), nil, new(EthashConfig), nil, nil, false, 32, 32, big.NewInt(0), big.NewInt(0), nil}
>>>>>>> c04d1c8b

	// AllCliqueProtocolChanges contains every protocol change (EIPs) introduced
	// and accepted by the Ethereum core developers into the Clique consensus.
	//
	// This configuration is intentionally not using keyed fields to force anyone
	// adding flags to the config to also have to set these fields.
<<<<<<< HEAD
	AllCliqueProtocolChanges = &ChainConfig{big.NewInt(1337), big.NewInt(0), nil, false, big.NewInt(0), common.Hash{}, big.NewInt(0), big.NewInt(0), big.NewInt(0), big.NewInt(0), big.NewInt(0), big.NewInt(0), nil, nil, &CliqueConfig{Period: 0, Epoch: 30000}, nil, false, 32, 32, big.NewInt(0), big.NewInt(0)}

	TestChainConfig = &ChainConfig{big.NewInt(10), big.NewInt(0), nil, false, big.NewInt(0), common.Hash{}, big.NewInt(0), big.NewInt(0), big.NewInt(0), big.NewInt(0), big.NewInt(0), big.NewInt(0), nil, new(EthashConfig), nil, nil, false, 32, 32, big.NewInt(0), big.NewInt(0)}
	TestRules       = TestChainConfig.Rules(new(big.Int))

	QuorumTestChainConfig = &ChainConfig{big.NewInt(10), big.NewInt(0), nil, false, big.NewInt(0), common.Hash{}, big.NewInt(0), big.NewInt(0), big.NewInt(0), big.NewInt(0), big.NewInt(0), big.NewInt(0), nil, new(EthashConfig), nil, nil, true, 64, 32, big.NewInt(0), big.NewInt(0)}
=======
	AllCliqueProtocolChanges = &ChainConfig{big.NewInt(1337), big.NewInt(0), nil, false, big.NewInt(0), common.Hash{}, big.NewInt(0), big.NewInt(0), big.NewInt(0), big.NewInt(0), big.NewInt(0), big.NewInt(0), nil, nil, &CliqueConfig{Period: 0, Epoch: 30000}, nil, false, 32, 32, big.NewInt(0), big.NewInt(0), nil}

	TestChainConfig = &ChainConfig{big.NewInt(10), big.NewInt(0), nil, false, big.NewInt(0), common.Hash{}, big.NewInt(0), big.NewInt(0), big.NewInt(0), big.NewInt(0), big.NewInt(0), big.NewInt(0), nil, new(EthashConfig), nil, nil, false, 32, 32, big.NewInt(0), big.NewInt(0), nil}
	TestRules       = TestChainConfig.Rules(new(big.Int))

	QuorumTestChainConfig = &ChainConfig{big.NewInt(10), big.NewInt(0), nil, false, big.NewInt(0), common.Hash{}, big.NewInt(0), big.NewInt(0), big.NewInt(0), big.NewInt(0), big.NewInt(0), big.NewInt(0), nil, new(EthashConfig), nil, nil, true, 64, 32, big.NewInt(0), big.NewInt(0), nil}
>>>>>>> c04d1c8b
)

// TrustedCheckpoint represents a set of post-processed trie roots (CHT and
// BloomTrie) associated with the appropriate section index and head hash. It is
// used to start light syncing from this checkpoint and avoid downloading the
// entire header chain while still being able to securely access old headers/logs.
type TrustedCheckpoint struct {
	SectionIndex uint64      `json:"sectionIndex"`
	SectionHead  common.Hash `json:"sectionHead"`
	CHTRoot      common.Hash `json:"chtRoot"`
	BloomRoot    common.Hash `json:"bloomRoot"`
}

// HashEqual returns an indicator comparing the itself hash with given one.
func (c *TrustedCheckpoint) HashEqual(hash common.Hash) bool {
	if c.Empty() {
		return hash == common.Hash{}
	}
	return c.Hash() == hash
}

// Hash returns the hash of checkpoint's four key fields(index, sectionHead, chtRoot and bloomTrieRoot).
func (c *TrustedCheckpoint) Hash() common.Hash {
	buf := make([]byte, 8+3*common.HashLength)
	binary.BigEndian.PutUint64(buf, c.SectionIndex)
	copy(buf[8:], c.SectionHead.Bytes())
	copy(buf[8+common.HashLength:], c.CHTRoot.Bytes())
	copy(buf[8+2*common.HashLength:], c.BloomRoot.Bytes())
	return crypto.Keccak256Hash(buf)
}

// Empty returns an indicator whether the checkpoint is regarded as empty.
func (c *TrustedCheckpoint) Empty() bool {
	return c.SectionHead == (common.Hash{}) || c.CHTRoot == (common.Hash{}) || c.BloomRoot == (common.Hash{})
}

// CheckpointOracleConfig represents a set of checkpoint contract(which acts as an oracle)
// config which used for light client checkpoint syncing.
type CheckpointOracleConfig struct {
	Address   common.Address   `json:"address"`
	Signers   []common.Address `json:"signers"`
	Threshold uint64           `json:"threshold"`
}

<<<<<<< HEAD
=======
type MaxCodeConfigStruct struct {
	Block *big.Int `json:"block,omitempty"`
	Size  uint64   `json:"size,omitempty"`
}

>>>>>>> c04d1c8b
// ChainConfig is the core config which determines the blockchain settings.
//
// ChainConfig is stored in the database on a per block basis. This means
// that any network, identified by its genesis block, can have its own
// set of configuration options.
type ChainConfig struct {
	ChainID *big.Int `json:"chainId"` // chainId identifies the current chain and is used for replay protection

	HomesteadBlock *big.Int `json:"homesteadBlock,omitempty"` // Homestead switch block (nil = no fork, 0 = already homestead)

	DAOForkBlock   *big.Int `json:"daoForkBlock,omitempty"`   // TheDAO hard-fork switch block (nil = no fork)
	DAOForkSupport bool     `json:"daoForkSupport,omitempty"` // Whether the nodes supports or opposes the DAO hard-fork

	// EIP150 implements the Gas price changes (https://github.com/ethereum/EIPs/issues/150)
	EIP150Block *big.Int    `json:"eip150Block,omitempty"` // EIP150 HF block (nil = no fork)
	EIP150Hash  common.Hash `json:"eip150Hash,omitempty"`  // EIP150 HF hash (needed for header only clients as only gas pricing changed)

	EIP155Block *big.Int `json:"eip155Block,omitempty"` // EIP155 HF block
	EIP158Block *big.Int `json:"eip158Block,omitempty"` // EIP158 HF block

	ByzantiumBlock      *big.Int `json:"byzantiumBlock,omitempty"`      // Byzantium switch block (nil = no fork, 0 = already on byzantium)
	ConstantinopleBlock *big.Int `json:"constantinopleBlock,omitempty"` // Constantinople switch block (nil = no fork, 0 = already activated)
	PetersburgBlock     *big.Int `json:"petersburgBlock,omitempty"`     // Petersburg switch block (nil = same as Constantinople)
	IstanbulBlock       *big.Int `json:"istanbulBlock,omitempty"`       // Istanbul switch block (nil = no fork, 0 = already on istanbul)
	EWASMBlock          *big.Int `json:"ewasmBlock,omitempty"`          // EWASM switch block (nil = no fork, 0 = already activated)

	// Various consensus engines
	Ethash   *EthashConfig   `json:"ethash,omitempty"`
	Clique   *CliqueConfig   `json:"clique,omitempty"`
	Istanbul *IstanbulConfig `json:"istanbul,omitempty"`

	IsQuorum             bool   `json:"isQuorum"`     // Quorum flag
	TransactionSizeLimit uint64 `json:"txnSizeLimit"` // Quorum - transaction size limit
	MaxCodeSize          uint64 `json:"maxCodeSize"`  // Quorum -  maximum CodeSize of contract
	// Quorum
	//
	// QIP714Block implements the permissions related changes
	QIP714Block            *big.Int `json:"qip714Block,omitempty"`
	MaxCodeSizeChangeBlock *big.Int `json:"maxCodeSizeChangeBlock,omitempty"`
	// to track multiple changes to maxCodeSize
	MaxCodeSizeConfig []MaxCodeConfigStruct `json:"maxCodeSizeConfig,omitempty"`
	// Quorum
}

// EthashConfig is the consensus engine configs for proof-of-work based sealing.
type EthashConfig struct{}

// String implements the stringer interface, returning the consensus engine details.
func (c *EthashConfig) String() string {
	return "ethash"
}

// CliqueConfig is the consensus engine configs for proof-of-authority based sealing.
type CliqueConfig struct {
	Period                 uint64 `json:"period"`                 // Number of seconds between blocks to enforce
	Epoch                  uint64 `json:"epoch"`                  // Epoch length to reset votes and checkpoint
	AllowedFutureBlockTime uint64 `json:"allowedFutureBlockTime"` // Max time (in seconds) from current time allowed for blocks, before they're considered future blocks
}

// String implements the stringer interface, returning the consensus engine details.
func (c *CliqueConfig) String() string {
	return "clique"
}

// IstanbulConfig is the consensus engine configs for Istanbul based sealing.
type IstanbulConfig struct {
	Epoch                  uint64   `json:"epoch"`                    // Epoch length to reset votes and checkpoint
	ProposerPolicy         uint64   `json:"policy"`                   // The policy for proposer selection
	Ceil2Nby3Block         *big.Int `json:"ceil2Nby3Block,omitempty"` // Number of confirmations required to move from one state to next [2F + 1 to Ceil(2N/3)]
	AllowedFutureBlockTime uint64   `json:"allowedFutureBlockTime"`   // Max time (in seconds) from current time allowed for blocks, before they're considered future blocks
}

// String implements the stringer interface, returning the consensus engine details.
func (c *IstanbulConfig) String() string {
	return "istanbul"
}

// String implements the fmt.Stringer interface.
func (c *ChainConfig) String() string {
	var engine interface{}
	switch {
	case c.Ethash != nil:
		engine = c.Ethash
	case c.Clique != nil:
		engine = c.Clique
	case c.Istanbul != nil:
		engine = c.Istanbul
	default:
		engine = "unknown"
	}
	return fmt.Sprintf("{ChainID: %v Homestead: %v DAO: %v DAOSupport: %v EIP150: %v EIP155: %v EIP158: %v Byzantium: %v IsQuorum: %v Constantinople: %v TransactionSizeLimit: %v MaxCodeSize: %v Petersburg: %v Istanbul: %v Engine: %v}",
		c.ChainID,
		c.HomesteadBlock,
		c.DAOForkBlock,
		c.DAOForkSupport,
		c.EIP150Block,
		c.EIP155Block,
		c.EIP158Block,
		c.ByzantiumBlock,
		c.IsQuorum,
		c.ConstantinopleBlock,
		c.TransactionSizeLimit,
		c.MaxCodeSize,
		c.PetersburgBlock,
		c.IstanbulBlock,
		engine,
	)
}

// Quorum - validate code size and transaction size limit
func (c *ChainConfig) IsValid() error {

	if c.TransactionSizeLimit < 32 || c.TransactionSizeLimit > 128 {
		return errors.New("Genesis transaction size limit must be between 32 and 128")
	}

	if c.MaxCodeSize != 0 && (c.MaxCodeSize < 24 || c.MaxCodeSize > 128) {
		return errors.New("Genesis max code size must be between 24 and 128")
	}

	return nil
}

// IsHomestead returns whether num is either equal to the homestead block or greater.
func (c *ChainConfig) IsHomestead(num *big.Int) bool {
	return isForked(c.HomesteadBlock, num)
}

// IsDAOFork returns whether num is either equal to the DAO fork block or greater.
func (c *ChainConfig) IsDAOFork(num *big.Int) bool {
	return isForked(c.DAOForkBlock, num)
}

// IsEIP150 returns whether num is either equal to the EIP150 fork block or greater.
func (c *ChainConfig) IsEIP150(num *big.Int) bool {
	return isForked(c.EIP150Block, num)
}

// IsEIP155 returns whether num is either equal to the EIP155 fork block or greater.
func (c *ChainConfig) IsEIP155(num *big.Int) bool {
	return isForked(c.EIP155Block, num)
}

// IsEIP158 returns whether num is either equal to the EIP158 fork block or greater.
func (c *ChainConfig) IsEIP158(num *big.Int) bool {
	return isForked(c.EIP158Block, num)
}

// IsByzantium returns whether num is either equal to the Byzantium fork block or greater.
func (c *ChainConfig) IsByzantium(num *big.Int) bool {
	return isForked(c.ByzantiumBlock, num)
}

// IsConstantinople returns whether num is either equal to the Constantinople fork block or greater.
func (c *ChainConfig) IsConstantinople(num *big.Int) bool {
	return isForked(c.ConstantinopleBlock, num)
}

// IsPetersburg returns whether num is either
// - equal to or greater than the PetersburgBlock fork block,
// - OR is nil, and Constantinople is active
func (c *ChainConfig) IsPetersburg(num *big.Int) bool {
	return isForked(c.PetersburgBlock, num) || c.PetersburgBlock == nil && isForked(c.ConstantinopleBlock, num)
}

// IsIstanbul returns whether num is either equal to the Istanbul fork block or greater.
func (c *ChainConfig) IsIstanbul(num *big.Int) bool {
	return isForked(c.IstanbulBlock, num)
}

// IsEWASM returns whether num represents a block number after the EWASM fork
func (c *ChainConfig) IsEWASM(num *big.Int) bool {
	return isForked(c.EWASMBlock, num)
}

// Quorum
//
// IsQIP714 returns whether num represents a block number where permissions is enabled
func (c *ChainConfig) IsQIP714(num *big.Int) bool {
	return isForked(c.QIP714Block, num)
}

// IsMaxCodeSizeChangeBlock returns whether num represents a block number
// where maxCodeSize change was done
func (c *ChainConfig) IsMaxCodeSizeChangeBlock(num *big.Int) bool {
	return isForked(c.MaxCodeSizeChangeBlock, num)
}

<<<<<<< HEAD
=======
// Quorum
//
// GetMaxCodeSize returns maxCodeSize for the given block number
func (c *ChainConfig) GetMaxCodeSize(num *big.Int) int {
	maxCodeSize := MaxCodeSize

	if len(c.MaxCodeSizeConfig) > 0 {
		for _, data := range c.MaxCodeSizeConfig {
			if data.Block.Cmp(num) > 0 {
				break
			}
			maxCodeSize = int(data.Size) * 1024
		}
	} else if c.MaxCodeSize > 0 {
		if c.MaxCodeSizeChangeBlock != nil && c.MaxCodeSizeChangeBlock.Cmp(big.NewInt(0)) >= 0 {
			if c.IsMaxCodeSizeChangeBlock(num) {
				maxCodeSize = int(c.MaxCodeSize) * 1024
			}
		} else {
			maxCodeSize = int(c.MaxCodeSize) * 1024
		}
	}
	return maxCodeSize
}

// validates the maxCodeSizeConfig data passed in config
func (c *ChainConfig) CheckMaxCodeConfigData() error {
	if c.MaxCodeSize != 0 || (c.MaxCodeSizeChangeBlock != nil && c.MaxCodeSizeChangeBlock.Cmp(big.NewInt(0)) >= 0) {
		return errors.New("maxCodeSize & maxCodeSizeChangeBlock deprecated. Consider using maxCodeSizeConfig")
	}
	// validate max code size data
	// 1. Code size should not be less than 24 and greater than 128
	// 2. block entries are in ascending order
	prevBlock := big.NewInt(0)
	for _, data := range c.MaxCodeSizeConfig {
		if data.Size < 24 || data.Size > 128 {
			return errors.New("Genesis max code size must be between 24 and 128")
		}
		if data.Block == nil {
			return errors.New("Block number not given in maxCodeSizeConfig data")
		}
		if data.Block.Cmp(prevBlock) < 0 {
			return errors.New("invalid maxCodeSize detail, block order has to be ascending")
		}
		prevBlock = data.Block
	}

	return nil
}

// checks if changes to maxCodeSizeConfig proposed are compatible
// with already existing genesis data
func isMaxCodeSizeConfigCompatible(c1, c2 *ChainConfig, head *big.Int) (error, *big.Int, *big.Int) {
	if len(c1.MaxCodeSizeConfig) == 0 && len(c2.MaxCodeSizeConfig) == 0 {
		// maxCodeSizeConfig not used. return
		return nil, big.NewInt(0), big.NewInt(0)
	}

	// existing config had maxCodeSizeConfig and new one does not have the same return error
	if len(c1.MaxCodeSizeConfig) > 0 && len(c2.MaxCodeSizeConfig) == 0 {
		return fmt.Errorf("genesis file missing max code size information"), head, head
	}

	if len(c2.MaxCodeSizeConfig) > 0 && len(c1.MaxCodeSizeConfig) == 0 {
		return nil, big.NewInt(0), big.NewInt(0)
	}

	// check the number of records below current head in both configs
	// if they do not match throw an error
	c1RecsBelowHead := 0
	for _, data := range c1.MaxCodeSizeConfig {
		if data.Block.Cmp(head) <= 0 {
			c1RecsBelowHead++
		} else {
			break
		}
	}

	c2RecsBelowHead := 0
	for _, data := range c2.MaxCodeSizeConfig {
		if data.Block.Cmp(head) <= 0 {
			c2RecsBelowHead++
		} else {
			break
		}
	}

	// if the count of past records is not matching return error
	if c1RecsBelowHead != c2RecsBelowHead {
		return errors.New("maxCodeSizeConfig data incompatible. updating maxCodeSize for past"), head, head
	}

	// validate that each past record is matching exactly. if not return error
	for i := 0; i < c1RecsBelowHead; i++ {
		if c1.MaxCodeSizeConfig[i].Block.Cmp(c2.MaxCodeSizeConfig[i].Block) != 0 ||
			c1.MaxCodeSizeConfig[i].Size != c2.MaxCodeSizeConfig[i].Size {
			return errors.New("maxCodeSizeConfig data incompatible. maxCodeSize historical data does not match"), head, head
		}
	}

	return nil, big.NewInt(0), big.NewInt(0)
}

// /Quorum

>>>>>>> c04d1c8b
// CheckCompatible checks whether scheduled fork transitions have been imported
// with a mismatching chain configuration.
func (c *ChainConfig) CheckCompatible(newcfg *ChainConfig, height uint64, isQuorumEIP155Activated bool) *ConfigCompatError {
	bhead := new(big.Int).SetUint64(height)

	// check if the maxCodesize data passed is compatible 1st
	// this is being handled separately as it can have breaks
	// at multiple block heights and cannot be handled with in
	// checkCompatible

	// compare the maxCodeSize data between the old and new config
	err, cBlock, newCfgBlock := isMaxCodeSizeConfigCompatible(c, newcfg, bhead)
	if err != nil {
		return newCompatError(err.Error(), cBlock, newCfgBlock)
	}

	// Iterate checkCompatible to find the lowest conflict.
	var lasterr *ConfigCompatError
	for {
		err := c.checkCompatible(newcfg, bhead, isQuorumEIP155Activated)
		if err == nil || (lasterr != nil && err.RewindTo == lasterr.RewindTo) {
			break
		}
		lasterr = err
		bhead.SetUint64(err.RewindTo)
	}
	return lasterr
}

// CheckConfigForkOrder checks that we don't "skip" any forks, geth isn't pluggable enough
// to guarantee that forks
func (c *ChainConfig) CheckConfigForkOrder() error {
	type fork struct {
		name  string
		block *big.Int
	}
	var lastFork fork
	for _, cur := range []fork{
		{"homesteadBlock", c.HomesteadBlock},
		{"eip150Block", c.EIP150Block},
		{"eip155Block", c.EIP155Block},
		{"eip158Block", c.EIP158Block},
		{"byzantiumBlock", c.ByzantiumBlock},
		{"constantinopleBlock", c.ConstantinopleBlock},
		{"petersburgBlock", c.PetersburgBlock},
		{"istanbulBlock", c.IstanbulBlock},
	} {
		if lastFork.name != "" {
			// Next one must be higher number
			if lastFork.block == nil && cur.block != nil {
				return fmt.Errorf("unsupported fork ordering: %v not enabled, but %v enabled at %v",
					lastFork.name, cur.name, cur.block)
			}
			if lastFork.block != nil && cur.block != nil {
				if lastFork.block.Cmp(cur.block) > 0 {
					return fmt.Errorf("unsupported fork ordering: %v enabled at %v, but %v enabled at %v",
						lastFork.name, lastFork.block, cur.name, cur.block)
				}
			}
		}
		lastFork = cur
	}
	return nil
}

func (c *ChainConfig) checkCompatible(newcfg *ChainConfig, head *big.Int, isQuorumEIP155Activated bool) *ConfigCompatError {
	if isForkIncompatible(c.HomesteadBlock, newcfg.HomesteadBlock, head) {
		return newCompatError("Homestead fork block", c.HomesteadBlock, newcfg.HomesteadBlock)
	}
	if isForkIncompatible(c.DAOForkBlock, newcfg.DAOForkBlock, head) {
		return newCompatError("DAO fork block", c.DAOForkBlock, newcfg.DAOForkBlock)
	}
	if c.IsDAOFork(head) && c.DAOForkSupport != newcfg.DAOForkSupport {
		return newCompatError("DAO fork support flag", c.DAOForkBlock, newcfg.DAOForkBlock)
	}
	if isForkIncompatible(c.EIP150Block, newcfg.EIP150Block, head) {
		return newCompatError("EIP150 fork block", c.EIP150Block, newcfg.EIP150Block)
	}
	if isQuorumEIP155Activated && c.ChainID != nil && isForkIncompatible(c.EIP155Block, newcfg.EIP155Block, head) {
		return newCompatError("EIP155 fork block", c.EIP155Block, newcfg.EIP155Block)
	}
	if isQuorumEIP155Activated && c.ChainID != nil && c.IsEIP155(head) && !configNumEqual(c.ChainID, newcfg.ChainID) {
		return newCompatError("EIP155 chain ID", c.ChainID, newcfg.ChainID)
	}
	if isForkIncompatible(c.EIP158Block, newcfg.EIP158Block, head) {
		return newCompatError("EIP158 fork block", c.EIP158Block, newcfg.EIP158Block)
	}
	if c.IsEIP158(head) && !configNumEqual(c.ChainID, newcfg.ChainID) {
		return newCompatError("EIP158 chain ID", c.EIP158Block, newcfg.EIP158Block)
	}
	if isForkIncompatible(c.ByzantiumBlock, newcfg.ByzantiumBlock, head) {
		return newCompatError("Byzantium fork block", c.ByzantiumBlock, newcfg.ByzantiumBlock)
	}
	if isForkIncompatible(c.ConstantinopleBlock, newcfg.ConstantinopleBlock, head) {
		return newCompatError("Constantinople fork block", c.ConstantinopleBlock, newcfg.ConstantinopleBlock)
	}
	if isForkIncompatible(c.PetersburgBlock, newcfg.PetersburgBlock, head) {
		return newCompatError("Petersburg fork block", c.PetersburgBlock, newcfg.PetersburgBlock)
	}
	if isForkIncompatible(c.IstanbulBlock, newcfg.IstanbulBlock, head) {
		return newCompatError("Istanbul fork block", c.IstanbulBlock, newcfg.IstanbulBlock)
	}
	if isForkIncompatible(c.EWASMBlock, newcfg.EWASMBlock, head) {
		return newCompatError("ewasm fork block", c.EWASMBlock, newcfg.EWASMBlock)
	}
	if c.Istanbul != nil && newcfg.Istanbul != nil && isForkIncompatible(c.Istanbul.Ceil2Nby3Block, newcfg.Istanbul.Ceil2Nby3Block, head) {
		return newCompatError("Ceil 2N/3 fork block", c.Istanbul.Ceil2Nby3Block, newcfg.Istanbul.Ceil2Nby3Block)
	}
	if isForkIncompatible(c.QIP714Block, newcfg.QIP714Block, head) {
		return newCompatError("permissions fork block", c.QIP714Block, newcfg.QIP714Block)
	}
	if newcfg.MaxCodeSizeChangeBlock != nil && isForkIncompatible(c.MaxCodeSizeChangeBlock, newcfg.MaxCodeSizeChangeBlock, head) {
		return newCompatError("max code size change fork block", c.MaxCodeSizeChangeBlock, newcfg.MaxCodeSizeChangeBlock)
	}
	return nil
}

// isForkIncompatible returns true if a fork scheduled at s1 cannot be rescheduled to
// block s2 because head is already past the fork.
func isForkIncompatible(s1, s2, head *big.Int) bool {
	return (isForked(s1, head) || isForked(s2, head)) && !configNumEqual(s1, s2)
}

// isForked returns whether a fork scheduled at block s is active at the given head block.
func isForked(s, head *big.Int) bool {
	if s == nil || head == nil {
		return false
	}
	return s.Cmp(head) <= 0
}

func configNumEqual(x, y *big.Int) bool {
	if x == nil {
		return y == nil
	}
	if y == nil {
		return x == nil
	}
	return x.Cmp(y) == 0
}

// ConfigCompatError is raised if the locally-stored blockchain is initialised with a
// ChainConfig that would alter the past.
type ConfigCompatError struct {
	What string
	// block numbers of the stored and new configurations
	StoredConfig, NewConfig *big.Int
	// the block number to which the local chain must be rewound to correct the error
	RewindTo uint64
}

func newCompatError(what string, storedblock, newblock *big.Int) *ConfigCompatError {
	var rew *big.Int
	switch {
	case storedblock == nil:
		rew = newblock
	case newblock == nil || storedblock.Cmp(newblock) < 0:
		rew = storedblock
	default:
		rew = newblock
	}
	err := &ConfigCompatError{what, storedblock, newblock, 0}
	if rew != nil && rew.Sign() > 0 {
		err.RewindTo = rew.Uint64() - 1
	}
	return err
}

func (err *ConfigCompatError) Error() string {
	return fmt.Sprintf("mismatching %s in database (have %d, want %d, rewindto %d)", err.What, err.StoredConfig, err.NewConfig, err.RewindTo)
}

// Rules wraps ChainConfig and is merely syntactic sugar or can be used for functions
// that do not have or require information about the block.
//
// Rules is a one time interface meaning that it shouldn't be used in between transition
// phases.
type Rules struct {
	ChainID                                                 *big.Int
	IsHomestead, IsEIP150, IsEIP155, IsEIP158               bool
	IsByzantium, IsConstantinople, IsPetersburg, IsIstanbul bool
}

// Rules ensures c's ChainID is not nil.
func (c *ChainConfig) Rules(num *big.Int) Rules {
	chainID := c.ChainID
	if chainID == nil {
		chainID = new(big.Int)
	}
	return Rules{
		ChainID:          new(big.Int).Set(chainID),
		IsHomestead:      c.IsHomestead(num),
		IsEIP150:         c.IsEIP150(num),
		IsEIP155:         c.IsEIP155(num),
		IsEIP158:         c.IsEIP158(num),
		IsByzantium:      c.IsByzantium(num),
		IsConstantinople: c.IsConstantinople(num),
		IsPetersburg:     c.IsPetersburg(num),
		IsIstanbul:       c.IsIstanbul(num),
	}
}<|MERGE_RESOLUTION|>--- conflicted
+++ resolved
@@ -214,32 +214,19 @@
 	//
 	// This configuration is intentionally not using keyed fields to force anyone
 	// adding flags to the config to also have to set these fields.
-<<<<<<< HEAD
-	AllEthashProtocolChanges = &ChainConfig{big.NewInt(1337), big.NewInt(0), nil, false, big.NewInt(0), common.Hash{}, big.NewInt(0), big.NewInt(0), big.NewInt(0), big.NewInt(0), big.NewInt(0), big.NewInt(0), nil, new(EthashConfig), nil, nil, false, 32, 50, big.NewInt(0), big.NewInt(0)}
-=======
 	AllEthashProtocolChanges = &ChainConfig{big.NewInt(1337), big.NewInt(0), nil, false, big.NewInt(0), common.Hash{}, big.NewInt(0), big.NewInt(0), big.NewInt(0), big.NewInt(0), big.NewInt(0), big.NewInt(0), nil, new(EthashConfig), nil, nil, false, 32, 32, big.NewInt(0), big.NewInt(0), nil}
->>>>>>> c04d1c8b
 
 	// AllCliqueProtocolChanges contains every protocol change (EIPs) introduced
 	// and accepted by the Ethereum core developers into the Clique consensus.
 	//
 	// This configuration is intentionally not using keyed fields to force anyone
 	// adding flags to the config to also have to set these fields.
-<<<<<<< HEAD
-	AllCliqueProtocolChanges = &ChainConfig{big.NewInt(1337), big.NewInt(0), nil, false, big.NewInt(0), common.Hash{}, big.NewInt(0), big.NewInt(0), big.NewInt(0), big.NewInt(0), big.NewInt(0), big.NewInt(0), nil, nil, &CliqueConfig{Period: 0, Epoch: 30000}, nil, false, 32, 32, big.NewInt(0), big.NewInt(0)}
-
-	TestChainConfig = &ChainConfig{big.NewInt(10), big.NewInt(0), nil, false, big.NewInt(0), common.Hash{}, big.NewInt(0), big.NewInt(0), big.NewInt(0), big.NewInt(0), big.NewInt(0), big.NewInt(0), nil, new(EthashConfig), nil, nil, false, 32, 32, big.NewInt(0), big.NewInt(0)}
-	TestRules       = TestChainConfig.Rules(new(big.Int))
-
-	QuorumTestChainConfig = &ChainConfig{big.NewInt(10), big.NewInt(0), nil, false, big.NewInt(0), common.Hash{}, big.NewInt(0), big.NewInt(0), big.NewInt(0), big.NewInt(0), big.NewInt(0), big.NewInt(0), nil, new(EthashConfig), nil, nil, true, 64, 32, big.NewInt(0), big.NewInt(0)}
-=======
 	AllCliqueProtocolChanges = &ChainConfig{big.NewInt(1337), big.NewInt(0), nil, false, big.NewInt(0), common.Hash{}, big.NewInt(0), big.NewInt(0), big.NewInt(0), big.NewInt(0), big.NewInt(0), big.NewInt(0), nil, nil, &CliqueConfig{Period: 0, Epoch: 30000}, nil, false, 32, 32, big.NewInt(0), big.NewInt(0), nil}
 
 	TestChainConfig = &ChainConfig{big.NewInt(10), big.NewInt(0), nil, false, big.NewInt(0), common.Hash{}, big.NewInt(0), big.NewInt(0), big.NewInt(0), big.NewInt(0), big.NewInt(0), big.NewInt(0), nil, new(EthashConfig), nil, nil, false, 32, 32, big.NewInt(0), big.NewInt(0), nil}
 	TestRules       = TestChainConfig.Rules(new(big.Int))
 
 	QuorumTestChainConfig = &ChainConfig{big.NewInt(10), big.NewInt(0), nil, false, big.NewInt(0), common.Hash{}, big.NewInt(0), big.NewInt(0), big.NewInt(0), big.NewInt(0), big.NewInt(0), big.NewInt(0), nil, new(EthashConfig), nil, nil, true, 64, 32, big.NewInt(0), big.NewInt(0), nil}
->>>>>>> c04d1c8b
 )
 
 // TrustedCheckpoint represents a set of post-processed trie roots (CHT and
@@ -284,14 +271,11 @@
 	Threshold uint64           `json:"threshold"`
 }
 
-<<<<<<< HEAD
-=======
 type MaxCodeConfigStruct struct {
 	Block *big.Int `json:"block,omitempty"`
 	Size  uint64   `json:"size,omitempty"`
 }
 
->>>>>>> c04d1c8b
 // ChainConfig is the core config which determines the blockchain settings.
 //
 // ChainConfig is stored in the database on a per block basis. This means
@@ -480,8 +464,6 @@
 	return isForked(c.MaxCodeSizeChangeBlock, num)
 }
 
-<<<<<<< HEAD
-=======
 // Quorum
 //
 // GetMaxCodeSize returns maxCodeSize for the given block number
@@ -587,7 +569,6 @@
 
 // /Quorum
 
->>>>>>> c04d1c8b
 // CheckCompatible checks whether scheduled fork transitions have been imported
 // with a mismatching chain configuration.
 func (c *ChainConfig) CheckCompatible(newcfg *ChainConfig, height uint64, isQuorumEIP155Activated bool) *ConfigCompatError {
