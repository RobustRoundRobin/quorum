--- conflicted
+++ resolved
@@ -136,13 +136,10 @@
 	req.Header.Set("Content-Type", "application/json")
 	res, err := c.httpClient.Do(req)
 
-<<<<<<< HEAD
-=======
 	if res.StatusCode == http.StatusNotFound {
 		return nil, fmt.Errorf("Non-200 status code, verify that tessera is running and version is 0.10.5+: %v", res)
 	}
 
->>>>>>> c04d1c8b
 	if res.StatusCode != http.StatusOK {
 		return nil, fmt.Errorf("Non-200 status code: %+v", res)
 	}
