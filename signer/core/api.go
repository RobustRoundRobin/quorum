// Copyright 2018 The go-ethereum Authors
// This file is part of go-ethereum.
//
// go-ethereum is free software: you can redistribute it and/or modify
// it under the terms of the GNU General Public License as published by
// the Free Software Foundation, either version 3 of the License, or
// (at your option) any later version.
//
// go-ethereum is distributed in the hope that it will be useful,
// but WITHOUT ANY WARRANTY; without even the implied warranty of
// MERCHANTABILITY or FITNESS FOR A PARTICULAR PURPOSE. See the
// GNU General Public License for more details.
//
// You should have received a copy of the GNU General Public License
// along with go-ethereum. If not, see <http://www.gnu.org/licenses/>.

package core

import (
	"context"
	"encoding/json"
	"errors"
	"fmt"
	"math/big"
	"os"
	"reflect"

	"github.com/ethereum/go-ethereum/accounts"
	"github.com/ethereum/go-ethereum/accounts/keystore"
	"github.com/ethereum/go-ethereum/accounts/scwallet"
	"github.com/ethereum/go-ethereum/accounts/usbwallet"
	"github.com/ethereum/go-ethereum/common"
	"github.com/ethereum/go-ethereum/common/hexutil"
	"github.com/ethereum/go-ethereum/internal/ethapi"
	"github.com/ethereum/go-ethereum/log"
	"github.com/ethereum/go-ethereum/rlp"
	"github.com/ethereum/go-ethereum/signer/storage"
)

const (
	// numberOfAccountsToDerive For hardware wallets, the number of accounts to derive
	numberOfAccountsToDerive = 10
	// ExternalAPIVersion -- see extapi_changelog.md
	ExternalAPIVersion = "6.0.0"
	// InternalAPIVersion -- see intapi_changelog.md
	InternalAPIVersion = "7.0.0"
)

// ExternalAPI defines the external API through which signing requests are made.
type ExternalAPI interface {
	// List available accounts
	List(ctx context.Context) ([]common.Address, error)
	// New request to create a new account
	New(ctx context.Context) (common.Address, error)
	// SignTransaction request to sign the specified transaction
	SignTransaction(ctx context.Context, args SendTxArgs, methodSelector *string) (*ethapi.SignTransactionResult, error)
	// SignData - request to sign the given data (plus prefix)
	SignData(ctx context.Context, contentType string, addr common.MixedcaseAddress, data interface{}) (hexutil.Bytes, error)
	// SignTypedData - request to sign the given structured data (plus prefix)
	SignTypedData(ctx context.Context, addr common.MixedcaseAddress, data TypedData) (hexutil.Bytes, error)
	// EcRecover - recover public key from given message and signature
	EcRecover(ctx context.Context, data hexutil.Bytes, sig hexutil.Bytes) (common.Address, error)
	// Version info about the APIs
	Version(ctx context.Context) (string, error)
}

// UIClientAPI specifies what method a UI needs to implement to be able to be used as a
// UI for the signer
type UIClientAPI interface {
	// ApproveTx prompt the user for confirmation to request to sign Transaction
	ApproveTx(request *SignTxRequest) (SignTxResponse, error)
	// ApproveSignData prompt the user for confirmation to request to sign data
	ApproveSignData(request *SignDataRequest) (SignDataResponse, error)
	// ApproveListing prompt the user for confirmation to list accounts
	// the list of accounts to list can be modified by the UI
	ApproveListing(request *ListRequest) (ListResponse, error)
	// ApproveNewAccount prompt the user for confirmation to create new Account, and reveal to caller
	ApproveNewAccount(request *NewAccountRequest) (NewAccountResponse, error)
	// ShowError displays error message to user
	ShowError(message string)
	// ShowInfo displays info message to user
	ShowInfo(message string)
	// OnApprovedTx notifies the UI about a transaction having been successfully signed.
	// This method can be used by a UI to keep track of e.g. how much has been sent to a particular recipient.
	OnApprovedTx(tx ethapi.SignTransactionResult)
	// OnSignerStartup is invoked when the signer boots, and tells the UI info about external API location and version
	// information
	OnSignerStartup(info StartupInfo)
	// OnInputRequired is invoked when clef requires user input, for example master password or
	// pin-code for unlocking hardware wallets
	OnInputRequired(info UserInputRequest) (UserInputResponse, error)
	// RegisterUIServer tells the UI to use the given UIServerAPI for ui->clef communication
	RegisterUIServer(api *UIServerAPI)
}

// Validator defines the methods required to validate a transaction against some
// sanity defaults as well as any underlying 4byte method database.
//
// Use fourbyte.Database as an implementation. It is separated out of this package
// to allow pieces of the signer package to be used without having to load the
// 7MB embedded 4byte dump.
type Validator interface {
	// ValidateTransaction does a number of checks on the supplied transaction, and
	// returns either a list of warnings, or an error (indicating that the transaction
	// should be immediately rejected).
	ValidateTransaction(selector *string, tx *SendTxArgs) (*ValidationMessages, error)
}

// SignerAPI defines the actual implementation of ExternalAPI
type SignerAPI struct {
	chainID     *big.Int
	am          *accounts.Manager
	UI          UIClientAPI
	validator   Validator
	rejectMode  bool
	credentials storage.Storage
}

// Metadata about a request
type Metadata struct {
	Remote    string `json:"remote"`
	Local     string `json:"local"`
	Scheme    string `json:"scheme"`
	UserAgent string `json:"User-Agent"`
	Origin    string `json:"Origin"`
}

func StartClefAccountManager(ksLocation string, nousb, lightKDF bool, scpath string) *accounts.Manager {
	var (
		backends []accounts.Backend
		n, p     = keystore.StandardScryptN, keystore.StandardScryptP
	)
	if lightKDF {
		n, p = keystore.LightScryptN, keystore.LightScryptP
	}
	// support password based accounts
	if len(ksLocation) > 0 {
		backends = append(backends, keystore.NewKeyStore(ksLocation, n, p))
	}
	if !nousb {
		// Start a USB hub for Ledger hardware wallets
		if ledgerhub, err := usbwallet.NewLedgerHub(); err != nil {
			log.Warn(fmt.Sprintf("Failed to start Ledger hub, disabling: %v", err))
		} else {
			backends = append(backends, ledgerhub)
			log.Debug("Ledger support enabled")
		}
		// Start a USB hub for Trezor hardware wallets (HID version)
		if trezorhub, err := usbwallet.NewTrezorHubWithHID(); err != nil {
			log.Warn(fmt.Sprintf("Failed to start HID Trezor hub, disabling: %v", err))
		} else {
			backends = append(backends, trezorhub)
			log.Debug("Trezor support enabled via HID")
		}
		// Start a USB hub for Trezor hardware wallets (WebUSB version)
		if trezorhub, err := usbwallet.NewTrezorHubWithWebUSB(); err != nil {
			log.Warn(fmt.Sprintf("Failed to start WebUSB Trezor hub, disabling: %v", err))
		} else {
			backends = append(backends, trezorhub)
			log.Debug("Trezor support enabled via WebUSB")
		}
	}

	// Start a smart card hub
	if len(scpath) > 0 {
		// Sanity check that the smartcard path is valid
		fi, err := os.Stat(scpath)
		if err != nil {
			log.Info("Smartcard socket file missing, disabling", "err", err)
		} else {
			if fi.Mode()&os.ModeType != os.ModeSocket {
				log.Error("Invalid smartcard socket file type", "path", scpath, "type", fi.Mode().String())
			} else {
				if schub, err := scwallet.NewHub(scpath, scwallet.Scheme, ksLocation); err != nil {
					log.Warn(fmt.Sprintf("Failed to start smart card hub, disabling: %v", err))
				} else {
					backends = append(backends, schub)
				}
			}
		}
	}

	// Clef doesn't allow insecure http account unlock.
	return accounts.NewManager(&accounts.Config{InsecureUnlockAllowed: false}, backends...)
}

// MetadataFromContext extracts Metadata from a given context.Context
func MetadataFromContext(ctx context.Context) Metadata {
	m := Metadata{"NA", "NA", "NA", "", ""} // batman

	if v := ctx.Value("remote"); v != nil {
		m.Remote = v.(string)
	}
	if v := ctx.Value("scheme"); v != nil {
		m.Scheme = v.(string)
	}
	if v := ctx.Value("local"); v != nil {
		m.Local = v.(string)
	}
	if v := ctx.Value("Origin"); v != nil {
		m.Origin = v.(string)
	}
	if v := ctx.Value("User-Agent"); v != nil {
		m.UserAgent = v.(string)
	}
	return m
}

// String implements Stringer interface
func (m Metadata) String() string {
	s, err := json.Marshal(m)
	if err == nil {
		return string(s)
	}
	return err.Error()
}

// types for the requests/response types between signer and UI
type (
	// SignTxRequest contains info about a Transaction to sign
	SignTxRequest struct {
		Transaction SendTxArgs       `json:"transaction"`
		Callinfo    []ValidationInfo `json:"call_info"`
		Meta        Metadata         `json:"meta"`
	}
	// SignTxResponse result from SignTxRequest
	SignTxResponse struct {
		//The UI may make changes to the TX
		Transaction SendTxArgs `json:"transaction"`
		Approved    bool       `json:"approved"`
	}
	SignDataRequest struct {
		ContentType string                  `json:"content_type"`
		Address     common.MixedcaseAddress `json:"address"`
		Rawdata     []byte                  `json:"raw_data"`
		Messages    []*NameValueType        `json:"messages"`
		Hash        hexutil.Bytes           `json:"hash"`
		Meta        Metadata                `json:"meta"`
	}
	SignDataResponse struct {
		Approved bool `json:"approved"`
	}
	NewAccountRequest struct {
		Meta Metadata `json:"meta"`
	}
	NewAccountResponse struct {
		Approved bool `json:"approved"`
	}
	ListRequest struct {
		Accounts []accounts.Account `json:"accounts"`
		Meta     Metadata           `json:"meta"`
	}
	ListResponse struct {
		Accounts []accounts.Account `json:"accounts"`
	}
	Message struct {
		Text string `json:"text"`
	}
	StartupInfo struct {
		Info map[string]interface{} `json:"info"`
	}
	UserInputRequest struct {
		Title      string `json:"title"`
		Prompt     string `json:"prompt"`
		IsPassword bool   `json:"isPassword"`
	}
	UserInputResponse struct {
		Text string `json:"text"`
	}
)

var ErrRequestDenied = errors.New("Request denied")

// NewSignerAPI creates a new API that can be used for Account management.
// ksLocation specifies the directory where to store the password protected private
// key that is generated when a new Account is created.
// noUSB disables USB support that is required to support hardware devices such as
// ledger and trezor.
func NewSignerAPI(am *accounts.Manager, chainID int64, noUSB bool, ui UIClientAPI, validator Validator, advancedMode bool, credentials storage.Storage) *SignerAPI {
	if advancedMode {
		log.Info("Clef is in advanced mode: will warn instead of reject")
	}
	signer := &SignerAPI{big.NewInt(chainID), am, ui, validator, !advancedMode, credentials}
	if !noUSB {
		signer.startUSBListener()
	}
	return signer
}
func (api *SignerAPI) openTrezor(url accounts.URL) {
	resp, err := api.UI.OnInputRequired(UserInputRequest{
		Prompt: "Pin required to open Trezor wallet\n" +
			"Look at the device for number positions\n\n" +
			"7 | 8 | 9\n" +
			"--+---+--\n" +
			"4 | 5 | 6\n" +
			"--+---+--\n" +
			"1 | 2 | 3\n\n",
		IsPassword: true,
		Title:      "Trezor unlock",
	})
	if err != nil {
		log.Warn("failed getting trezor pin", "err", err)
		return
	}
	// We're using the URL instead of the pointer to the
	// Wallet -- perhaps it is not actually present anymore
	w, err := api.am.Wallet(url.String())
	if err != nil {
		log.Warn("wallet unavailable", "url", url)
		return
	}
	err = w.Open(resp.Text)
	if err != nil {
		log.Warn("failed to open wallet", "wallet", url, "err", err)
		return
	}

}

// startUSBListener starts a listener for USB events, for hardware wallet interaction
func (api *SignerAPI) startUSBListener() {
	events := make(chan accounts.WalletEvent, 16)
	am := api.am
	am.Subscribe(events)
	go func() {

		// Open any wallets already attached
		for _, wallet := range am.Wallets() {
			if err := wallet.Open(""); err != nil {
				log.Warn("Failed to open wallet", "url", wallet.URL(), "err", err)
				if err == usbwallet.ErrTrezorPINNeeded {
					go api.openTrezor(wallet.URL())
				}
			}
		}
		// Listen for wallet event till termination
		for event := range events {
			switch event.Kind {
			case accounts.WalletArrived:
				if err := event.Wallet.Open(""); err != nil {
					log.Warn("New wallet appeared, failed to open", "url", event.Wallet.URL(), "err", err)
					if err == usbwallet.ErrTrezorPINNeeded {
						go api.openTrezor(event.Wallet.URL())
					}
				}
			case accounts.WalletOpened:
				status, _ := event.Wallet.Status()
				log.Info("New wallet appeared", "url", event.Wallet.URL(), "status", status)

				// Derive first N accounts, hardcoded for now
				var nextPath = make(accounts.DerivationPath, len(accounts.DefaultBaseDerivationPath))
				copy(nextPath[:], accounts.DefaultBaseDerivationPath[:])

				for i := 0; i < numberOfAccountsToDerive; i++ {
					acc, err := event.Wallet.Derive(nextPath, true)
					if err != nil {
						log.Warn("account derivation failed", "error", err)
					} else {
						log.Info("derived account", "address", acc.Address)
					}
					nextPath[len(nextPath)-1]++
				}
			case accounts.WalletDropped:
				log.Info("Old wallet dropped", "url", event.Wallet.URL())
				event.Wallet.Close()
			}
		}
	}()
}

// List returns the set of wallet this signer manages. Each wallet can contain
// multiple accounts.
func (api *SignerAPI) List(ctx context.Context) ([]common.Address, error) {
	var accs []accounts.Account
	for _, wallet := range api.am.Wallets() {
		accs = append(accs, wallet.Accounts()...)
	}
	result, err := api.UI.ApproveListing(&ListRequest{Accounts: accs, Meta: MetadataFromContext(ctx)})
	if err != nil {
		return nil, err
	}
	if result.Accounts == nil {
		return nil, ErrRequestDenied

	}
	addresses := make([]common.Address, 0)
	for _, acc := range result.Accounts {
		addresses = append(addresses, acc.Address)
	}

	return addresses, nil
}

// New creates a new password protected Account. The private key is protected with
// the given password. Users are responsible to backup the private key that is stored
// in the keystore location thas was specified when this API was created.
func (api *SignerAPI) New(ctx context.Context) (common.Address, error) {
	be := api.am.Backends(keystore.KeyStoreType)
	if len(be) == 0 {
		return common.Address{}, errors.New("password based accounts not supported")
	}
	if resp, err := api.UI.ApproveNewAccount(&NewAccountRequest{MetadataFromContext(ctx)}); err != nil {
		return common.Address{}, err
	} else if !resp.Approved {
		return common.Address{}, ErrRequestDenied
	}

	// Three retries to get a valid password
	for i := 0; i < 3; i++ {
		resp, err := api.UI.OnInputRequired(UserInputRequest{
			"New account password",
			fmt.Sprintf("Please enter a password for the new account to be created (attempt %d of 3)", i),
			true})
		if err != nil {
			log.Warn("error obtaining password", "attempt", i, "error", err)
			continue
		}
		if pwErr := ValidatePasswordFormat(resp.Text); pwErr != nil {
			api.UI.ShowError(fmt.Sprintf("Account creation attempt #%d failed due to password requirements: %v", (i + 1), pwErr))
		} else {
			// No error
			acc, err := be[0].(*keystore.KeyStore).NewAccount(resp.Text)
			log.Info("Your new key was generated", "address", acc.Address)
			log.Warn("Please backup your key file!", "path", acc.URL.Path)
			log.Warn("Please remember your password!")
			return acc.Address, err
		}
	}
	// Otherwise fail, with generic error message
	return common.Address{}, errors.New("account creation failed")
}

// logDiff logs the difference between the incoming (original) transaction and the one returned from the signer.
// it also returns 'true' if the transaction was modified, to make it possible to configure the signer not to allow
// UI-modifications to requests
func logDiff(original *SignTxRequest, new *SignTxResponse) bool {
	modified := false
	if f0, f1 := original.Transaction.From, new.Transaction.From; !reflect.DeepEqual(f0, f1) {
		log.Info("Sender-account changed by UI", "was", f0, "is", f1)
		modified = true
	}
	if t0, t1 := original.Transaction.To, new.Transaction.To; !reflect.DeepEqual(t0, t1) {
		log.Info("Recipient-account changed by UI", "was", t0, "is", t1)
		modified = true
	}
	if g0, g1 := original.Transaction.Gas, new.Transaction.Gas; g0 != g1 {
		modified = true
		log.Info("Gas changed by UI", "was", g0, "is", g1)
	}
	if g0, g1 := big.Int(original.Transaction.GasPrice), big.Int(new.Transaction.GasPrice); g0.Cmp(&g1) != 0 {
		modified = true
		log.Info("GasPrice changed by UI", "was", g0, "is", g1)
	}
	if v0, v1 := big.Int(original.Transaction.Value), big.Int(new.Transaction.Value); v0.Cmp(&v1) != 0 {
		modified = true
		log.Info("Value changed by UI", "was", v0, "is", v1)
	}
	if d0, d1 := original.Transaction.Data, new.Transaction.Data; d0 != d1 {
		d0s := ""
		d1s := ""
		if d0 != nil {
			d0s = hexutil.Encode(*d0)
		}
		if d1 != nil {
			d1s = hexutil.Encode(*d1)
		}
		if d1s != d0s {
			modified = true
			log.Info("Data changed by UI", "was", d0s, "is", d1s)
		}
	}
	if n0, n1 := original.Transaction.Nonce, new.Transaction.Nonce; n0 != n1 {
		modified = true
		log.Info("Nonce changed by UI", "was", n0, "is", n1)
	}
	return modified
}

func (api *SignerAPI) lookupPassword(address common.Address) (string, error) {
	return api.credentials.Get(address.Hex())
}

func (api *SignerAPI) lookupOrQueryPassword(address common.Address, title, prompt string) (string, error) {
	// Look up the password and return if available
	if pw, err := api.lookupPassword(address); err == nil {
		return pw, nil
	}
	// Password unavailable, request it from the user
	pwResp, err := api.UI.OnInputRequired(UserInputRequest{title, prompt, true})
	if err != nil {
		log.Warn("error obtaining password", "error", err)
		// We'll not forward the error here, in case the error contains info about the response from the UI,
		// which could leak the password if it was malformed json or something
		return "", errors.New("internal error")
	}
	return pwResp.Text, nil
}

// SignTransaction signs the given Transaction and returns it both as json and rlp-encoded form
func (api *SignerAPI) SignTransaction(ctx context.Context, args SendTxArgs, methodSelector *string) (*ethapi.SignTransactionResult, error) {
	var (
		err    error
		result SignTxResponse
		msgs   *ValidationMessages
	)
<<<<<<< HEAD
	msgs, err := api.validator.ValidateTransaction(methodSelector, &args)
	if err != nil {
		return nil, err
=======
	if args.IsPrivate {
		msgs = new(ValidationMessages)
		msgs.Info(fmt.Sprintf("Quorum private transaction. Key: %s", args.Data))
	} else {
		msgs, err = api.validator.ValidateTransaction(methodSelector, &args)
		if err != nil {
			return nil, err
		}
>>>>>>> 011c4d29
	}

	// If we are in 'rejectMode', then reject rather than show the user warnings
	if api.rejectMode {
		if err := msgs.getWarnings(); err != nil {
			return nil, err
		}
	}
	req := SignTxRequest{
		Transaction: args,
		Meta:        MetadataFromContext(ctx),
		Callinfo:    msgs.Messages,
	}
	// Process approval
	result, err = api.UI.ApproveTx(&req)
	if err != nil {
		return nil, err
	}
	if !result.Approved {
		return nil, ErrRequestDenied
	}
	// Log changes made by the UI to the signing-request
	logDiff(&req, &result)
	var (
		acc    accounts.Account
		wallet accounts.Wallet
	)
	acc = accounts.Account{Address: result.Transaction.From.Address()}
	wallet, err = api.am.Find(acc)
	if err != nil {
		return nil, err
	}
	// Convert fields into a real transaction
	var unsignedTx = result.Transaction.toTransaction()
	// Get the password for the transaction
	pw, err := api.lookupOrQueryPassword(acc.Address, "Account password",
		fmt.Sprintf("Please enter the password for account %s", acc.Address.String()))
	if err != nil {
		return nil, err
	}
	// The one to sign is the one that was returned from the UI
	signedTx, err := wallet.SignTxWithPassphrase(acc, pw, unsignedTx, api.chainID)
	if err != nil {
		api.UI.ShowError(err.Error())
		return nil, err
	}

	rlpdata, err := rlp.EncodeToBytes(signedTx)
	response := ethapi.SignTransactionResult{Raw: rlpdata, Tx: signedTx}

	// Finally, send the signed tx to the UI
	api.UI.OnApprovedTx(response)
	// ...and to the external caller
	return &response, nil

}

// Returns the external api version. This method does not require user acceptance. Available methods are
// available via enumeration anyway, and this info does not contain user-specific data
func (api *SignerAPI) Version(ctx context.Context) (string, error) {
	return ExternalAPIVersion, nil
}<|MERGE_RESOLUTION|>--- conflicted
+++ resolved
@@ -503,11 +503,6 @@
 		result SignTxResponse
 		msgs   *ValidationMessages
 	)
-<<<<<<< HEAD
-	msgs, err := api.validator.ValidateTransaction(methodSelector, &args)
-	if err != nil {
-		return nil, err
-=======
 	if args.IsPrivate {
 		msgs = new(ValidationMessages)
 		msgs.Info(fmt.Sprintf("Quorum private transaction. Key: %s", args.Data))
@@ -516,7 +511,6 @@
 		if err != nil {
 			return nil, err
 		}
->>>>>>> 011c4d29
 	}
 
 	// If we are in 'rejectMode', then reject rather than show the user warnings
