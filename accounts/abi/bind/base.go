// Copyright 2015 The go-ethereum Authors
// This file is part of the go-ethereum library.
//
// The go-ethereum library is free software: you can redistribute it and/or modify
// it under the terms of the GNU Lesser General Public License as published by
// the Free Software Foundation, either version 3 of the License, or
// (at your option) any later version.
//
// The go-ethereum library is distributed in the hope that it will be useful,
// but WITHOUT ANY WARRANTY; without even the implied warranty of
// MERCHANTABILITY or FITNESS FOR A PARTICULAR PURPOSE. See the
// GNU Lesser General Public License for more details.
//
// You should have received a copy of the GNU Lesser General Public License
// along with the go-ethereum library. If not, see <http://www.gnu.org/licenses/>.

package bind

import (
	"context"
	"errors"
	"fmt"
	"math/big"

	"github.com/ethereum/go-ethereum"
	"github.com/ethereum/go-ethereum/accounts/abi"
	"github.com/ethereum/go-ethereum/common"
	"github.com/ethereum/go-ethereum/core/types"
	"github.com/ethereum/go-ethereum/crypto"
	"github.com/ethereum/go-ethereum/event"
)

// SignerFn is a signer function callback when a contract requires a method to
// sign the transaction before submission.
type SignerFn func(types.Signer, common.Address, *types.Transaction) (*types.Transaction, error)

// Quorum
//
// Additional arguments in order to support transaction privacy
type PrivateTxArgs struct {
	PrivateFor []string `json:"privateFor"`
}

// CallOpts is the collection of options to fine tune a contract call request.
type CallOpts struct {
	Pending     bool            // Whether to operate on the pending state or the last known one
	From        common.Address  // Optional the sender address, otherwise the first account is used
	BlockNumber *big.Int        // Optional the block number on which the call should be performed
	Context     context.Context // Network context to support cancellation and timeouts (nil = no timeout)
}

// TransactOpts is the collection of authorization data required to create a
// valid Ethereum transaction.
type TransactOpts struct {
	From   common.Address // Ethereum account to send the transaction from
	Nonce  *big.Int       // Nonce to use for the transaction execution (nil = use pending state)
	Signer SignerFn       // Method to use for signing the transaction (mandatory)

	Value    *big.Int // Funds to transfer along along the transaction (nil = 0 = no funds)
	GasPrice *big.Int // Gas price to use for the transaction execution (nil = gas price oracle)
	GasLimit uint64   // Gas limit to set for the transaction execution (0 = estimate)

	Context context.Context // Network context to support cancellation and timeouts (nil = no timeout)

	// Quorum
	PrivateFrom string   // The public key of the Tessera/Constellation identity to send this tx from.
	PrivateFor  []string // The public keys of the Tessera/Constellation identities this tx is intended for.
}

// FilterOpts is the collection of options to fine tune filtering for events
// within a bound contract.
type FilterOpts struct {
	Start uint64  // Start of the queried range
	End   *uint64 // End of the range (nil = latest)

	Context context.Context // Network context to support cancellation and timeouts (nil = no timeout)
}

// WatchOpts is the collection of options to fine tune subscribing for events
// within a bound contract.
type WatchOpts struct {
	Start   *uint64         // Start of the queried range (nil = latest)
	Context context.Context // Network context to support cancellation and timeouts (nil = no timeout)
}

// BoundContract is the base wrapper object that reflects a contract on the
// Ethereum network. It contains a collection of methods that are used by the
// higher level contract bindings to operate.
type BoundContract struct {
	address    common.Address     // Deployment address of the contract on the Ethereum blockchain
	abi        abi.ABI            // Reflect based ABI to access the correct Ethereum methods
	caller     ContractCaller     // Read interface to interact with the blockchain
	transactor ContractTransactor // Write interface to interact with the blockchain
	filterer   ContractFilterer   // Event filtering to interact with the blockchain
}

// NewBoundContract creates a low level contract interface through which calls
// and transactions may be made through.
func NewBoundContract(address common.Address, abi abi.ABI, caller ContractCaller, transactor ContractTransactor, filterer ContractFilterer) *BoundContract {
	return &BoundContract{
		address:    address,
		abi:        abi,
		caller:     caller,
		transactor: transactor,
		filterer:   filterer,
	}
}

// DeployContract deploys a contract onto the Ethereum blockchain and binds the
// deployment address with a Go wrapper.
func DeployContract(opts *TransactOpts, abi abi.ABI, bytecode []byte, backend ContractBackend, params ...interface{}) (common.Address, *types.Transaction, *BoundContract, error) {
	// Otherwise try to deploy the contract
	c := NewBoundContract(common.Address{}, abi, backend, backend, backend)

	input, err := c.abi.Pack("", params...)
	if err != nil {
		return common.Address{}, nil, nil, err
	}
	tx, err := c.transact(opts, nil, append(bytecode, input...))
	if err != nil {
		return common.Address{}, nil, nil, err
	}
	c.address = crypto.CreateAddress(opts.From, tx.Nonce())
	return c.address, tx, c, nil
}

// Call invokes the (constant) contract method with params as input values and
// sets the output to result. The result type might be a single field for simple
// returns, a slice of interfaces for anonymous returns and a struct for named
// returns.
func (c *BoundContract) Call(opts *CallOpts, result interface{}, method string, params ...interface{}) error {
	// Don't crash on a lazy user
	if opts == nil {
		opts = new(CallOpts)
	}
	// Pack the input, call and unpack the results
	input, err := c.abi.Pack(method, params...)
	if err != nil {
		return err
	}
	var (
		msg    = ethereum.CallMsg{From: opts.From, To: &c.address, Data: input}
		ctx    = ensureContext(opts.Context)
		code   []byte
		output []byte
	)
	if opts.Pending {
		pb, ok := c.caller.(PendingContractCaller)
		if !ok {
			return ErrNoPendingState
		}
		output, err = pb.PendingCallContract(ctx, msg)
		if err == nil && len(output) == 0 {
			// Make sure we have a contract to operate on, and bail out otherwise.
			if code, err = pb.PendingCodeAt(ctx, c.address); err != nil {
				return err
			} else if len(code) == 0 {
				return ErrNoCode
			}
		}
	} else {
		output, err = c.caller.CallContract(ctx, msg, opts.BlockNumber)
		if err == nil && len(output) == 0 {
			// Make sure we have a contract to operate on, and bail out otherwise.
			if code, err = c.caller.CodeAt(ctx, c.address, opts.BlockNumber); err != nil {
				return err
			} else if len(code) == 0 {
				return ErrNoCode
			}
		}
	}
	if err != nil {
		return err
	}
	return c.abi.Unpack(result, method, output)
}

// Transact invokes the (paid) contract method with params as input values.
func (c *BoundContract) Transact(opts *TransactOpts, method string, params ...interface{}) (*types.Transaction, error) {
	// Otherwise pack up the parameters and invoke the contract
	input, err := c.abi.Pack(method, params...)
	if err != nil {
		return nil, err
	}
	return c.transact(opts, &c.address, input)
}

// Transfer initiates a plain transaction to move funds to the contract, calling
// its default method if one is available.
func (c *BoundContract) Transfer(opts *TransactOpts) (*types.Transaction, error) {
	return c.transact(opts, &c.address, nil)
}

// transact executes an actual transaction invocation, first deriving any missing
// authorization fields, and then scheduling the transaction for execution.
func (c *BoundContract) transact(opts *TransactOpts, contract *common.Address, input []byte) (*types.Transaction, error) {
	var err error

	// Ensure a valid value field and resolve the account nonce
	value := opts.Value
	if value == nil {
		value = new(big.Int)
	}
	var nonce uint64
	if opts.Nonce == nil {
		nonce, err = c.transactor.PendingNonceAt(ensureContext(opts.Context), opts.From)
		if err != nil {
			return nil, fmt.Errorf("failed to retrieve account nonce: %v", err)
		}
	} else {
		nonce = opts.Nonce.Uint64()
	}
	// Figure out the gas allowance and gas price values
	gasPrice := opts.GasPrice
	if gasPrice == nil {
		gasPrice, err = c.transactor.SuggestGasPrice(ensureContext(opts.Context))
		if err != nil {
			return nil, fmt.Errorf("failed to suggest gas price: %v", err)
		}
	}
	gasLimit := opts.GasLimit
	if gasLimit == 0 {
		// Gas estimation cannot succeed without code for method invocations
		if contract != nil {
			if code, err := c.transactor.PendingCodeAt(ensureContext(opts.Context), c.address); err != nil {
				return nil, err
			} else if len(code) == 0 {
				return nil, ErrNoCode
			}
		}
		// If the contract surely has code (or code is not needed), estimate the transaction
		msg := ethereum.CallMsg{From: opts.From, To: contract, Value: value, Data: input}
		gasLimit, err = c.transactor.EstimateGas(ensureContext(opts.Context), msg)
		if err != nil {
			return nil, fmt.Errorf("failed to estimate gas needed: %v", err)
		}
	}
	// Create the transaction, sign it and schedule it for execution
	var rawTx *types.Transaction
	if contract == nil {
		rawTx = types.NewContractCreation(nonce, value, gasLimit, gasPrice, input)
	} else {
		rawTx = types.NewTransaction(nonce, c.address, value, gasLimit, gasPrice, input)
	}

	// If this transaction is private, we need to substitute the data payload
	// with the hash of the transaction from tessera/constellation.
	if opts.PrivateFor != nil {
		var payload []byte
		payload, err = c.transactor.PreparePrivateTransaction(rawTx.Data(), opts.PrivateFrom)
		if err != nil {
			return nil, err
		}
		rawTx = c.createPrivateTransaction(rawTx, payload)
	}

	// Choose signer to sign transaction
	if opts.Signer == nil {
		return nil, errors.New("no signer to authorize the transaction with")
	}
	var signedTx *types.Transaction
	if rawTx.IsPrivate() {
		signedTx, err = opts.Signer(types.QuorumPrivateTxSigner{}, opts.From, rawTx)
	} else {
		signedTx, err = opts.Signer(types.HomesteadSigner{}, opts.From, rawTx)
	}
	if err != nil {
		return nil, err
	}

	if err := c.transactor.SendTransaction(ensureContext(opts.Context), signedTx, PrivateTxArgs{PrivateFor: opts.PrivateFor}); err != nil {
		return nil, err
	}

	return signedTx, nil
}

// FilterLogs filters contract logs for past blocks, returning the necessary
// channels to construct a strongly typed bound iterator on top of them.
func (c *BoundContract) FilterLogs(opts *FilterOpts, name string, query ...[]interface{}) (chan types.Log, event.Subscription, error) {
	// Don't crash on a lazy user
	if opts == nil {
		opts = new(FilterOpts)
	}
	// Append the event selector to the query parameters and construct the topic set
	query = append([][]interface{}{{c.abi.Events[name].Id()}}, query...)

	topics, err := makeTopics(query...)
	if err != nil {
		return nil, nil, err
	}
	// Start the background filtering
	logs := make(chan types.Log, 128)

	config := ethereum.FilterQuery{
		Addresses: []common.Address{c.address},
		Topics:    topics,
		FromBlock: new(big.Int).SetUint64(opts.Start),
	}
	if opts.End != nil {
		config.ToBlock = new(big.Int).SetUint64(*opts.End)
	}
	/* TODO(karalabe): Replace the rest of the method below with this when supported
	sub, err := c.filterer.SubscribeFilterLogs(ensureContext(opts.Context), config, logs)
	*/
	buff, err := c.filterer.FilterLogs(ensureContext(opts.Context), config)
	if err != nil {
		return nil, nil, err
	}
	sub, err := event.NewSubscription(func(quit <-chan struct{}) error {
		for _, log := range buff {
			select {
			case logs <- log:
			case <-quit:
				return nil
			}
		}
		return nil
	}), nil

	if err != nil {
		return nil, nil, err
	}
	return logs, sub, nil
}

// WatchLogs filters subscribes to contract logs for future blocks, returning a
// subscription object that can be used to tear down the watcher.
func (c *BoundContract) WatchLogs(opts *WatchOpts, name string, query ...[]interface{}) (chan types.Log, event.Subscription, error) {
	// Don't crash on a lazy user
	if opts == nil {
		opts = new(WatchOpts)
	}
	// Append the event selector to the query parameters and construct the topic set
	query = append([][]interface{}{{c.abi.Events[name].Id()}}, query...)

	topics, err := makeTopics(query...)
	if err != nil {
		return nil, nil, err
	}
	// Start the background filtering
	logs := make(chan types.Log, 128)

	config := ethereum.FilterQuery{
		Addresses: []common.Address{c.address},
		Topics:    topics,
	}
	if opts.Start != nil {
		config.FromBlock = new(big.Int).SetUint64(*opts.Start)
	}
	sub, err := c.filterer.SubscribeFilterLogs(ensureContext(opts.Context), config, logs)
	if err != nil {
		return nil, nil, err
	}
	return logs, sub, nil
}

// UnpackLog unpacks a retrieved log into the provided output structure.
func (c *BoundContract) UnpackLog(out interface{}, event string, log types.Log) error {
	if len(log.Data) > 0 {
		if err := c.abi.Unpack(out, event, log.Data); err != nil {
			return err
		}
	}
	var indexed abi.Arguments
	for _, arg := range c.abi.Events[event].Inputs {
		if arg.Indexed {
			indexed = append(indexed, arg)
		}
	}
	return parseTopics(out, indexed, log.Topics[1:])
}

// UnpackLogIntoMap unpacks a retrieved log into the provided map.
func (c *BoundContract) UnpackLogIntoMap(out map[string]interface{}, event string, log types.Log) error {
	if len(log.Data) > 0 {
		if err := c.abi.UnpackIntoMap(out, event, log.Data); err != nil {
			return err
		}
	}
	var indexed abi.Arguments
	for _, arg := range c.abi.Events[event].Inputs {
		if arg.Indexed {
			indexed = append(indexed, arg)
		}
	}
	return parseTopicsIntoMap(out, indexed, log.Topics[1:])
}

<<<<<<< HEAD
=======
// createPrivateTransaction replaces the payload of private transaction to the hash from Tessera/Constellation
func (c *BoundContract) createPrivateTransaction(tx *types.Transaction, payload []byte) *types.Transaction {
	var privateTx *types.Transaction
	if tx.To() == nil {
		privateTx = types.NewContractCreation(tx.Nonce(), tx.Value(), tx.Gas(), tx.GasPrice(), payload)
	} else {
		privateTx = types.NewTransaction(tx.Nonce(), c.address, tx.Value(), tx.Gas(), tx.GasPrice(), payload)
	}
	privateTx.SetPrivate()
	return privateTx
}

>>>>>>> 011c4d29
// ensureContext is a helper method to ensure a context is not nil, even if the
// user specified it as such.
func ensureContext(ctx context.Context) context.Context {
	if ctx == nil {
		return context.TODO()
	}
	return ctx
}<|MERGE_RESOLUTION|>--- conflicted
+++ resolved
@@ -387,8 +387,6 @@
 	return parseTopicsIntoMap(out, indexed, log.Topics[1:])
 }
 
-<<<<<<< HEAD
-=======
 // createPrivateTransaction replaces the payload of private transaction to the hash from Tessera/Constellation
 func (c *BoundContract) createPrivateTransaction(tx *types.Transaction, payload []byte) *types.Transaction {
 	var privateTx *types.Transaction
@@ -401,7 +399,6 @@
 	return privateTx
 }
 
->>>>>>> 011c4d29
 // ensureContext is a helper method to ensure a context is not nil, even if the
 // user specified it as such.
 func ensureContext(ctx context.Context) context.Context {
