--- conflicted
+++ resolved
@@ -36,13 +36,8 @@
 )
 
 const (
-<<<<<<< HEAD
-	maxRequestContentLength = 1024 * 512
-	contentType             = "application/json"
-=======
 	contentType             = "application/json"
 	maxRequestContentLength = 1024 * 1024 * 512
->>>>>>> a15ccedb
 )
 
 // https://www.jsonrpc.org/historical/json-rpc-over-http.html#id13
