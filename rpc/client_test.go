--- conflicted
+++ resolved
@@ -380,11 +380,7 @@
 	}
 
 	doTest(8000, false)
-<<<<<<< HEAD
-	doTest(23000, true)
-=======
 	doTest(25000, true)
->>>>>>> c04d1c8b
 }
 
 func TestClientHTTP(t *testing.T) {
