// Copyright 2016 The go-ethereum Authors
// This file is part of the go-ethereum library.
//
// The go-ethereum library is free software: you can redistribute it and/or modify
// it under the terms of the GNU Lesser General Public License as published by
// the Free Software Foundation, either version 3 of the License, or
// (at your option) any later version.
//
// The go-ethereum library is distributed in the hope that it will be useful,
// but WITHOUT ANY WARRANTY; without even the implied warranty of
// MERCHANTABILITY or FITNESS FOR A PARTICULAR PURPOSE. See the
// GNU Lesser General Public License for more details.
//
// You should have received a copy of the GNU Lesser General Public License
// along with the go-ethereum library. If not, see <http://www.gnu.org/licenses/>.

package rpc

import (
	"context"
	"fmt"
	"math/rand"
	"net"
	"net/http"
	"net/http/httptest"
	"os"
	"reflect"
	"runtime"
	"sync"
	"testing"
	"time"

	"github.com/davecgh/go-spew/spew"
	"github.com/ethereum/go-ethereum/log"
)

func TestClientRequest(t *testing.T) {
	server := newTestServer()
	defer server.Stop()
	client := DialInProc(server)
	defer client.Close()

	var resp Result
	if err := client.Call(&resp, "test_echo", "hello", 10, &Args{"world"}); err != nil {
		t.Fatal(err)
	}
	if !reflect.DeepEqual(resp, Result{"hello", 10, &Args{"world"}}) {
		t.Errorf("incorrect result %#v", resp)
	}
}

func TestClientBatchRequest(t *testing.T) {
	server := newTestServer()
	defer server.Stop()
	client := DialInProc(server)
	defer client.Close()

	batch := []BatchElem{
		{
			Method: "test_echo",
			Args:   []interface{}{"hello", 10, &Args{"world"}},
			Result: new(Result),
		},
		{
			Method: "test_echo",
			Args:   []interface{}{"hello2", 11, &Args{"world"}},
			Result: new(Result),
		},
		{
			Method: "no_such_method",
			Args:   []interface{}{1, 2, 3},
			Result: new(int),
		},
	}
	if err := client.BatchCall(batch); err != nil {
		t.Fatal(err)
	}
	wantResult := []BatchElem{
		{
			Method: "test_echo",
			Args:   []interface{}{"hello", 10, &Args{"world"}},
			Result: &Result{"hello", 10, &Args{"world"}},
		},
		{
			Method: "test_echo",
			Args:   []interface{}{"hello2", 11, &Args{"world"}},
			Result: &Result{"hello2", 11, &Args{"world"}},
		},
		{
			Method: "no_such_method",
			Args:   []interface{}{1, 2, 3},
			Result: new(int),
			Error:  &jsonError{Code: -32601, Message: "the method no_such_method does not exist/is not available"},
		},
	}
	if !reflect.DeepEqual(batch, wantResult) {
		t.Errorf("batch results mismatch:\ngot %swant %s", spew.Sdump(batch), spew.Sdump(wantResult))
	}
}

func TestClientNotify(t *testing.T) {
	server := newTestServer()
	defer server.Stop()
	client := DialInProc(server)
	defer client.Close()

	if err := client.Notify(context.Background(), "test_echo", "hello", 10, &Args{"world"}); err != nil {
		t.Fatal(err)
	}
}

// func TestClientCancelInproc(t *testing.T) { testClientCancel("inproc", t) }
func TestClientCancelWebsocket(t *testing.T) { testClientCancel("ws", t) }
func TestClientCancelHTTP(t *testing.T)      { testClientCancel("http", t) }
func TestClientCancelIPC(t *testing.T)       { testClientCancel("ipc", t) }

// This test checks that requests made through CallContext can be canceled by canceling
// the context.
func testClientCancel(transport string, t *testing.T) {
	// These tests take a lot of time, run them all at once.
	// You probably want to run with -parallel 1 or comment out
	// the call to t.Parallel if you enable the logging.
	t.Parallel()

	server := newTestServer()
	defer server.Stop()

	// What we want to achieve is that the context gets canceled
	// at various stages of request processing. The interesting cases
	// are:
	//  - cancel during dial
	//  - cancel while performing a HTTP request
	//  - cancel while waiting for a response
	//
	// To trigger those, the times are chosen such that connections
	// are killed within the deadline for every other call (maxKillTimeout
	// is 2x maxCancelTimeout).
	//
	// Once a connection is dead, there is a fair chance it won't connect
	// successfully because the accept is delayed by 1s.
	maxContextCancelTimeout := 300 * time.Millisecond
	fl := &flakeyListener{
		maxAcceptDelay: 1 * time.Second,
		maxKillTimeout: 600 * time.Millisecond,
	}

	var client *Client
	switch transport {
	case "ws", "http":
		c, hs := httpTestClient(server, transport, fl)
		defer hs.Close()
		client = c
	case "ipc":
		c, l := ipcTestClient(server, fl)
		defer l.Close()
		client = c
	default:
		panic("unknown transport: " + transport)
	}

	// The actual test starts here.
	var (
		wg       sync.WaitGroup
		nreqs    = 10
		ncallers = 6
	)
	caller := func(index int) {
		defer wg.Done()
		for i := 0; i < nreqs; i++ {
			var (
				ctx     context.Context
				cancel  func()
				timeout = time.Duration(rand.Int63n(int64(maxContextCancelTimeout)))
			)
			if index < ncallers/2 {
				// For half of the callers, create a context without deadline
				// and cancel it later.
				ctx, cancel = context.WithCancel(context.Background())
				time.AfterFunc(timeout, cancel)
			} else {
				// For the other half, create a context with a deadline instead. This is
				// different because the context deadline is used to set the socket write
				// deadline.
				ctx, cancel = context.WithTimeout(context.Background(), timeout)
			}
			// Now perform a call with the context.
			// The key thing here is that no call will ever complete successfully.
			sleepTime := maxContextCancelTimeout + 20*time.Millisecond
			err := client.CallContext(ctx, nil, "test_sleep", sleepTime)
			if err != nil {
				log.Debug(fmt.Sprint("got expected error:", err))
			} else {
				t.Errorf("no error for call with %v wait time", timeout)
			}
			cancel()
		}
	}
	wg.Add(ncallers)
	for i := 0; i < ncallers; i++ {
		go caller(i)
	}
	wg.Wait()
}

func TestClientSubscribeInvalidArg(t *testing.T) {
	server := newTestServer()
	defer server.Stop()
	client := DialInProc(server)
	defer client.Close()

	check := func(shouldPanic bool, arg interface{}) {
		defer func() {
			err := recover()
			if shouldPanic && err == nil {
				t.Errorf("EthSubscribe should've panicked for %#v", arg)
			}
			if !shouldPanic && err != nil {
				t.Errorf("EthSubscribe shouldn't have panicked for %#v", arg)
				buf := make([]byte, 1024*1024)
				buf = buf[:runtime.Stack(buf, false)]
				t.Error(err)
				t.Error(string(buf))
			}
		}()
		client.EthSubscribe(context.Background(), arg, "foo_bar")
	}
	check(true, nil)
	check(true, 1)
	check(true, (chan int)(nil))
	check(true, make(<-chan int))
	check(false, make(chan int))
	check(false, make(chan<- int))
}

func TestClientSubscribe(t *testing.T) {
	server := newTestServer()
	defer server.Stop()
	client := DialInProc(server)
	defer client.Close()

	nc := make(chan int)
	count := 10
	sub, err := client.Subscribe(context.Background(), "nftest", nc, "someSubscription", count, 0)
	if err != nil {
		t.Fatal("can't subscribe:", err)
	}
	for i := 0; i < count; i++ {
		if val := <-nc; val != i {
			t.Fatalf("value mismatch: got %d, want %d", val, i)
		}
	}

	sub.Unsubscribe()
	select {
	case v := <-nc:
		t.Fatal("received value after unsubscribe:", v)
	case err := <-sub.Err():
		if err != nil {
			t.Fatalf("Err returned a non-nil error after explicit unsubscribe: %q", err)
		}
	case <-time.After(1 * time.Second):
		t.Fatalf("subscription not closed within 1s after unsubscribe")
	}
}

// In this test, the connection drops while Subscribe is waiting for a response.
func TestClientSubscribeClose(t *testing.T) {
	server := newTestServer()
	service := &notificationTestService{
		gotHangSubscriptionReq:  make(chan struct{}),
		unblockHangSubscription: make(chan struct{}),
	}
	if err := server.RegisterName("nftest2", service); err != nil {
		t.Fatal(err)
	}

	defer server.Stop()
	client := DialInProc(server)
	defer client.Close()

	var (
		nc   = make(chan int)
		errc = make(chan error)
		sub  *ClientSubscription
		err  error
	)
	go func() {
		sub, err = client.Subscribe(context.Background(), "nftest2", nc, "hangSubscription", 999)
		errc <- err
	}()

	<-service.gotHangSubscriptionReq
	client.Close()
	service.unblockHangSubscription <- struct{}{}

	select {
	case err := <-errc:
		if err == nil {
			t.Errorf("Subscribe returned nil error after Close")
		}
		if sub != nil {
			t.Error("Subscribe returned non-nil subscription after Close")
		}
	case <-time.After(1 * time.Second):
		t.Fatalf("Subscribe did not return within 1s after Close")
	}
}

// This test reproduces https://github.com/ethereum/go-ethereum/issues/17837 where the
// client hangs during shutdown when Unsubscribe races with Client.Close.
func TestClientCloseUnsubscribeRace(t *testing.T) {
	server := newTestServer()
	defer server.Stop()

	for i := 0; i < 20; i++ {
		client := DialInProc(server)
		nc := make(chan int)
		sub, err := client.Subscribe(context.Background(), "nftest", nc, "someSubscription", 3, 1)
		if err != nil {
			t.Fatal(err)
		}
		go client.Close()
		go sub.Unsubscribe()
		select {
		case <-sub.Err():
		case <-time.After(5 * time.Second):
			t.Fatal("subscription not closed within timeout")
		}
	}
}

// This test checks that Client doesn't lock up when a single subscriber
// doesn't read subscription events.
func TestClientNotificationStorm(t *testing.T) {
	server := newTestServer()
	defer server.Stop()

	doTest := func(count int, wantError bool) {
		client := DialInProc(server)
		defer client.Close()
		ctx, cancel := context.WithTimeout(context.Background(), 10*time.Second)
		defer cancel()

		// Subscribe on the server. It will start sending many notifications
		// very quickly.
		nc := make(chan int)
		sub, err := client.Subscribe(ctx, "nftest", nc, "someSubscription", count, 0)
		if err != nil {
			t.Fatal("can't subscribe:", err)
		}
		defer sub.Unsubscribe()

		// Process each notification, try to run a call in between each of them.
		for i := 0; i < count; i++ {
			select {
			case val := <-nc:
				if val != i {
					t.Fatalf("(%d/%d) unexpected value %d", i, count, val)
				}
			case err := <-sub.Err():
				if wantError && err != ErrSubscriptionQueueOverflow {
					t.Fatalf("(%d/%d) got error %q, want %q", i, count, err, ErrSubscriptionQueueOverflow)
				} else if !wantError {
					t.Fatalf("(%d/%d) got unexpected error %q", i, count, err)
				}
				return
			}
			var r int
			err := client.CallContext(ctx, &r, "nftest_echo", i)
			if err != nil {
				if !wantError {
					t.Fatalf("(%d/%d) call error: %v", i, count, err)
				}
				return
			}
		}
		if wantError {
			t.Fatalf("didn't get expected error")
		}
	}

	doTest(8000, false)
<<<<<<< HEAD
	doTest(21000, true)
=======
	doTest(25000, true)
>>>>>>> 011c4d29
}

func TestClientHTTP(t *testing.T) {
	server := newTestServer()
	defer server.Stop()

	client, hs := httpTestClient(server, "http", nil)
	defer hs.Close()
	defer client.Close()

	// Launch concurrent requests.
	var (
		results    = make([]Result, 100)
		errc       = make(chan error)
		wantResult = Result{"a", 1, new(Args)}
	)
	defer client.Close()
	for i := range results {
		i := i
		go func() {
			errc <- client.Call(&results[i], "test_echo",
				wantResult.String, wantResult.Int, wantResult.Args)
		}()
	}

	// Wait for all of them to complete.
	timeout := time.NewTimer(5 * time.Second)
	defer timeout.Stop()
	for i := range results {
		select {
		case err := <-errc:
			if err != nil {
				t.Fatal(err)
			}
		case <-timeout.C:
			t.Fatalf("timeout (got %d/%d) results)", i+1, len(results))
		}
	}

	// Check results.
	for i := range results {
		if !reflect.DeepEqual(results[i], wantResult) {
			t.Errorf("result %d mismatch: got %#v, want %#v", i, results[i], wantResult)
		}
	}
}

func TestClientReconnect(t *testing.T) {
	startServer := func(addr string) (*Server, net.Listener) {
		srv := newTestServer()
		l, err := net.Listen("tcp", addr)
		if err != nil {
			t.Fatal("can't listen:", err)
		}
		go http.Serve(l, srv.WebsocketHandler([]string{"*"}))
		return srv, l
	}

	ctx, cancel := context.WithTimeout(context.Background(), 12*time.Second)
	defer cancel()

	// Start a server and corresponding client.
	s1, l1 := startServer("127.0.0.1:0")
	client, err := DialContext(ctx, "ws://"+l1.Addr().String())
	if err != nil {
		t.Fatal("can't dial", err)
	}

	// Perform a call. This should work because the server is up.
	var resp Result
	if err := client.CallContext(ctx, &resp, "test_echo", "", 1, nil); err != nil {
		t.Fatal(err)
	}

	// Shut down the server and allow for some cool down time so we can listen on the same
	// address again.
	l1.Close()
	s1.Stop()
	time.Sleep(2 * time.Second)

	// Try calling again. It shouldn't work.
	if err := client.CallContext(ctx, &resp, "test_echo", "", 2, nil); err == nil {
		t.Error("successful call while the server is down")
		t.Logf("resp: %#v", resp)
	}

	// Start it up again and call again. The connection should be reestablished.
	// We spawn multiple calls here to check whether this hangs somehow.
	s2, l2 := startServer(l1.Addr().String())
	defer l2.Close()
	defer s2.Stop()

	start := make(chan struct{})
	errors := make(chan error, 20)
	for i := 0; i < cap(errors); i++ {
		go func() {
			<-start
			var resp Result
			errors <- client.CallContext(ctx, &resp, "test_echo", "", 3, nil)
		}()
	}
	close(start)
	errcount := 0
	for i := 0; i < cap(errors); i++ {
		if err = <-errors; err != nil {
			errcount++
		}
	}
	t.Logf("%d errors, last error: %v", errcount, err)
	if errcount > 1 {
		t.Errorf("expected one error after disconnect, got %d", errcount)
	}
}

func httpTestClient(srv *Server, transport string, fl *flakeyListener) (*Client, *httptest.Server) {
	// Create the HTTP server.
	var hs *httptest.Server
	switch transport {
	case "ws":
		hs = httptest.NewUnstartedServer(srv.WebsocketHandler([]string{"*"}))
	case "http":
		hs = httptest.NewUnstartedServer(srv)
	default:
		panic("unknown HTTP transport: " + transport)
	}
	// Wrap the listener if required.
	if fl != nil {
		fl.Listener = hs.Listener
		hs.Listener = fl
	}
	// Connect the client.
	hs.Start()
	client, err := Dial(transport + "://" + hs.Listener.Addr().String())
	if err != nil {
		panic(err)
	}
	return client, hs
}

func ipcTestClient(srv *Server, fl *flakeyListener) (*Client, net.Listener) {
	// Listen on a random endpoint.
	endpoint := fmt.Sprintf("go-ethereum-test-ipc-%d-%d", os.Getpid(), rand.Int63())
	if runtime.GOOS == "windows" {
		endpoint = `\\.\pipe\` + endpoint
	} else {
		endpoint = os.TempDir() + "/" + endpoint
	}
	l, err := ipcListen(endpoint)
	if err != nil {
		panic(err)
	}
	// Connect the listener to the server.
	if fl != nil {
		fl.Listener = l
		l = fl
	}
	go srv.ServeListener(l)
	// Connect the client.
	client, err := Dial(endpoint)
	if err != nil {
		panic(err)
	}
	return client, l
}

// flakeyListener kills accepted connections after a random timeout.
type flakeyListener struct {
	net.Listener
	maxKillTimeout time.Duration
	maxAcceptDelay time.Duration
}

func (l *flakeyListener) Accept() (net.Conn, error) {
	delay := time.Duration(rand.Int63n(int64(l.maxAcceptDelay)))
	time.Sleep(delay)

	c, err := l.Listener.Accept()
	if err == nil {
		timeout := time.Duration(rand.Int63n(int64(l.maxKillTimeout)))
		time.AfterFunc(timeout, func() {
			log.Debug(fmt.Sprintf("killing conn %v after %v", c.LocalAddr(), timeout))
			c.Close()
		})
	}
	return c, err
}<|MERGE_RESOLUTION|>--- conflicted
+++ resolved
@@ -380,11 +380,7 @@
 	}
 
 	doTest(8000, false)
-<<<<<<< HEAD
-	doTest(21000, true)
-=======
 	doTest(25000, true)
->>>>>>> 011c4d29
 }
 
 func TestClientHTTP(t *testing.T) {
