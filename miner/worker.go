// Copyright 2015 The go-ethereum Authors
// This file is part of the go-ethereum library.
//
// The go-ethereum library is free software: you can redistribute it and/or modify
// it under the terms of the GNU Lesser General Public License as published by
// the Free Software Foundation, either version 3 of the License, or
// (at your option) any later version.
//
// The go-ethereum library is distributed in the hope that it will be useful,
// but WITHOUT ANY WARRANTY; without even the implied warranty of
// MERCHANTABILITY or FITNESS FOR A PARTICULAR PURPOSE. See the
// GNU Lesser General Public License for more details.
//
// You should have received a copy of the GNU Lesser General Public License
// along with the go-ethereum library. If not, see <http://www.gnu.org/licenses/>.

package miner

import (
	"bytes"
	"errors"
	"math/big"
	"sync"
	"sync/atomic"
	"time"

	mapset "github.com/deckarep/golang-set"
	"github.com/ethereum/go-ethereum/common"
	"github.com/ethereum/go-ethereum/consensus"
	"github.com/ethereum/go-ethereum/consensus/misc"
	"github.com/ethereum/go-ethereum/core"
	"github.com/ethereum/go-ethereum/core/rawdb"
	"github.com/ethereum/go-ethereum/core/state"
	"github.com/ethereum/go-ethereum/core/types"
	"github.com/ethereum/go-ethereum/event"
	"github.com/ethereum/go-ethereum/log"
	"github.com/ethereum/go-ethereum/params"
)

const (
	// resultQueueSize is the size of channel listening to sealing result.
	resultQueueSize = 10

	// txChanSize is the size of channel listening to NewTxsEvent.
	// The number is referenced from the size of tx pool.
	txChanSize = 4096

	// chainHeadChanSize is the size of channel listening to ChainHeadEvent.
	chainHeadChanSize = 10

	// chainSideChanSize is the size of channel listening to ChainSideEvent.
	chainSideChanSize = 10

	// resubmitAdjustChanSize is the size of resubmitting interval adjustment channel.
	resubmitAdjustChanSize = 10

	// miningLogAtDepth is the number of confirmations before logging successful mining.
	miningLogAtDepth = 7

	// minRecommitInterval is the minimal time interval to recreate the mining block with
	// any newly arrived transactions.
	minRecommitInterval = 1 * time.Second

	// maxRecommitInterval is the maximum time interval to recreate the mining block with
	// any newly arrived transactions.
	maxRecommitInterval = 15 * time.Second

	// intervalAdjustRatio is the impact a single interval adjustment has on sealing work
	// resubmitting interval.
	intervalAdjustRatio = 0.1

	// intervalAdjustBias is applied during the new resubmit interval calculation in favor of
	// increasing upper limit or decreasing lower limit so that the limit can be reachable.
	intervalAdjustBias = 200 * 1000.0 * 1000.0

	// staleThreshold is the maximum depth of the acceptable stale block.
	staleThreshold = 7
)

// environment is the worker's current environment and holds all of the current state information.
type environment struct {
	signer types.Signer

	state     *state.StateDB // apply state changes here
	ancestors mapset.Set     // ancestor set (used for checking uncle parent validity)
	family    mapset.Set     // family set (used for checking uncle invalidity)
	uncles    mapset.Set     // uncle set
	tcount    int            // tx count in cycle
	gasPool   *core.GasPool  // available gas used to pack transactions

	header   *types.Header
	txs      []*types.Transaction
	receipts []*types.Receipt

	privateReceipts []*types.Receipt
	// Leave this publicState named state, add privateState which most code paths can just ignore
	privateState *state.StateDB
}

// task contains all information for consensus engine sealing and result submitting.
type task struct {
	receipts  []*types.Receipt
	state     *state.StateDB
	block     *types.Block
	createdAt time.Time

	privateReceipts []*types.Receipt
	// Leave this publicState named state, add privateState which most code paths can just ignore
	privateState *state.StateDB
}

const (
	commitInterruptNone int32 = iota
	commitInterruptNewHead
	commitInterruptResubmit
)

// newWorkReq represents a request for new sealing work submitting with relative interrupt notifier.
type newWorkReq struct {
	interrupt *int32
	noempty   bool
	timestamp int64
}

// intervalAdjust represents a resubmitting interval adjustment.
type intervalAdjust struct {
	ratio float64
	inc   bool
}

// worker is the main object which takes care of submitting new work to consensus engine
// and gathering the sealing result.
type worker struct {
	config      *Config
	chainConfig *params.ChainConfig
	engine      consensus.Engine
	eth         Backend
	chain       *core.BlockChain

	// Subscriptions
	mux          *event.TypeMux
	txsCh        chan core.NewTxsEvent
	txsSub       event.Subscription
	chainHeadCh  chan core.ChainHeadEvent
	chainHeadSub event.Subscription
	chainSideCh  chan core.ChainSideEvent
	chainSideSub event.Subscription

	// Channels
	newWorkCh          chan *newWorkReq
	taskCh             chan *task
	resultCh           chan *types.Block
	startCh            chan struct{}
	exitCh             chan struct{}
	resubmitIntervalCh chan time.Duration
	resubmitAdjustCh   chan *intervalAdjust

	current      *environment                 // An environment for current running cycle.
	localUncles  map[common.Hash]*types.Block // A set of side blocks generated locally as the possible uncle blocks.
	remoteUncles map[common.Hash]*types.Block // A set of side blocks as the possible uncle blocks.
	unconfirmed  *unconfirmedBlocks           // A set of locally mined blocks pending canonicalness confirmations.

	mu       sync.RWMutex // The lock used to protect the coinbase and extra fields
	coinbase common.Address
	extra    []byte

	pendingMu    sync.RWMutex
	pendingTasks map[common.Hash]*task

	snapshotMu    sync.RWMutex // The lock used to protect the block snapshot and state snapshot
	snapshotBlock *types.Block
	snapshotState *state.StateDB

	// atomic status counters
	running int32 // The indicator whether the consensus engine is running or not.
	newTxs  int32 // New arrival transaction count since last sealing work submitting.

	// External functions
	isLocalBlock func(block *types.Block) bool // Function used to determine whether the specified block is mined by local miner.

	// Test hooks
	newTaskHook  func(*task)                        // Method to call upon receiving a new sealing task.
	skipSealHook func(*task) bool                   // Method to decide whether skipping the sealing.
	fullTaskHook func()                             // Method to call before pushing the full sealing task.
	resubmitHook func(time.Duration, time.Duration) // Method to call upon updating resubmitting interval.
}

func newWorker(config *Config, chainConfig *params.ChainConfig, engine consensus.Engine, eth Backend, mux *event.TypeMux, isLocalBlock func(*types.Block) bool) *worker {
	worker := &worker{
		config:             config,
		chainConfig:        chainConfig,
		engine:             engine,
		eth:                eth,
		mux:                mux,
		chain:              eth.BlockChain(),
		isLocalBlock:       isLocalBlock,
		localUncles:        make(map[common.Hash]*types.Block),
		remoteUncles:       make(map[common.Hash]*types.Block),
		unconfirmed:        newUnconfirmedBlocks(eth.BlockChain(), miningLogAtDepth),
		pendingTasks:       make(map[common.Hash]*task),
		txsCh:              make(chan core.NewTxsEvent, txChanSize),
		chainHeadCh:        make(chan core.ChainHeadEvent, chainHeadChanSize),
		chainSideCh:        make(chan core.ChainSideEvent, chainSideChanSize),
		newWorkCh:          make(chan *newWorkReq),
		taskCh:             make(chan *task),
		resultCh:           make(chan *types.Block, resultQueueSize),
		exitCh:             make(chan struct{}),
		startCh:            make(chan struct{}, 1),
		resubmitIntervalCh: make(chan time.Duration),
		resubmitAdjustCh:   make(chan *intervalAdjust, resubmitAdjustChanSize),
	}
	if _, ok := engine.(consensus.Istanbul); ok || !chainConfig.IsQuorum || chainConfig.Clique != nil {
		// Subscribe NewTxsEvent for tx pool
		worker.txsSub = eth.TxPool().SubscribeNewTxsEvent(worker.txsCh)
		// Subscribe events for blockchain
		worker.chainHeadSub = eth.BlockChain().SubscribeChainHeadEvent(worker.chainHeadCh)
		worker.chainSideSub = eth.BlockChain().SubscribeChainSideEvent(worker.chainSideCh)
		// Sanitize recommit interval if the user-specified one is too short.
		recommit := worker.config.Recommit
		if recommit < minRecommitInterval {
			log.Warn("Sanitizing miner recommit interval", "provided", recommit, "updated", minRecommitInterval)
			recommit = minRecommitInterval
		}

		go worker.mainLoop()
		go worker.newWorkLoop(recommit)
		go worker.resultLoop()
		go worker.taskLoop()

		// Submit first work to initialize pending state.
		worker.startCh <- struct{}{}
	}

	return worker
}

// setEtherbase sets the etherbase used to initialize the block coinbase field.
func (w *worker) setEtherbase(addr common.Address) {
	w.mu.Lock()
	defer w.mu.Unlock()
	w.coinbase = addr
}

// setExtra sets the content used to initialize the block extra field.
func (w *worker) setExtra(extra []byte) {
	w.mu.Lock()
	defer w.mu.Unlock()
	w.extra = extra
}

// setRecommitInterval updates the interval for miner sealing work recommitting.
func (w *worker) setRecommitInterval(interval time.Duration) {
	w.resubmitIntervalCh <- interval
}

// pending returns the pending state and corresponding block.
func (w *worker) pending() (*types.Block, *state.StateDB, *state.StateDB) {
	// return a snapshot to avoid contention on currentMu mutex
	w.snapshotMu.RLock()
	defer w.snapshotMu.RUnlock()
	if w.snapshotState == nil {
		return nil, nil, nil
	}
	return w.snapshotBlock, w.snapshotState.Copy(), w.current.privateState.Copy()
}

// pendingBlock returns pending block.
func (w *worker) pendingBlock() *types.Block {
	// return a snapshot to avoid contention on currentMu mutex
	w.snapshotMu.RLock()
	defer w.snapshotMu.RUnlock()
	return w.snapshotBlock
}

// start sets the running status as 1 and triggers new work submitting.
func (w *worker) start() {
	atomic.StoreInt32(&w.running, 1)
	if istanbul, ok := w.engine.(consensus.Istanbul); ok {
		istanbul.Start(w.chain, w.chain.CurrentBlock, w.chain.HasBadBlock)
	}
	w.startCh <- struct{}{}
}

// stop sets the running status as 0.
func (w *worker) stop() {
	if istanbul, ok := w.engine.(consensus.Istanbul); ok {
		istanbul.Stop()
	}
	atomic.StoreInt32(&w.running, 0)
}

// isRunning returns an indicator whether worker is running or not.
func (w *worker) isRunning() bool {
	return atomic.LoadInt32(&w.running) == 1
}

// close terminates all background threads maintained by the worker.
// Note the worker does not support being closed multiple times.
func (w *worker) close() {
	close(w.exitCh)
}

// newWorkLoop is a standalone goroutine to submit new mining work upon received events.
func (w *worker) newWorkLoop(recommit time.Duration) {
	var (
		interrupt   *int32
		minRecommit = recommit // minimal resubmit interval specified by user.
		timestamp   int64      // timestamp for each round of mining.
	)

	timer := time.NewTimer(0)
	<-timer.C // discard the initial tick

	// commit aborts in-flight transaction execution with given signal and resubmits a new one.
	commit := func(noempty bool, s int32) {
		if interrupt != nil {
			atomic.StoreInt32(interrupt, s)
		}
		interrupt = new(int32)
		w.newWorkCh <- &newWorkReq{interrupt: interrupt, noempty: noempty, timestamp: timestamp}
		timer.Reset(recommit)
		atomic.StoreInt32(&w.newTxs, 0)
	}
	// recalcRecommit recalculates the resubmitting interval upon feedback.
	recalcRecommit := func(target float64, inc bool) {
		var (
			prev = float64(recommit.Nanoseconds())
			next float64
		)
		if inc {
			next = prev*(1-intervalAdjustRatio) + intervalAdjustRatio*(target+intervalAdjustBias)
			// Recap if interval is larger than the maximum time interval
			if next > float64(maxRecommitInterval.Nanoseconds()) {
				next = float64(maxRecommitInterval.Nanoseconds())
			}
		} else {
			next = prev*(1-intervalAdjustRatio) + intervalAdjustRatio*(target-intervalAdjustBias)
			// Recap if interval is less than the user specified minimum
			if next < float64(minRecommit.Nanoseconds()) {
				next = float64(minRecommit.Nanoseconds())
			}
		}
		recommit = time.Duration(int64(next))
	}
	// clearPending cleans the stale pending tasks.
	clearPending := func(number uint64) {
		w.pendingMu.Lock()
		for h, t := range w.pendingTasks {
			if t.block.NumberU64()+staleThreshold <= number {
				delete(w.pendingTasks, h)
			}
		}
		w.pendingMu.Unlock()
	}

	for {
		select {
		case <-w.startCh:
			clearPending(w.chain.CurrentBlock().NumberU64())
			timestamp = time.Now().Unix()
			commit(false, commitInterruptNewHead)

		case head := <-w.chainHeadCh:
			if h, ok := w.engine.(consensus.Handler); ok {
				h.NewChainHead()
			}
			clearPending(head.Block.NumberU64())
			timestamp = time.Now().Unix()
			commit(false, commitInterruptNewHead)

		case <-timer.C:
			// If mining is running resubmit a new work cycle periodically to pull in
			// higher priced transactions. Disable this overhead for pending blocks.
			if w.isRunning() && (w.chainConfig.Clique == nil || w.chainConfig.Clique.Period > 0) {
				// Short circuit if no new transaction arrives.
				if atomic.LoadInt32(&w.newTxs) == 0 {
					timer.Reset(recommit)
					continue
				}
				commit(true, commitInterruptResubmit)
			}

		case interval := <-w.resubmitIntervalCh:
			// Adjust resubmit interval explicitly by user.
			if interval < minRecommitInterval {
				log.Warn("Sanitizing miner recommit interval", "provided", interval, "updated", minRecommitInterval)
				interval = minRecommitInterval
			}
			log.Info("Miner recommit interval update", "from", minRecommit, "to", interval)
			minRecommit, recommit = interval, interval

			if w.resubmitHook != nil {
				w.resubmitHook(minRecommit, recommit)
			}

		case adjust := <-w.resubmitAdjustCh:
			// Adjust resubmit interval by feedback.
			if adjust.inc {
				before := recommit
				recalcRecommit(float64(recommit.Nanoseconds())/adjust.ratio, true)
				log.Trace("Increase miner recommit interval", "from", before, "to", recommit)
			} else {
				before := recommit
				recalcRecommit(float64(minRecommit.Nanoseconds()), false)
				log.Trace("Decrease miner recommit interval", "from", before, "to", recommit)
			}

			if w.resubmitHook != nil {
				w.resubmitHook(minRecommit, recommit)
			}

		case <-w.exitCh:
			return
		}
	}
}

// mainLoop is a standalone goroutine to regenerate the sealing task based on the received event.
func (w *worker) mainLoop() {
	defer w.txsSub.Unsubscribe()
	defer w.chainHeadSub.Unsubscribe()
	defer w.chainSideSub.Unsubscribe()

	for {
		select {
		case req := <-w.newWorkCh:
			w.commitNewWork(req.interrupt, req.noempty, req.timestamp)

		case ev := <-w.chainSideCh:
			// Short circuit for duplicate side blocks
			if _, exist := w.localUncles[ev.Block.Hash()]; exist {
				continue
			}
			if _, exist := w.remoteUncles[ev.Block.Hash()]; exist {
				continue
			}
			// Add side block to possible uncle block set depending on the author.
			if w.isLocalBlock != nil && w.isLocalBlock(ev.Block) {
				w.localUncles[ev.Block.Hash()] = ev.Block
			} else {
				w.remoteUncles[ev.Block.Hash()] = ev.Block
			}
			// If our mining block contains less than 2 uncle blocks,
			// add the new uncle block if valid and regenerate a mining block.
			if w.isRunning() && w.current != nil && w.current.uncles.Cardinality() < 2 {
				start := time.Now()
				if err := w.commitUncle(w.current, ev.Block.Header()); err == nil {
					var uncles []*types.Header
					w.current.uncles.Each(func(item interface{}) bool {
						hash, ok := item.(common.Hash)
						if !ok {
							return false
						}
						uncle, exist := w.localUncles[hash]
						if !exist {
							uncle, exist = w.remoteUncles[hash]
						}
						if !exist {
							return false
						}
						uncles = append(uncles, uncle.Header())
						return false
					})
					w.commit(uncles, nil, true, start)
				}
			}

		case ev := <-w.txsCh:
			// Apply transactions to the pending state if we're not mining.
			//
			// Note all transactions received may not be continuous with transactions
			// already included in the current mining block. These transactions will
			// be automatically eliminated.
			if !w.isRunning() && w.current != nil {
				// If block is already full, abort
				if gp := w.current.gasPool; gp != nil && gp.Gas() < params.TxGas {
					continue
				}
				w.mu.RLock()
				coinbase := w.coinbase
				w.mu.RUnlock()

				txs := make(map[common.Address]types.Transactions)
				for _, tx := range ev.Txs {
					acc, _ := types.Sender(w.current.signer, tx)
					txs[acc] = append(txs[acc], tx)
				}
				txset := types.NewTransactionsByPriceAndNonce(w.current.signer, txs)
				tcount := w.current.tcount
				w.commitTransactions(txset, coinbase, nil)
				// Only update the snapshot if any new transactons were added
				// to the pending block
				if tcount != w.current.tcount {
					w.updateSnapshot()
				}
			} else {
				// If clique is running in dev mode(period is 0), disable
				// advance sealing here.
				if w.chainConfig.Clique != nil && w.chainConfig.Clique.Period == 0 {
					w.commitNewWork(nil, true, time.Now().Unix())
				}
			}
			atomic.AddInt32(&w.newTxs, int32(len(ev.Txs)))

			// System stopped
		case <-w.exitCh:
			return
		case <-w.txsSub.Err():
			return
		case <-w.chainHeadSub.Err():
			return
		case <-w.chainSideSub.Err():
			return
		}
	}
}

// taskLoop is a standalone goroutine to fetch sealing task from the generator and
// push them to consensus engine.
func (w *worker) taskLoop() {
	var (
		stopCh chan struct{}
		prev   common.Hash
	)

	// interrupt aborts the in-flight sealing task.
	interrupt := func() {
		if stopCh != nil {
			close(stopCh)
			stopCh = nil
		}
	}
	for {
		select {
		case task := <-w.taskCh:
			if w.newTaskHook != nil {
				w.newTaskHook(task)
			}
			// Reject duplicate sealing work due to resubmitting.
			sealHash := w.engine.SealHash(task.block.Header())
			if sealHash == prev {
				continue
			}
			// Interrupt previous sealing operation
			interrupt()
			stopCh, prev = make(chan struct{}), sealHash

			if w.skipSealHook != nil && w.skipSealHook(task) {
				continue
			}
			w.pendingMu.Lock()
			w.pendingTasks[w.engine.SealHash(task.block.Header())] = task
			w.pendingMu.Unlock()

			if err := w.engine.Seal(w.chain, task.block, w.resultCh, stopCh); err != nil {
				log.Warn("Block sealing failed", "err", err)
			}
		case <-w.exitCh:
			interrupt()
			return
		}
	}
}

// resultLoop is a standalone goroutine to handle sealing result submitting
// and flush relative data to the database.
func (w *worker) resultLoop() {
	for {
		select {
		case block := <-w.resultCh:
			// Short circuit when receiving empty result.
			if block == nil {
				continue
			}
			// Short circuit when receiving duplicate result caused by resubmitting.
			if w.chain.HasBlock(block.Hash(), block.NumberU64()) {
				continue
			}
			var (
				sealhash = w.engine.SealHash(block.Header())
				hash     = block.Hash()
			)
			w.pendingMu.RLock()
			task, exist := w.pendingTasks[sealhash]
			w.pendingMu.RUnlock()
			if !exist {
				log.Error("Block found but no relative pending task", "number", block.Number(), "sealhash", sealhash, "hash", hash)
				continue
			}
			// Different block could share same sealhash, deep copy here to prevent write-write conflict.
			var (
				pubReceipts = make([]*types.Receipt, len(task.receipts))
				prvReceipts = make([]*types.Receipt, len(task.privateReceipts))
				logs        []*types.Log
			)
			offset := 0
			for i, receipt := range task.receipts {
				// add block location fields
				receipt.BlockHash = hash
				receipt.BlockNumber = block.Number()
				receipt.TransactionIndex = uint(i)

				pubReceipts[i] = new(types.Receipt)
				*pubReceipts[i] = *receipt
				// Update the block hash in all logs since it is now available and not when the
				// receipt/log of individual transactions were created.
				for _, log := range receipt.Logs {
					log.BlockHash = hash
				}
				logs = append(logs, receipt.Logs...)
				offset = i
			}
			offset++

			for i, receipt := range task.privateReceipts {
				// add block location fields
				receipt.BlockHash = hash
				receipt.BlockNumber = block.Number()
				receipt.TransactionIndex = uint(i + offset)

				prvReceipts[i] = new(types.Receipt)
				*prvReceipts[i] = *receipt
				// Update the block hash in all logs since it is now available and not when the
				// receipt/log of individual transactions were created.
				for _, log := range receipt.Logs {
					log.BlockHash = hash
				}
				logs = append(logs, receipt.Logs...)
			}

<<<<<<< HEAD
			// write private transacions
			privateStateRoot, err := task.privateState.Commit(w.chainConfig.IsEIP158(block.Number()))
			if err != nil {
				log.Error("Failed committing private state root", "err", err)
				continue
			}
			if err := rawdb.WritePrivateStateRoot(w.eth.ChainDb(), block.Root(), privateStateRoot); err != nil {
				log.Error("Failed writing private state root", "err", err)
				continue
			}
			allReceipts := mergeReceipts(pubReceipts, prvReceipts)
=======
			allReceipts := mergeReceipts(task.receipts, task.privateReceipts)
>>>>>>> 12755995

			// Commit block and state to database.
			stat, err := w.chain.WriteBlockWithState(block, allReceipts, task.state, task.privateState)

			if err != nil {
				log.Error("Failed writing block to chain", "err", err)
				continue
			}
			if err := rawdb.WritePrivateBlockBloom(w.eth.ChainDb(), block.NumberU64(), task.privateReceipts); err != nil {
				log.Error("Failed writing private block bloom", "err", err)
				continue
			}
			log.Info("Successfully sealed new block", "number", block.Number(), "sealhash", sealhash, "hash", hash,
				"elapsed", common.PrettyDuration(time.Since(task.createdAt)))

			// Broadcast the block and announce chain insertion event
			w.mux.Post(core.NewMinedBlockEvent{Block: block})

			var events []interface{}

			switch stat {
			case core.CanonStatTy:
				events = append(events, core.ChainEvent{Block: block, Hash: block.Hash(), Logs: logs})
				events = append(events, core.ChainHeadEvent{Block: block})
			case core.SideStatTy:
				events = append(events, core.ChainSideEvent{Block: block})
			}
			w.chain.PostChainEvents(events, logs)

			// Insert the block into the set of pending ones to resultLoop for confirmations
			w.unconfirmed.Insert(block.NumberU64(), block.Hash())

		case <-w.exitCh:
			return
		}
	}
}

// Given a slice of public receipts and an overlapping (smaller) slice of
// private receipts, return a new slice where the default for each location is
// the public receipt but we take the private receipt in each place we have
// one.
func mergeReceipts(pub, priv types.Receipts) types.Receipts {
	m := make(map[common.Hash]*types.Receipt)
	for _, receipt := range pub {
		m[receipt.TxHash] = receipt
	}
	for _, receipt := range priv {
		m[receipt.TxHash] = receipt
	}

	ret := make(types.Receipts, 0, len(pub))
	for _, pubReceipt := range pub {
		ret = append(ret, m[pubReceipt.TxHash])
	}

	return ret
}

// makeCurrent creates a new environment for the current cycle.
func (w *worker) makeCurrent(parent *types.Block, header *types.Header) error {
	publicState, privateState, err := w.chain.StateAt(parent.Root())
	if err != nil {
		return err
	}
	env := &environment{
		signer:       types.MakeSigner(w.chainConfig, header.Number),
		state:        publicState,
		ancestors:    mapset.NewSet(),
		family:       mapset.NewSet(),
		uncles:       mapset.NewSet(),
		header:       header,
		privateState: privateState,
	}

	// when 08 is processed ancestors contain 07 (quick block)
	for _, ancestor := range w.chain.GetBlocksFromHash(parent.Hash(), 7) {
		for _, uncle := range ancestor.Uncles() {
			env.family.Add(uncle.Hash())
		}
		env.family.Add(ancestor.Hash())
		env.ancestors.Add(ancestor.Hash())
	}

	// Keep track of transactions which return errors so they can be removed
	env.tcount = 0
	w.current = env
	return nil
}

// commitUncle adds the given block to uncle block set, returns error if failed to add.
func (w *worker) commitUncle(env *environment, uncle *types.Header) error {
	hash := uncle.Hash()
	if env.uncles.Contains(hash) {
		return errors.New("uncle not unique")
	}
	if env.header.ParentHash == uncle.ParentHash {
		return errors.New("uncle is sibling")
	}
	if !env.ancestors.Contains(uncle.ParentHash) {
		return errors.New("uncle's parent unknown")
	}
	if env.family.Contains(hash) {
		return errors.New("uncle already included")
	}
	env.uncles.Add(uncle.Hash())
	return nil
}

// updateSnapshot updates pending snapshot block and state.
// Note this function assumes the current variable is thread safe.
func (w *worker) updateSnapshot() {
	w.snapshotMu.Lock()
	defer w.snapshotMu.Unlock()

	var uncles []*types.Header
	w.current.uncles.Each(func(item interface{}) bool {
		hash, ok := item.(common.Hash)
		if !ok {
			return false
		}
		uncle, exist := w.localUncles[hash]
		if !exist {
			uncle, exist = w.remoteUncles[hash]
		}
		if !exist {
			return false
		}
		uncles = append(uncles, uncle.Header())
		return false
	})

	w.snapshotBlock = types.NewBlock(
		w.current.header,
		w.current.txs,
		uncles,
		w.current.receipts,
	)

	w.snapshotState = w.current.state.Copy()
}

func (w *worker) commitTransaction(tx *types.Transaction, coinbase common.Address) ([]*types.Log, error) {
	snap := w.current.state.Snapshot()
	privateSnap := w.current.privateState.Snapshot()

	receipt, privateReceipt, err := core.ApplyTransaction(w.chainConfig, w.chain, &coinbase, w.current.gasPool, w.current.state, w.current.privateState, w.current.header, tx, &w.current.header.GasUsed, *w.chain.GetVMConfig())
	if err != nil {
		w.current.state.RevertToSnapshot(snap)
		w.current.privateState.RevertToSnapshot(privateSnap)
		return nil, err
	}
	w.current.txs = append(w.current.txs, tx)
	w.current.receipts = append(w.current.receipts, receipt)

	logs := receipt.Logs
	if privateReceipt != nil {
		logs = append(receipt.Logs, privateReceipt.Logs...)
		w.current.privateReceipts = append(w.current.privateReceipts, privateReceipt)
	}
	return logs, nil
}

func (w *worker) commitTransactions(txs *types.TransactionsByPriceAndNonce, coinbase common.Address, interrupt *int32) bool {
	// Short circuit if current is nil
	if w.current == nil {
		return true
	}

	if w.current.gasPool == nil {
		w.current.gasPool = new(core.GasPool).AddGas(w.current.header.GasLimit)
	}

	var coalescedLogs []*types.Log

	for {
		// In the following three cases, we will interrupt the execution of the transaction.
		// (1) new head block event arrival, the interrupt signal is 1
		// (2) worker start or restart, the interrupt signal is 1
		// (3) worker recreate the mining block with any newly arrived transactions, the interrupt signal is 2.
		// For the first two cases, the semi-finished work will be discarded.
		// For the third case, the semi-finished work will be submitted to the consensus engine.
		if interrupt != nil && atomic.LoadInt32(interrupt) != commitInterruptNone {
			// Notify resubmit loop to increase resubmitting interval due to too frequent commits.
			if atomic.LoadInt32(interrupt) == commitInterruptResubmit {
				ratio := float64(w.current.header.GasLimit-w.current.gasPool.Gas()) / float64(w.current.header.GasLimit)
				if ratio < 0.1 {
					ratio = 0.1
				}
				w.resubmitAdjustCh <- &intervalAdjust{
					ratio: ratio,
					inc:   true,
				}
			}
			return atomic.LoadInt32(interrupt) == commitInterruptNewHead
		}
		// If we don't have enough gas for any further transactions then we're done
		if w.current.gasPool.Gas() < params.TxGas {
			log.Trace("Not enough gas for further transactions", "have", w.current.gasPool, "want", params.TxGas)
			break
		}
		// Retrieve the next transaction and abort if all done
		tx := txs.Peek()
		if tx == nil {
			break
		}
		// Error may be ignored here. The error has already been checked
		// during transaction acceptance is the transaction pool.
		//
		// We use the eip155 signer regardless of the current hf.
		from, _ := types.Sender(w.current.signer, tx)
		// Check whether the tx is replay protected. If we're not in the EIP155 hf
		// phase, start ignoring the sender until we do.
		if tx.Protected() && !w.chainConfig.IsEIP155(w.current.header.Number) && !tx.IsPrivate() {
			log.Trace("Ignoring reply protected transaction", "hash", tx.Hash(), "eip155", w.chainConfig.EIP155Block)

			txs.Pop()
			continue
		}
		// Start executing the transaction
		w.current.state.Prepare(tx.Hash(), common.Hash{}, w.current.tcount)
		w.current.privateState.Prepare(tx.Hash(), common.Hash{}, w.current.tcount)

		logs, err := w.commitTransaction(tx, coinbase)
		switch err {
		case core.ErrGasLimitReached:
			// Pop the current out-of-gas transaction without shifting in the next from the account
			log.Trace("Gas limit exceeded for current block", "sender", from)
			txs.Pop()

		case core.ErrNonceTooLow:
			// New head notification data race between the transaction pool and miner, shift
			log.Trace("Skipping transaction with low nonce", "sender", from, "nonce", tx.Nonce())
			txs.Shift()

		case core.ErrNonceTooHigh:
			// Reorg notification data race between the transaction pool and miner, skip account =
			log.Trace("Skipping account with hight nonce", "sender", from, "nonce", tx.Nonce())
			txs.Pop()

		case nil:
			// Everything ok, collect the logs and shift in the next transaction from the same account
			coalescedLogs = append(coalescedLogs, logs...)
			w.current.tcount++
			txs.Shift()

		default:
			// Strange error, discard the transaction and get the next in line (note, the
			// nonce-too-high clause will prevent us from executing in vain).
			log.Debug("Transaction failed, account skipped", "hash", tx.Hash(), "err", err)
			txs.Shift()
		}
	}

	if !w.isRunning() && len(coalescedLogs) > 0 {
		// We don't push the pendingLogsEvent while we are mining. The reason is that
		// when we are mining, the worker will regenerate a mining block every 3 seconds.
		// In order to avoid pushing the repeated pendingLog, we disable the pending log pushing.

		// make a copy, the state caches the logs and these logs get "upgraded" from pending to mined
		// logs by filling in the block hash when the block was mined by the local miner. This can
		// cause a race condition if a log was "upgraded" before the PendingLogsEvent is processed.
		cpy := make([]*types.Log, len(coalescedLogs))
		for i, l := range coalescedLogs {
			cpy[i] = new(types.Log)
			*cpy[i] = *l
		}
		go w.mux.Post(core.PendingLogsEvent{Logs: cpy})
	}
	// Notify resubmit loop to decrease resubmitting interval if current interval is larger
	// than the user-specified one.
	if interrupt != nil {
		w.resubmitAdjustCh <- &intervalAdjust{inc: false}
	}
	return false
}

// commitNewWork generates several new sealing tasks based on the parent block.
func (w *worker) commitNewWork(interrupt *int32, noempty bool, timestamp int64) {
	w.mu.RLock()
	defer w.mu.RUnlock()

	tstart := time.Now()
	parent := w.chain.CurrentBlock()

	if parent.Time() >= uint64(timestamp) {
		timestamp = int64(parent.Time() + 1)
	}
	// this will ensure we're not going off too far in the future
	if now := time.Now().Unix(); timestamp > now+1 {
		wait := time.Duration(timestamp-now) * time.Second
		log.Info("Mining too far in the future", "wait", common.PrettyDuration(wait))
		time.Sleep(wait)
	}

	num := parent.Number()
	header := &types.Header{
		ParentHash: parent.Hash(),
		Number:     num.Add(num, common.Big1),
		GasLimit:   core.CalcGasLimit(parent, w.config.GasFloor, w.config.GasCeil),
		Extra:      w.extra,
		Time:       uint64(timestamp),
	}
	// Only set the coinbase if our consensus engine is running (avoid spurious block rewards)
	if w.isRunning() {
		if w.coinbase == (common.Address{}) {
			log.Error("Refusing to mine without etherbase")
			return
		}
		header.Coinbase = w.coinbase
	}
	if err := w.engine.Prepare(w.chain, header); err != nil {
		log.Error("Failed to prepare header for mining", "err", err)
		return
	}
	// If we are care about TheDAO hard-fork check whether to override the extra-data or not
	if daoBlock := w.chainConfig.DAOForkBlock; daoBlock != nil {
		// Check whether the block is among the fork extra-override range
		limit := new(big.Int).Add(daoBlock, params.DAOForkExtraRange)
		if header.Number.Cmp(daoBlock) >= 0 && header.Number.Cmp(limit) < 0 {
			// Depending whether we support or oppose the fork, override differently
			if w.chainConfig.DAOForkSupport {
				header.Extra = common.CopyBytes(params.DAOForkBlockExtra)
			} else if bytes.Equal(header.Extra, params.DAOForkBlockExtra) {
				header.Extra = []byte{} // If miner opposes, don't let it use the reserved extra-data
			}
		}
	}
	// Could potentially happen if starting to mine in an odd state.
	err := w.makeCurrent(parent, header)
	if err != nil {
		log.Error("Failed to create mining context", "err", err)
		return
	}
	// Create the current work task and check any fork transitions needed
	env := w.current
	if w.chainConfig.DAOForkSupport && w.chainConfig.DAOForkBlock != nil && w.chainConfig.DAOForkBlock.Cmp(header.Number) == 0 {
		misc.ApplyDAOHardFork(env.state)
	}
	// Accumulate the uncles for the current block
	uncles := make([]*types.Header, 0, 2)
	commitUncles := func(blocks map[common.Hash]*types.Block) {
		// Clean up stale uncle blocks first
		for hash, uncle := range blocks {
			if uncle.NumberU64()+staleThreshold <= header.Number.Uint64() {
				delete(blocks, hash)
			}
		}
		for hash, uncle := range blocks {
			if len(uncles) == 2 {
				break
			}
			if err := w.commitUncle(env, uncle.Header()); err != nil {
				log.Trace("Possible uncle rejected", "hash", hash, "reason", err)
			} else {
				log.Debug("Committing new uncle to block", "hash", hash)
				uncles = append(uncles, uncle.Header())
			}
		}
	}
	// Prefer to locally generated uncle
	commitUncles(w.localUncles)
	commitUncles(w.remoteUncles)

	if !noempty {
		// Create an empty block based on temporary copied state for sealing in advance without waiting block
		// execution finished.
		w.commit(uncles, nil, false, tstart)
	}

	// Fill the block with all available pending transactions.
	pending, err := w.eth.TxPool().Pending()
	if err != nil {
		log.Error("Failed to fetch pending transactions", "err", err)
		return
	}
	// Short circuit if there is no available pending transactions
	if len(pending) == 0 {
		w.updateSnapshot()
		return
	}
	// Split the pending transactions into locals and remotes
	localTxs, remoteTxs := make(map[common.Address]types.Transactions), pending
	for _, account := range w.eth.TxPool().Locals() {
		if txs := remoteTxs[account]; len(txs) > 0 {
			delete(remoteTxs, account)
			localTxs[account] = txs
		}
	}
	if len(localTxs) > 0 {
		txs := types.NewTransactionsByPriceAndNonce(w.current.signer, localTxs)
		if w.commitTransactions(txs, w.coinbase, interrupt) {
			return
		}
	}
	if len(remoteTxs) > 0 {
		txs := types.NewTransactionsByPriceAndNonce(w.current.signer, remoteTxs)
		if w.commitTransactions(txs, w.coinbase, interrupt) {
			return
		}
	}
	w.commit(uncles, w.fullTaskHook, true, tstart)
}

// commit runs any post-transaction state modifications, assembles the final block
// and commits new work if consensus engine is running.
func (w *worker) commit(uncles []*types.Header, interval func(), update bool, start time.Time) error {
	// Deep copy receipts here to avoid interaction between different tasks.
	receipts := make([]*types.Receipt, len(w.current.receipts))
	for i, l := range w.current.receipts {
		receipts[i] = new(types.Receipt)
		*receipts[i] = *l
	}

	privateReceipts := make([]*types.Receipt, len(w.current.privateReceipts))
	for i, l := range w.current.privateReceipts {
		privateReceipts[i] = new(types.Receipt)
		*privateReceipts[i] = *l
	}

	s := w.current.state.Copy()
	ps := w.current.privateState.Copy()
	block, err := w.engine.FinalizeAndAssemble(w.chain, w.current.header, s, w.current.txs, uncles, w.current.receipts)
	if err != nil {
		return err
	}
	if w.isRunning() {
		if interval != nil {
			interval()
		}
		select {
		case w.taskCh <- &task{receipts: receipts, privateReceipts: privateReceipts, state: s, privateState: ps, block: block, createdAt: time.Now()}:
			w.unconfirmed.Shift(block.NumberU64() - 1)

			feesWei := new(big.Int)
			for i, tx := range block.Transactions() {
				feesWei.Add(feesWei, new(big.Int).Mul(new(big.Int).SetUint64(receipts[i].GasUsed), tx.GasPrice()))
			}
			feesEth := new(big.Float).Quo(new(big.Float).SetInt(feesWei), new(big.Float).SetInt(big.NewInt(params.Ether)))

			log.Info("Commit new mining work", "number", block.Number(), "sealhash", w.engine.SealHash(block.Header()),
				"uncles", len(uncles), "txs", w.current.tcount, "gas", block.GasUsed(), "fees", feesEth, "elapsed", common.PrettyDuration(time.Since(start)))

		case <-w.exitCh:
			log.Info("Worker has exited")
		}
	}
	if update {
		w.updateSnapshot()
	}
	return nil
}<|MERGE_RESOLUTION|>--- conflicted
+++ resolved
@@ -29,9 +29,9 @@
 	"github.com/ethereum/go-ethereum/consensus"
 	"github.com/ethereum/go-ethereum/consensus/misc"
 	"github.com/ethereum/go-ethereum/core"
-	"github.com/ethereum/go-ethereum/core/rawdb"
 	"github.com/ethereum/go-ethereum/core/state"
 	"github.com/ethereum/go-ethereum/core/types"
+	"github.com/ethereum/go-ethereum/core/vm"
 	"github.com/ethereum/go-ethereum/event"
 	"github.com/ethereum/go-ethereum/log"
 	"github.com/ethereum/go-ethereum/params"
@@ -131,11 +131,13 @@
 // worker is the main object which takes care of submitting new work to consensus engine
 // and gathering the sealing result.
 type worker struct {
-	config      *Config
-	chainConfig *params.ChainConfig
-	engine      consensus.Engine
-	eth         Backend
-	chain       *core.BlockChain
+	config *params.ChainConfig
+	engine consensus.Engine
+	eth    Backend
+	chain  *core.BlockChain
+
+	gasFloor uint64
+	gasCeil  uint64
 
 	// Subscriptions
 	mux          *event.TypeMux
@@ -185,14 +187,15 @@
 	resubmitHook func(time.Duration, time.Duration) // Method to call upon updating resubmitting interval.
 }
 
-func newWorker(config *Config, chainConfig *params.ChainConfig, engine consensus.Engine, eth Backend, mux *event.TypeMux, isLocalBlock func(*types.Block) bool) *worker {
+func newWorker(config *params.ChainConfig, engine consensus.Engine, eth Backend, mux *event.TypeMux, recommit time.Duration, gasFloor, gasCeil uint64, isLocalBlock func(*types.Block) bool) *worker {
 	worker := &worker{
 		config:             config,
-		chainConfig:        chainConfig,
 		engine:             engine,
 		eth:                eth,
 		mux:                mux,
 		chain:              eth.BlockChain(),
+		gasFloor:           gasFloor,
+		gasCeil:            gasCeil,
 		isLocalBlock:       isLocalBlock,
 		localUncles:        make(map[common.Hash]*types.Block),
 		remoteUncles:       make(map[common.Hash]*types.Block),
@@ -209,14 +212,14 @@
 		resubmitIntervalCh: make(chan time.Duration),
 		resubmitAdjustCh:   make(chan *intervalAdjust, resubmitAdjustChanSize),
 	}
-	if _, ok := engine.(consensus.Istanbul); ok || !chainConfig.IsQuorum || chainConfig.Clique != nil {
+	if _, ok := engine.(consensus.Istanbul); ok || !config.IsQuorum || config.Clique != nil {
 		// Subscribe NewTxsEvent for tx pool
 		worker.txsSub = eth.TxPool().SubscribeNewTxsEvent(worker.txsCh)
 		// Subscribe events for blockchain
 		worker.chainHeadSub = eth.BlockChain().SubscribeChainHeadEvent(worker.chainHeadCh)
 		worker.chainSideSub = eth.BlockChain().SubscribeChainSideEvent(worker.chainSideCh)
+
 		// Sanitize recommit interval if the user-specified one is too short.
-		recommit := worker.config.Recommit
 		if recommit < minRecommitInterval {
 			log.Warn("Sanitizing miner recommit interval", "provided", recommit, "updated", minRecommitInterval)
 			recommit = minRecommitInterval
@@ -371,7 +374,7 @@
 		case <-timer.C:
 			// If mining is running resubmit a new work cycle periodically to pull in
 			// higher priced transactions. Disable this overhead for pending blocks.
-			if w.isRunning() && (w.chainConfig.Clique == nil || w.chainConfig.Clique.Period > 0) {
+			if w.isRunning() && (w.config.Clique == nil || w.config.Clique.Period > 0) {
 				// Short circuit if no new transaction arrives.
 				if atomic.LoadInt32(&w.newTxs) == 0 {
 					timer.Reset(recommit)
@@ -472,10 +475,6 @@
 			// already included in the current mining block. These transactions will
 			// be automatically eliminated.
 			if !w.isRunning() && w.current != nil {
-				// If block is already full, abort
-				if gp := w.current.gasPool; gp != nil && gp.Gas() < params.TxGas {
-					continue
-				}
 				w.mu.RLock()
 				coinbase := w.coinbase
 				w.mu.RUnlock()
@@ -486,23 +485,17 @@
 					txs[acc] = append(txs[acc], tx)
 				}
 				txset := types.NewTransactionsByPriceAndNonce(w.current.signer, txs)
-				tcount := w.current.tcount
 				w.commitTransactions(txset, coinbase, nil)
-				// Only update the snapshot if any new transactons were added
-				// to the pending block
-				if tcount != w.current.tcount {
-					w.updateSnapshot()
+				w.updateSnapshot()
+			} else {
+				// If we're mining, but nothing is being processed, wake on new transactions
+				if w.config.Clique != nil && w.config.Clique.Period == 0 {
+					w.commitNewWork(nil, false, time.Now().Unix())
 				}
-			} else {
-				// If clique is running in dev mode(period is 0), disable
-				// advance sealing here.
-				if w.chainConfig.Clique != nil && w.chainConfig.Clique.Period == 0 {
-					w.commitNewWork(nil, true, time.Now().Unix())
-				}
 			}
 			atomic.AddInt32(&w.newTxs, int32(len(ev.Txs)))
 
-			// System stopped
+		// System stopped
 		case <-w.exitCh:
 			return
 		case <-w.txsSub.Err():
@@ -588,61 +581,18 @@
 				continue
 			}
 			// Different block could share same sealhash, deep copy here to prevent write-write conflict.
-			var (
-				pubReceipts = make([]*types.Receipt, len(task.receipts))
-				prvReceipts = make([]*types.Receipt, len(task.privateReceipts))
-				logs        []*types.Log
-			)
-			offset := 0
-			for i, receipt := range task.receipts {
-				// add block location fields
-				receipt.BlockHash = hash
-				receipt.BlockNumber = block.Number()
-				receipt.TransactionIndex = uint(i)
-
-				pubReceipts[i] = new(types.Receipt)
-				*pubReceipts[i] = *receipt
+			var logs []*types.Log
+
+			for _, receipt := range append(task.receipts, task.privateReceipts...) {
 				// Update the block hash in all logs since it is now available and not when the
 				// receipt/log of individual transactions were created.
 				for _, log := range receipt.Logs {
 					log.BlockHash = hash
 				}
 				logs = append(logs, receipt.Logs...)
-				offset = i
-			}
-			offset++
-
-			for i, receipt := range task.privateReceipts {
-				// add block location fields
-				receipt.BlockHash = hash
-				receipt.BlockNumber = block.Number()
-				receipt.TransactionIndex = uint(i + offset)
-
-				prvReceipts[i] = new(types.Receipt)
-				*prvReceipts[i] = *receipt
-				// Update the block hash in all logs since it is now available and not when the
-				// receipt/log of individual transactions were created.
-				for _, log := range receipt.Logs {
-					log.BlockHash = hash
-				}
-				logs = append(logs, receipt.Logs...)
-			}
-
-<<<<<<< HEAD
-			// write private transacions
-			privateStateRoot, err := task.privateState.Commit(w.chainConfig.IsEIP158(block.Number()))
-			if err != nil {
-				log.Error("Failed committing private state root", "err", err)
-				continue
-			}
-			if err := rawdb.WritePrivateStateRoot(w.eth.ChainDb(), block.Root(), privateStateRoot); err != nil {
-				log.Error("Failed writing private state root", "err", err)
-				continue
-			}
-			allReceipts := mergeReceipts(pubReceipts, prvReceipts)
-=======
+			}
+
 			allReceipts := mergeReceipts(task.receipts, task.privateReceipts)
->>>>>>> 12755995
 
 			// Commit block and state to database.
 			stat, err := w.chain.WriteBlockWithState(block, allReceipts, task.state, task.privateState)
@@ -651,7 +601,7 @@
 				log.Error("Failed writing block to chain", "err", err)
 				continue
 			}
-			if err := rawdb.WritePrivateBlockBloom(w.eth.ChainDb(), block.NumberU64(), task.privateReceipts); err != nil {
+			if err := core.WritePrivateBlockBloom(w.eth.ChainDb(), block.NumberU64(), task.privateReceipts); err != nil {
 				log.Error("Failed writing private block bloom", "err", err)
 				continue
 			}
@@ -662,7 +612,6 @@
 			w.mux.Post(core.NewMinedBlockEvent{Block: block})
 
 			var events []interface{}
-
 			switch stat {
 			case core.CanonStatTy:
 				events = append(events, core.ChainEvent{Block: block, Hash: block.Hash(), Logs: logs})
@@ -709,7 +658,7 @@
 		return err
 	}
 	env := &environment{
-		signer:       types.MakeSigner(w.chainConfig, header.Number),
+		signer:       types.MakeSigner(w.config, header.Number),
 		state:        publicState,
 		ancestors:    mapset.NewSet(),
 		family:       mapset.NewSet(),
@@ -789,7 +738,7 @@
 	snap := w.current.state.Snapshot()
 	privateSnap := w.current.privateState.Snapshot()
 
-	receipt, privateReceipt, err := core.ApplyTransaction(w.chainConfig, w.chain, &coinbase, w.current.gasPool, w.current.state, w.current.privateState, w.current.header, tx, &w.current.header.GasUsed, *w.chain.GetVMConfig())
+	receipt, privateReceipt, _, err := core.ApplyTransaction(w.config, w.chain, &coinbase, w.current.gasPool, w.current.state, w.current.privateState, w.current.header, tx, &w.current.header.GasUsed, vm.Config{})
 	if err != nil {
 		w.current.state.RevertToSnapshot(snap)
 		w.current.privateState.RevertToSnapshot(privateSnap)
@@ -856,8 +805,8 @@
 		from, _ := types.Sender(w.current.signer, tx)
 		// Check whether the tx is replay protected. If we're not in the EIP155 hf
 		// phase, start ignoring the sender until we do.
-		if tx.Protected() && !w.chainConfig.IsEIP155(w.current.header.Number) && !tx.IsPrivate() {
-			log.Trace("Ignoring reply protected transaction", "hash", tx.Hash(), "eip155", w.chainConfig.EIP155Block)
+		if tx.Protected() && !w.config.IsEIP155(w.current.header.Number) && !tx.IsPrivate() {
+			log.Trace("Ignoring reply protected transaction", "hash", tx.Hash(), "eip155", w.config.EIP155Block)
 
 			txs.Pop()
 			continue
@@ -928,8 +877,8 @@
 	tstart := time.Now()
 	parent := w.chain.CurrentBlock()
 
-	if parent.Time() >= uint64(timestamp) {
-		timestamp = int64(parent.Time() + 1)
+	if parent.Time().Cmp(new(big.Int).SetInt64(timestamp)) >= 0 {
+		timestamp = parent.Time().Int64() + 1
 	}
 	// this will ensure we're not going off too far in the future
 	if now := time.Now().Unix(); timestamp > now+1 {
@@ -942,9 +891,9 @@
 	header := &types.Header{
 		ParentHash: parent.Hash(),
 		Number:     num.Add(num, common.Big1),
-		GasLimit:   core.CalcGasLimit(parent, w.config.GasFloor, w.config.GasCeil),
+		GasLimit:   core.CalcGasLimit(parent, w.gasFloor, w.gasCeil),
 		Extra:      w.extra,
-		Time:       uint64(timestamp),
+		Time:       big.NewInt(timestamp),
 	}
 	// Only set the coinbase if our consensus engine is running (avoid spurious block rewards)
 	if w.isRunning() {
@@ -959,12 +908,12 @@
 		return
 	}
 	// If we are care about TheDAO hard-fork check whether to override the extra-data or not
-	if daoBlock := w.chainConfig.DAOForkBlock; daoBlock != nil {
+	if daoBlock := w.config.DAOForkBlock; daoBlock != nil {
 		// Check whether the block is among the fork extra-override range
 		limit := new(big.Int).Add(daoBlock, params.DAOForkExtraRange)
 		if header.Number.Cmp(daoBlock) >= 0 && header.Number.Cmp(limit) < 0 {
 			// Depending whether we support or oppose the fork, override differently
-			if w.chainConfig.DAOForkSupport {
+			if w.config.DAOForkSupport {
 				header.Extra = common.CopyBytes(params.DAOForkBlockExtra)
 			} else if bytes.Equal(header.Extra, params.DAOForkBlockExtra) {
 				header.Extra = []byte{} // If miner opposes, don't let it use the reserved extra-data
@@ -979,7 +928,7 @@
 	}
 	// Create the current work task and check any fork transitions needed
 	env := w.current
-	if w.chainConfig.DAOForkSupport && w.chainConfig.DAOForkBlock != nil && w.chainConfig.DAOForkBlock.Cmp(header.Number) == 0 {
+	if w.config.DAOForkSupport && w.config.DAOForkBlock != nil && w.config.DAOForkBlock.Cmp(header.Number) == 0 {
 		misc.ApplyDAOHardFork(env.state)
 	}
 	// Accumulate the uncles for the current block
@@ -1065,7 +1014,7 @@
 
 	s := w.current.state.Copy()
 	ps := w.current.privateState.Copy()
-	block, err := w.engine.FinalizeAndAssemble(w.chain, w.current.header, s, w.current.txs, uncles, w.current.receipts)
+	block, err := w.engine.Finalize(w.chain, w.current.header, s, w.current.txs, uncles, w.current.receipts)
 	if err != nil {
 		return err
 	}
