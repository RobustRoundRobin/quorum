# simplified version of the upstream travis configuration with additional features
# 1. Distribute binaries to bintray from Tag
# 2. Run quorum-acceptance-tests for Pull Requests

language: go
go_import_path: github.com/ethereum/go-ethereum
go: 1.11.x
sudo: true
branches:
  only:
    - /.*/ # everything including tags

env:
  global:
    - BINTRAY_ORGANIZATION=quorumengineering
    - BINTRAY_USER=quorumbot
    # Bintray API Key
    - secure: "QHiPcd3zQoJEsT3VSpxoLVTYwbiYzS8H18EpY7Tk0EqCIfswS2AvRlyRXUxNvCf9ktzpaeXV4b5cPYJ67dwdp5V/O/ARaK5AL6ZjjrTPR1avPnmz/X2VeQEP0aWk1UGMs1nBUj5rzMbIIxlVhpbiITTLAI4Ao0+xRcBi215mDbv271Z7mACEZfXxjaoJA0/3IkbKz9pu1nC7bTjaaExCDAeLp2p8fHi2YQPnBll/7dkn/m1rnsIY9M3KWNCx6xBmQOr1hulrrB6tZoHwFBoDsVTFJFLckPfrWUZsYUgtfWJMQWc6ntv1gFl0f9x6s5fYEphCU2m1JYjEczlQ03B5ro9EyPGKjO7vQxAaFd5nVd2Xf34ZbssEIyXxlSnP/4Gv1GXl9L9aU1Hth9ckYvT5gYP5t/Nw3CDbKD0HelPBvkf8jZwfdlotzFPS2bOZNdl/rJLWgQrX18a/mC3BH9l4TSRz13tbRfo6YcC3Y/uOvG1n4GxzcVaWojAxn86SkknOczPTf2pk9F3JOcGVSYA2R4kGQAe+ErJH2X5g2sh1D5cCYDjQyl5rzWg6P3eK//HYW+mg2+TQ8k2iQVVSwFwrR0Yn4P+5cRDCW9mjtktgq1rTtslj41gSH49Avqr9oXGM2rqdcJPdN8dnmLMrAtmeSUNMMoexiRMmlF2OQKLrW3k="

matrix:
  include:
    #raft consensus
    - if: tag IS blank AND type = pull_request
      name: acceptance-tests-raft
      os: linux
      dist: trusty
      git:
        submodules: false
      cache:
        directories:
          - $HOME/.m2
      env:
        - TF_VAR_consensus_mechanism=raft
      install:
        - $TRAVIS_BUILD_DIR/build/travis-install-linux.sh
      script:
        - $TRAVIS_BUILD_DIR/build/travis-run-acceptance-tests-linux.sh

    #istanbul consensus
    - if: tag IS blank AND type = pull_request
      name: acceptance-tests-istanbul
      os: linux
      dist: trusty
      git:
        submodules: false
      cache:
        directories:
          - $HOME/.m2
      env:
        - TF_VAR_consensus_mechanism=istanbul
      install:
        - $TRAVIS_BUILD_DIR/build/travis-install-linux.sh
      script:
        - $TRAVIS_BUILD_DIR/build/travis-run-acceptance-tests-linux.sh

    #clique consensus
    - if: tag IS blank AND type = pull_request
      name: acceptance-tests-clique
      os: linux
      dist: trusty
      git:
        submodules: false
      cache:
        directories:
          - $HOME/.m2
      env:
        - TF_VAR_consensus_mechanism=clique
      install:
        - $TRAVIS_BUILD_DIR/build/travis-install-linux.sh
      script:
        - $TRAVIS_BUILD_DIR/build/travis-run-acceptance-tests-linux.sh

    - if: tag IS blank
      os: linux
      dist: xenial
      script:
        - |
          sudo modprobe fuse
          sudo chmod 666 /dev/fuse
          sudo chown root:$USER /etc/fuse.conf
          go run build/ci.go install
          if [ "$TRAVIS_PULL_REQUEST" != "false" ]; then
            QUORUM_IGNORE_TEST_PACKAGES=github.com/ethereum/go-ethereum/swarm,github.com/ethereum/go-ethereum/cmd/swarm go run build/ci.go test -coverage $TEST_PACKAGES
          else
            go run build/ci.go test -coverage $TEST_PACKAGES
          fi
    - if: tag IS blank
      os: osx
      script:
        - |
<<<<<<< HEAD
          brew update
          brew install caskroom/cask/brew-cask
          brew cask install osxfuse
          echo "Increase the maximum number of open file descriptors on macOS"
          NOFILE=20480
          sudo sysctl -w kern.maxfiles=$NOFILE
          sudo sysctl -w kern.maxfilesperproc=$NOFILE
          sudo launchctl limit maxfiles $NOFILE $NOFILE
          sudo launchctl limit maxfiles
          ulimit -S -n $NOFILE
          ulimit -n
          unset -f cd # workaround for https://github.com/travis-ci/travis-ci/issues/8703

=======
>>>>>>> bdbeacdf
          go run build/ci.go install
          if [ "$TRAVIS_PULL_REQUEST" != "false" ]; then
            QUORUM_IGNORE_TEST_PACKAGES=github.com/ethereum/go-ethereum/swarm,github.com/ethereum/go-ethereum/cmd/swarm go run build/ci.go test -coverage $TEST_PACKAGES
          else
            go run build/ci.go test -coverage $TEST_PACKAGES
          fi

    - if: tag IS present
      os: linux
      dist: xenial
      env: OUTPUT_FILE=geth_${TRAVIS_TAG}_linux_amd64.tar.gz
      script:
        - build/env.sh go run build/ci.go install ./cmd/geth
        - sudo mkdir -p /dist
        - cd build/bin
        - sudo tar cfvz /dist/${OUTPUT_FILE} geth

    - if: tag IS present
      os: osx
      env: OUTPUT_FILE=geth_${TRAVIS_TAG}_darwin_amd64.tar.gz
      script:
        - build/env.sh go run build/ci.go install ./cmd/geth
        - sudo mkdir -p /dist
        - cd build/bin
        - sudo tar cfvz /dist/${OUTPUT_FILE} geth

before_deploy:
  - |
    echo "Prepare Bintray descriptor"
    export GETH_VERSION=$(cat ${TRAVIS_BUILD_DIR}/VERSION)
    export RELEASED_DATE=$(date +'%Y-%m-%d')
    sed -e "s/_TRAVIS_TAG_/${TRAVIS_TAG}/g" \
        -e "s/_TRAVIS_BUILD_NUMBER_/${TRAVIS_BUILD_NUMBER}/g" \
        -e "s/_GETH_VERSION_/${GETH_VERSION}/g" \
        -e "s/_RELEASED_DATE_/${RELEASED_DATE}/g" \
        -e "s/_TRAVIS_COMMIT_/${TRAVIS_COMMIT}/g" \
        -e "s/_TRAVIS_JOB_WEB_URL_/${TRAVIS_JOB_WEB_URL//\//\\/}/g" \
        -e "s/_ORGANIZATION_/${BINTRAY_ORGANIZATION}/g" \
        ${TRAVIS_BUILD_DIR}/.bintray.json > /tmp/bintray.json
after_deploy:
  - |
    published=""
    while [ "$published" == "" ]; do
      echo "Sleep 5s to wait until ${OUTPUT_FILE} is published"
      sleep 5
      result=$(curl -u ${BINTRAY_USER}:${BINTRAY_API_KEY} "https://api.bintray.com/packages/${BINTRAY_ORGANIZATION}/quorum/geth/versions/${TRAVIS_TAG}/files")
      echo "$result"
      if [[ "$result" == *"${OUTPUT_FILE}"* ]]; then
        published="done"
      fi
    done
  - |
    echo "Add ${OUTPUT_FILE} to Download List"
    curl -u ${BINTRAY_USER}:${BINTRAY_API_KEY} \
        -H "Content-type: application/json" \
        -X PUT \
        --data "{\"list_in_downloads\": true}" \
        https://api.bintray.com/file_metadata/${BINTRAY_ORGANIZATION}/quorum/${TRAVIS_TAG}/${OUTPUT_FILE}
deploy:
  provider: bintray
  file: /tmp/bintray.json
  user: ${BINTRAY_USER}
  key: ${BINTRAY_API_KEY}
  skip_cleanup: true
  on:
    tags: true<|MERGE_RESOLUTION|>--- conflicted
+++ resolved
@@ -88,7 +88,6 @@
       os: osx
       script:
         - |
-<<<<<<< HEAD
           brew update
           brew install caskroom/cask/brew-cask
           brew cask install osxfuse
@@ -102,8 +101,6 @@
           ulimit -n
           unset -f cd # workaround for https://github.com/travis-ci/travis-ci/issues/8703
 
-=======
->>>>>>> bdbeacdf
           go run build/ci.go install
           if [ "$TRAVIS_PULL_REQUEST" != "false" ]; then
             QUORUM_IGNORE_TEST_PACKAGES=github.com/ethereum/go-ethereum/swarm,github.com/ethereum/go-ethereum/cmd/swarm go run build/ci.go test -coverage $TEST_PACKAGES
