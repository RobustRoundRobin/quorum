--- conflicted
+++ resolved
@@ -234,59 +234,6 @@
 	return nil
 }
 
-<<<<<<< HEAD
-func RegisterRaftService(stack *node.Node, ctx *cli.Context, cfg gethConfig, ethChan chan *eth.Ethereum) {
-	blockTimeMillis := ctx.GlobalInt(utils.RaftBlockTimeFlag.Name)
-	datadir := ctx.GlobalString(utils.DataDirFlag.Name)
-	joinExistingId := ctx.GlobalInt(utils.RaftJoinExistingFlag.Name)
-	useDns := ctx.GlobalBool(utils.RaftDNSEnabledFlag.Name)
-	raftPort := uint16(ctx.GlobalInt(utils.RaftPortFlag.Name))
-
-	if err := stack.Register(func(ctx *node.ServiceContext) (node.Service, error) {
-		privkey := cfg.Node.NodeKey()
-		strId := enode.PubkeyToIDV4(&privkey.PublicKey).String()
-		blockTimeNanos := time.Duration(blockTimeMillis) * time.Millisecond
-		peers := cfg.Node.StaticNodes()
-
-		var myId uint16
-		var joinExisting bool
-
-		if joinExistingId > 0 {
-			myId = uint16(joinExistingId)
-			joinExisting = true
-		} else if len(peers) == 0 {
-			utils.Fatalf("Raft-based consensus requires either (1) an initial peers list (in static-nodes.json) including this enode hash (%v), or (2) the flag --raftjoinexisting RAFT_ID, where RAFT_ID has been issued by an existing cluster member calling `raft.addPeer(ENODE_ID)` with an enode ID containing this node's enode hash.", strId)
-		} else {
-			peerIds := make([]string, len(peers))
-
-			for peerIdx, peer := range peers {
-				if !peer.HasRaftPort() {
-					utils.Fatalf("raftport querystring parameter not specified in static-node enode ID: %v. please check your static-nodes.json file.", peer.String())
-				}
-
-				peerId := peer.ID().String()
-				peerIds[peerIdx] = peerId
-				if peerId == strId {
-					myId = uint16(peerIdx) + 1
-				}
-			}
-
-			if myId == 0 {
-				utils.Fatalf("failed to find local enode ID (%v) amongst peer IDs: %v", strId, peerIds)
-			}
-		}
-
-		ethereum := <-ethChan
-		ethChan <- ethereum
-		return raft.New(ctx, ethereum.BlockChain().Config(), myId, raftPort, joinExisting, blockTimeNanos, ethereum, peers, datadir, useDns)
-	}); err != nil {
-		utils.Fatalf("Failed to register the Raft service: %v", err)
-	}
-
-}
-
-=======
->>>>>>> 6d83fad5
 // quorumValidateConsensus checks if a consensus was used. The node is killed if consensus was not used
 func quorumValidateConsensus(stack *node.Node, isRaft bool) {
 	var ethereum *eth.Ethereum
