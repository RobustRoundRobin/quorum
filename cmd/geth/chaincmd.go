// Copyright 2015 The go-ethereum Authors
// This file is part of go-ethereum.
//
// go-ethereum is free software: you can redistribute it and/or modify
// it under the terms of the GNU General Public License as published by
// the Free Software Foundation, either version 3 of the License, or
// (at your option) any later version.
//
// go-ethereum is distributed in the hope that it will be useful,
// but WITHOUT ANY WARRANTY; without even the implied warranty of
// MERCHANTABILITY or FITNESS FOR A PARTICULAR PURPOSE. See the
// GNU General Public License for more details.
//
// You should have received a copy of the GNU General Public License
// along with go-ethereum. If not, see <http://www.gnu.org/licenses/>.

package main

import (
	"encoding/json"
	"fmt"
	"io"
	"os"
	"path/filepath"
	"runtime"
	"strconv"
	"sync/atomic"
	"time"

	"github.com/ethereum/go-ethereum/cmd/utils"
	"github.com/ethereum/go-ethereum/common"
	"github.com/ethereum/go-ethereum/console"
	"github.com/ethereum/go-ethereum/core"
	"github.com/ethereum/go-ethereum/core/rawdb"
	"github.com/ethereum/go-ethereum/core/state"
	"github.com/ethereum/go-ethereum/core/types"
	"github.com/ethereum/go-ethereum/eth/downloader"
	"github.com/ethereum/go-ethereum/event"
	"github.com/ethereum/go-ethereum/log"
	"github.com/ethereum/go-ethereum/trie"
	"gopkg.in/urfave/cli.v1"
)

var (
	initCommand = cli.Command{
		Action:    utils.MigrateFlags(initGenesis),
		Name:      "init",
		Usage:     "Bootstrap and initialize a new genesis block",
		ArgsUsage: "<genesisPath>",
		Flags: []cli.Flag{
			utils.DataDirFlag,
		},
		Category: "BLOCKCHAIN COMMANDS",
		Description: `
The init command initializes a new genesis block and definition for the network.
This is a destructive action and changes the network in which you will be
participating.

It expects the genesis file as argument.`,
	}
	importCommand = cli.Command{
		Action:    utils.MigrateFlags(importChain),
		Name:      "import",
		Usage:     "Import a blockchain file",
		ArgsUsage: "<filename> (<filename 2> ... <filename N>) ",
		Flags: []cli.Flag{
			utils.DataDirFlag,
			utils.CacheFlag,
			utils.SyncModeFlag,
			utils.GCModeFlag,
			utils.CacheDatabaseFlag,
			utils.CacheGCFlag,
		},
		Category: "BLOCKCHAIN COMMANDS",
		Description: `
The import command imports blocks from an RLP-encoded form. The form can be one file
with several RLP-encoded blocks, or several files can be used.

If only one file is used, import error will result in failure. If several files are used,
processing will proceed even if an individual RLP-file import failure occurs.`,
	}
	exportCommand = cli.Command{
		Action:    utils.MigrateFlags(exportChain),
		Name:      "export",
		Usage:     "Export blockchain into file",
		ArgsUsage: "<filename> [<blockNumFirst> <blockNumLast>]",
		Flags: []cli.Flag{
			utils.DataDirFlag,
			utils.CacheFlag,
			utils.SyncModeFlag,
		},
		Category: "BLOCKCHAIN COMMANDS",
		Description: `
Requires a first argument of the file to write to.
Optional second and third arguments control the first and
last block to write. In this mode, the file will be appended
if already existing. If the file ends with .gz, the output will
be gzipped.`,
	}
	importPreimagesCommand = cli.Command{
		Action:    utils.MigrateFlags(importPreimages),
		Name:      "import-preimages",
		Usage:     "Import the preimage database from an RLP stream",
		ArgsUsage: "<datafile>",
		Flags: []cli.Flag{
			utils.DataDirFlag,
			utils.CacheFlag,
			utils.SyncModeFlag,
		},
		Category: "BLOCKCHAIN COMMANDS",
		Description: `
	The import-preimages command imports hash preimages from an RLP encoded stream.`,
	}
	exportPreimagesCommand = cli.Command{
		Action:    utils.MigrateFlags(exportPreimages),
		Name:      "export-preimages",
		Usage:     "Export the preimage database into an RLP stream",
		ArgsUsage: "<dumpfile>",
		Flags: []cli.Flag{
			utils.DataDirFlag,
			utils.CacheFlag,
			utils.SyncModeFlag,
		},
		Category: "BLOCKCHAIN COMMANDS",
		Description: `
The export-preimages command export hash preimages to an RLP encoded stream`,
	}
	copydbCommand = cli.Command{
		Action:    utils.MigrateFlags(copyDb),
		Name:      "copydb",
		Usage:     "Create a local chain from a target chaindata folder",
		ArgsUsage: "<sourceChaindataDir>",
		Flags: []cli.Flag{
			utils.DataDirFlag,
			utils.CacheFlag,
			utils.SyncModeFlag,
			utils.FakePoWFlag,
			utils.TestnetFlag,
			utils.RinkebyFlag,
		},
		Category: "BLOCKCHAIN COMMANDS",
		Description: `
The first argument must be the directory containing the blockchain to download from`,
	}
	removedbCommand = cli.Command{
		Action:    utils.MigrateFlags(removeDB),
		Name:      "removedb",
		Usage:     "Remove blockchain and state databases",
		ArgsUsage: " ",
		Flags: []cli.Flag{
			utils.DataDirFlag,
		},
		Category: "BLOCKCHAIN COMMANDS",
		Description: `
Remove blockchain and state databases`,
	}
	dumpCommand = cli.Command{
		Action:    utils.MigrateFlags(dump),
		Name:      "dump",
		Usage:     "Dump a specific block from storage",
		ArgsUsage: "[<blockHash> | <blockNum>]...",
		Flags: []cli.Flag{
			utils.DataDirFlag,
			utils.CacheFlag,
			utils.SyncModeFlag,
			utils.IterativeOutputFlag,
			utils.ExcludeCodeFlag,
			utils.ExcludeStorageFlag,
			utils.IncludeIncompletesFlag,
		},
		Category: "BLOCKCHAIN COMMANDS",
		Description: `
The arguments are interpreted as block numbers or hashes.
Use "ethereum dump 0" to dump the genesis block.`,
	}
	inspectCommand = cli.Command{
		Action:    utils.MigrateFlags(inspect),
		Name:      "inspect",
		Usage:     "Inspect the storage size for each type of data in the database",
		ArgsUsage: " ",
		Flags: []cli.Flag{
			utils.DataDirFlag,
			utils.AncientFlag,
			utils.CacheFlag,
			utils.TestnetFlag,
			utils.RinkebyFlag,
			utils.GoerliFlag,
			utils.SyncModeFlag,
		},
		Category: "BLOCKCHAIN COMMANDS",
	}
)

// In the regular Genesis / ChainConfig struct, due to the way go deserializes
// json, IsQuorum defaults to false (when not specified). Here we specify it as
// a pointer so we can make the distinction and default unspecified to true.
func getIsQuorum(file io.Reader) bool {
	altGenesis := new(struct {
		Config *struct {
			IsQuorum *bool `json:"isQuorum"`
		} `json:"config"`
	})

	if err := json.NewDecoder(file).Decode(altGenesis); err != nil {
		utils.Fatalf("invalid genesis file: %v", err)
	}

	// unspecified defaults to true
	return altGenesis.Config.IsQuorum == nil || *altGenesis.Config.IsQuorum
}

// initGenesis will initialise the given JSON format genesis file and writes it as
// the zero'd block (i.e. genesis) or will fail hard if it can't succeed.
func initGenesis(ctx *cli.Context) error {
	// Make sure we have a valid genesis JSON
	genesisPath := ctx.Args().First()
	if len(genesisPath) == 0 {
		utils.Fatalf("Must supply path to genesis JSON file")
	}
	file, err := os.Open(genesisPath)
	if err != nil {
		utils.Fatalf("Failed to read genesis file: %v", err)
	}
	defer file.Close()

	genesis := new(core.Genesis)
	if err := json.NewDecoder(file).Decode(genesis); err != nil {
		utils.Fatalf("invalid genesis file: %v", err)
	}

	file.Seek(0, 0)
	genesis.Config.IsQuorum = getIsQuorum(file)

	// Open an initialise both full and light databases
	stack := makeFullNode(ctx)
	defer stack.Close()

	for _, name := range []string{"chaindata", "lightchaindata"} {
		chaindb, err := stack.OpenDatabase(name, 0, 0, "")
		if err != nil {
			utils.Fatalf("Failed to open database: %v", err)
		}
		_, hash, err := core.SetupGenesisBlock(chaindb, genesis)
		if err != nil {
			utils.Fatalf("Failed to write genesis block: %v", err)
		}
		chaindb.Close()
		log.Info("Successfully wrote genesis state", "database", name, "hash", hash)
	}
	return nil
}

func importChain(ctx *cli.Context) error {
	if len(ctx.Args()) < 1 {
		utils.Fatalf("This command requires an argument.")
	}
	stack := makeFullNode(ctx)
	defer stack.Close()

	chain, db := utils.MakeChain(ctx, stack)
	defer db.Close()

	// Start periodically gathering memory profiles
	var peakMemAlloc, peakMemSys uint64
	go func() {
		stats := new(runtime.MemStats)
		for {
			runtime.ReadMemStats(stats)
			if atomic.LoadUint64(&peakMemAlloc) < stats.Alloc {
				atomic.StoreUint64(&peakMemAlloc, stats.Alloc)
			}
			if atomic.LoadUint64(&peakMemSys) < stats.Sys {
				atomic.StoreUint64(&peakMemSys, stats.Sys)
			}
			time.Sleep(5 * time.Second)
		}
	}()
	// Import the chain
	start := time.Now()

	if len(ctx.Args()) == 1 {
		if err := utils.ImportChain(chain, ctx.Args().First()); err != nil {
			log.Error("Import error", "err", err)
		}
	} else {
		for _, arg := range ctx.Args() {
			if err := utils.ImportChain(chain, arg); err != nil {
				log.Error("Import error", "file", arg, "err", err)
			}
		}
	}
	chain.Stop()
	fmt.Printf("Import done in %v.\n\n", time.Since(start))

	// Output pre-compaction stats mostly to see the import trashing
	stats, err := db.Stat("leveldb.stats")
	if err != nil {
		utils.Fatalf("Failed to read database stats: %v", err)
	}
	fmt.Println(stats)

	ioStats, err := db.Stat("leveldb.iostats")
	if err != nil {
		utils.Fatalf("Failed to read database iostats: %v", err)
	}
	fmt.Println(ioStats)

	// Print the memory statistics used by the importing
	mem := new(runtime.MemStats)
	runtime.ReadMemStats(mem)

	fmt.Printf("Object memory: %.3f MB current, %.3f MB peak\n", float64(mem.Alloc)/1024/1024, float64(atomic.LoadUint64(&peakMemAlloc))/1024/1024)
	fmt.Printf("System memory: %.3f MB current, %.3f MB peak\n", float64(mem.Sys)/1024/1024, float64(atomic.LoadUint64(&peakMemSys))/1024/1024)
	fmt.Printf("Allocations:   %.3f million\n", float64(mem.Mallocs)/1000000)
	fmt.Printf("GC pause:      %v\n\n", time.Duration(mem.PauseTotalNs))

	if ctx.GlobalBool(utils.NoCompactionFlag.Name) {
		return nil
	}

	// Compact the entire database to more accurately measure disk io and print the stats
	start = time.Now()
	fmt.Println("Compacting entire database...")
	if err = db.Compact(nil, nil); err != nil {
		utils.Fatalf("Compaction failed: %v", err)
	}
	fmt.Printf("Compaction done in %v.\n\n", time.Since(start))

	stats, err = db.Stat("leveldb.stats")
	if err != nil {
		utils.Fatalf("Failed to read database stats: %v", err)
	}
	fmt.Println(stats)

	ioStats, err = db.Stat("leveldb.iostats")
	if err != nil {
		utils.Fatalf("Failed to read database iostats: %v", err)
	}
	fmt.Println(ioStats)
	return nil
}

func exportChain(ctx *cli.Context) error {
	if len(ctx.Args()) < 1 {
		utils.Fatalf("This command requires an argument.")
	}
	stack := makeFullNode(ctx)
	defer stack.Close()

	chain, _ := utils.MakeChain(ctx, stack)
	start := time.Now()

	var err error
	fp := ctx.Args().First()
	if len(ctx.Args()) < 3 {
		err = utils.ExportChain(chain, fp)
	} else {
		// This can be improved to allow for numbers larger than 9223372036854775807
		first, ferr := strconv.ParseInt(ctx.Args().Get(1), 10, 64)
		last, lerr := strconv.ParseInt(ctx.Args().Get(2), 10, 64)
		if ferr != nil || lerr != nil {
			utils.Fatalf("Export error in parsing parameters: block number not an integer\n")
		}
		if first < 0 || last < 0 {
			utils.Fatalf("Export error: block number must be greater than 0\n")
		}
		err = utils.ExportAppendChain(chain, fp, uint64(first), uint64(last))
	}

	if err != nil {
		utils.Fatalf("Export error: %v\n", err)
	}
	fmt.Printf("Export done in %v\n", time.Since(start))
	return nil
}

// importPreimages imports preimage data from the specified file.
func importPreimages(ctx *cli.Context) error {
	if len(ctx.Args()) < 1 {
		utils.Fatalf("This command requires an argument.")
	}
	stack := makeFullNode(ctx)
	defer stack.Close()

	db := utils.MakeChainDatabase(ctx, stack)
	start := time.Now()

	if err := utils.ImportPreimages(db, ctx.Args().First()); err != nil {
		utils.Fatalf("Import error: %v\n", err)
	}
	fmt.Printf("Import done in %v\n", time.Since(start))
	return nil
}

// exportPreimages dumps the preimage data to specified json file in streaming way.
func exportPreimages(ctx *cli.Context) error {
	if len(ctx.Args()) < 1 {
		utils.Fatalf("This command requires an argument.")
	}
	stack := makeFullNode(ctx)
	defer stack.Close()

	db := utils.MakeChainDatabase(ctx, stack)
	start := time.Now()

	if err := utils.ExportPreimages(db, ctx.Args().First()); err != nil {
		utils.Fatalf("Export error: %v\n", err)
	}
	fmt.Printf("Export done in %v\n", time.Since(start))
	return nil
}

func copyDb(ctx *cli.Context) error {
	// Ensure we have a source chain directory to copy
	if len(ctx.Args()) < 1 {
		utils.Fatalf("Source chaindata directory path argument missing")
	}
	if len(ctx.Args()) < 2 {
		utils.Fatalf("Source ancient chain directory path argument missing")
	}
	// Initialize a new chain for the running node to sync into
	stack := makeFullNode(ctx)
	defer stack.Close()

	chain, chainDb := utils.MakeChain(ctx, stack)
	syncMode := *utils.GlobalTextMarshaler(ctx, utils.SyncModeFlag.Name).(*downloader.SyncMode)

<<<<<<< HEAD
	syncmode := *utils.GlobalTextMarshaler(ctx, utils.SyncModeFlag.Name).(*downloader.SyncMode)
	dl := downloader.New(syncmode, 0, chainDb, new(event.TypeMux), chain, nil, nil)
=======
	var syncBloom *trie.SyncBloom
	if syncMode == downloader.FastSync {
		syncBloom = trie.NewSyncBloom(uint64(ctx.GlobalInt(utils.CacheFlag.Name)/2), chainDb)
	}
	dl := downloader.New(0, chainDb, syncBloom, new(event.TypeMux), chain, nil, nil)
>>>>>>> 52f24617

	// Create a source peer to satisfy downloader requests from
	db, err := rawdb.NewLevelDBDatabaseWithFreezer(ctx.Args().First(), ctx.GlobalInt(utils.CacheFlag.Name)/2, 256, ctx.Args().Get(1), "")
	if err != nil {
		return err
	}
	hc, err := core.NewHeaderChain(db, chain.Config(), chain.Engine(), func() bool { return false })
	if err != nil {
		return err
	}
	peer := downloader.NewFakePeer("local", db, hc, dl)
	if err = dl.RegisterPeer("local", 63, peer); err != nil {
		return err
	}
	// Synchronise with the simulated peer
	start := time.Now()

	currentHeader := hc.CurrentHeader()
	if err = dl.Synchronise("local", currentHeader.Hash(), hc.GetTd(currentHeader.Hash(), currentHeader.Number.Uint64()), syncMode); err != nil {
		return err
	}
	for dl.Synchronising() {
		time.Sleep(10 * time.Millisecond)
	}
	fmt.Printf("Database copy done in %v\n", time.Since(start))

	// Compact the entire database to remove any sync overhead
	start = time.Now()
	fmt.Println("Compacting entire database...")
	if err = db.Compact(nil, nil); err != nil {
		utils.Fatalf("Compaction failed: %v", err)
	}
	fmt.Printf("Compaction done in %v.\n\n", time.Since(start))
	return nil
}

func removeDB(ctx *cli.Context) error {
	stack, config := makeConfigNode(ctx)

	// Remove the full node state database
	path := stack.ResolvePath("chaindata")
	if common.FileExist(path) {
		confirmAndRemoveDB(path, "full node state database")
	} else {
		log.Info("Full node state database missing", "path", path)
	}
	// Remove the full node ancient database
	path = config.Eth.DatabaseFreezer
	switch {
	case path == "":
		path = filepath.Join(stack.ResolvePath("chaindata"), "ancient")
	case !filepath.IsAbs(path):
		path = config.Node.ResolvePath(path)
	}
	if common.FileExist(path) {
		confirmAndRemoveDB(path, "full node ancient database")
	} else {
		log.Info("Full node ancient database missing", "path", path)
	}
	// Remove the light node database
	path = stack.ResolvePath("lightchaindata")
	if common.FileExist(path) {
		confirmAndRemoveDB(path, "light node database")
	} else {
		log.Info("Light node database missing", "path", path)
	}
	return nil
}

// confirmAndRemoveDB prompts the user for a last confirmation and removes the
// folder if accepted.
func confirmAndRemoveDB(database string, kind string) {
	confirm, err := console.Stdin.PromptConfirm(fmt.Sprintf("Remove %s (%s)?", kind, database))
	switch {
	case err != nil:
		utils.Fatalf("%v", err)
	case !confirm:
		log.Info("Database deletion skipped", "path", database)
	default:
		start := time.Now()
		filepath.Walk(database, func(path string, info os.FileInfo, err error) error {
			// If we're at the top level folder, recurse into
			if path == database {
				return nil
			}
			// Delete all the files, but not subfolders
			if !info.IsDir() {
				os.Remove(path)
				return nil
			}
			return filepath.SkipDir
		})
		log.Info("Database successfully deleted", "path", database, "elapsed", common.PrettyDuration(time.Since(start)))
	}
}

func dump(ctx *cli.Context) error {
	stack := makeFullNode(ctx)
	defer stack.Close()

	chain, chainDb := utils.MakeChain(ctx, stack)
	defer chainDb.Close()
	for _, arg := range ctx.Args() {
		var block *types.Block
		if hashish(arg) {
			block = chain.GetBlockByHash(common.HexToHash(arg))
		} else {
			num, _ := strconv.Atoi(arg)
			block = chain.GetBlockByNumber(uint64(num))
		}
		if block == nil {
			fmt.Println("{}")
			utils.Fatalf("block not found")
		} else {
			state, err := state.New(block.Root(), state.NewDatabase(chainDb))
			if err != nil {
				utils.Fatalf("could not create new state: %v", err)
			}
			excludeCode := ctx.Bool(utils.ExcludeCodeFlag.Name)
			excludeStorage := ctx.Bool(utils.ExcludeStorageFlag.Name)
			includeMissing := ctx.Bool(utils.IncludeIncompletesFlag.Name)
			if ctx.Bool(utils.IterativeOutputFlag.Name) {
				state.IterativeDump(excludeCode, excludeStorage, !includeMissing, json.NewEncoder(os.Stdout))
			} else {
				if includeMissing {
					fmt.Printf("If you want to include accounts with missing preimages, you need iterative output, since" +
						" otherwise the accounts will overwrite each other in the resulting mapping.")
				}
				fmt.Printf("%v %s\n", includeMissing, state.Dump(excludeCode, excludeStorage, false))
			}
		}
	}
	return nil
}

func inspect(ctx *cli.Context) error {
	node, _ := makeConfigNode(ctx)
	defer node.Close()

	_, chainDb := utils.MakeChain(ctx, node)
	defer chainDb.Close()

	return rawdb.InspectDatabase(chainDb)
}

// hashish returns true for strings that look like hashes.
func hashish(x string) bool {
	_, err := strconv.Atoi(x)
	return err != nil
}<|MERGE_RESOLUTION|>--- conflicted
+++ resolved
@@ -425,16 +425,11 @@
 	chain, chainDb := utils.MakeChain(ctx, stack)
 	syncMode := *utils.GlobalTextMarshaler(ctx, utils.SyncModeFlag.Name).(*downloader.SyncMode)
 
-<<<<<<< HEAD
-	syncmode := *utils.GlobalTextMarshaler(ctx, utils.SyncModeFlag.Name).(*downloader.SyncMode)
-	dl := downloader.New(syncmode, 0, chainDb, new(event.TypeMux), chain, nil, nil)
-=======
 	var syncBloom *trie.SyncBloom
 	if syncMode == downloader.FastSync {
 		syncBloom = trie.NewSyncBloom(uint64(ctx.GlobalInt(utils.CacheFlag.Name)/2), chainDb)
 	}
 	dl := downloader.New(0, chainDb, syncBloom, new(event.TypeMux), chain, nil, nil)
->>>>>>> 52f24617
 
 	// Create a source peer to satisfy downloader requests from
 	db, err := rawdb.NewLevelDBDatabaseWithFreezer(ctx.Args().First(), ctx.GlobalInt(utils.CacheFlag.Name)/2, 256, ctx.Args().Get(1), "")
