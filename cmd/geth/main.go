// Copyright 2014 The go-ethereum Authors
// This file is part of go-ethereum.
//
// go-ethereum is free software: you can redistribute it and/or modify
// it under the terms of the GNU General Public License as published by
// the Free Software Foundation, either version 3 of the License, or
// (at your option) any later version.
//
// go-ethereum is distributed in the hope that it will be useful,
// but WITHOUT ANY WARRANTY; without even the implied warranty of
// MERCHANTABILITY or FITNESS FOR A PARTICULAR PURPOSE. See the
// GNU General Public License for more details.
//
// You should have received a copy of the GNU General Public License
// along with go-ethereum. If not, see <http://www.gnu.org/licenses/>.

// geth is the official command-line client for Ethereum.
package main

import (
	"errors"
	"fmt"
	"math"
	"os"
	"runtime"
	godebug "runtime/debug"
	"sort"
	"strconv"
	"strings"
	"time"

	"github.com/elastic/gosigar"
	"github.com/ethereum/go-ethereum/accounts"
	"github.com/ethereum/go-ethereum/accounts/keystore"
	"github.com/ethereum/go-ethereum/cmd/utils"
	"github.com/ethereum/go-ethereum/common"
	"github.com/ethereum/go-ethereum/console"
	"github.com/ethereum/go-ethereum/eth"
	"github.com/ethereum/go-ethereum/eth/downloader"
	"github.com/ethereum/go-ethereum/ethclient"
	"github.com/ethereum/go-ethereum/internal/debug"
	"github.com/ethereum/go-ethereum/les"
	"github.com/ethereum/go-ethereum/log"
	"github.com/ethereum/go-ethereum/metrics"
	"github.com/ethereum/go-ethereum/node"
	"github.com/ethereum/go-ethereum/permission"
	"gopkg.in/urfave/cli.v1"
)

const (
	clientIdentifier = "geth" // Client identifier to advertise over the network
)

var (
	// Git SHA1 commit hash of the release (set via linker flags)
	gitCommit = ""
	gitDate   = ""
	// The app that holds all commands and flags.
	app = utils.NewApp(gitCommit, gitDate, "the go-ethereum command line interface")
	// flags that configure the node
	nodeFlags = []cli.Flag{
		utils.IdentityFlag,
		utils.UnlockedAccountFlag,
		utils.PasswordFileFlag,
		utils.BootnodesFlag,
		utils.BootnodesV4Flag,
		utils.BootnodesV5Flag,
		utils.DataDirFlag,
		utils.AncientFlag,
		utils.KeyStoreDirFlag,
		utils.ExternalSignerFlag,
		utils.NoUSBFlag,
		utils.SmartCardDaemonPathFlag,
		utils.OverrideIstanbulFlag,
		utils.DashboardEnabledFlag,
		utils.DashboardAddrFlag,
		utils.DashboardPortFlag,
		utils.DashboardRefreshFlag,
		utils.EthashCacheDirFlag,
		utils.EthashCachesInMemoryFlag,
		utils.EthashCachesOnDiskFlag,
		utils.EthashDatasetDirFlag,
		utils.EthashDatasetsInMemoryFlag,
		utils.EthashDatasetsOnDiskFlag,
		utils.TxPoolLocalsFlag,
		utils.TxPoolNoLocalsFlag,
		utils.TxPoolJournalFlag,
		utils.TxPoolRejournalFlag,
		utils.TxPoolPriceLimitFlag,
		utils.TxPoolPriceBumpFlag,
		utils.TxPoolAccountSlotsFlag,
		utils.TxPoolGlobalSlotsFlag,
		utils.TxPoolAccountQueueFlag,
		utils.TxPoolGlobalQueueFlag,
		utils.TxPoolLifetimeFlag,
		utils.SyncModeFlag,
		utils.ExitWhenSyncedFlag,
		utils.GCModeFlag,
		utils.LightServeFlag,
		utils.LightLegacyServFlag,
		utils.LightIngressFlag,
		utils.LightEgressFlag,
		utils.LightMaxPeersFlag,
		utils.LightLegacyPeersFlag,
		utils.LightKDFFlag,
		utils.UltraLightServersFlag,
		utils.UltraLightFractionFlag,
		utils.UltraLightOnlyAnnounceFlag,
		utils.WhitelistFlag,
		utils.CacheFlag,
		utils.CacheDatabaseFlag,
		utils.CacheTrieFlag,
		utils.CacheGCFlag,
		utils.CacheNoPrefetchFlag,
		utils.ListenPortFlag,
		utils.MaxPeersFlag,
		utils.MaxPendingPeersFlag,
		utils.MiningEnabledFlag,
		utils.MinerThreadsFlag,
		utils.MinerLegacyThreadsFlag,
		utils.MinerNotifyFlag,
		utils.MinerGasTargetFlag,
		utils.MinerLegacyGasTargetFlag,
		utils.MinerGasLimitFlag,
		utils.MinerGasPriceFlag,
		utils.MinerLegacyGasPriceFlag,
		utils.MinerEtherbaseFlag,
		utils.MinerLegacyEtherbaseFlag,
		utils.MinerExtraDataFlag,
		utils.MinerLegacyExtraDataFlag,
		utils.MinerRecommitIntervalFlag,
		utils.MinerNoVerfiyFlag,
		utils.NATFlag,
		utils.NoDiscoverFlag,
		utils.DiscoveryV5Flag,
		utils.NetrestrictFlag,
		utils.NodeKeyFileFlag,
		utils.NodeKeyHexFlag,
		utils.DeveloperFlag,
		utils.DeveloperPeriodFlag,
		utils.TestnetFlag,
		utils.RinkebyFlag,
		utils.GoerliFlag,
		utils.VMEnableDebugFlag,
		utils.NetworkIdFlag,
		utils.EthStatsURLFlag,
		utils.FakePoWFlag,
		utils.NoCompactionFlag,
		utils.GpoBlocksFlag,
		utils.GpoPercentileFlag,
		utils.EWASMInterpreterFlag,
		utils.EVMInterpreterFlag,
		configFileFlag,
		utils.EnableNodePermissionFlag,
		utils.RaftModeFlag,
		utils.RaftBlockTimeFlag,
		utils.RaftJoinExistingFlag,
		utils.RaftPortFlag,
		utils.EmitCheckpointsFlag,
		utils.IstanbulRequestTimeoutFlag,
		utils.IstanbulBlockPeriodFlag,
	}

	rpcFlags = []cli.Flag{
		utils.RPCEnabledFlag,
		utils.RPCListenAddrFlag,
		utils.RPCPortFlag,
		utils.RPCCORSDomainFlag,
		utils.RPCVirtualHostsFlag,
		utils.GraphQLEnabledFlag,
		utils.GraphQLListenAddrFlag,
		utils.GraphQLPortFlag,
		utils.GraphQLCORSDomainFlag,
		utils.GraphQLVirtualHostsFlag,
		utils.RPCApiFlag,
		utils.WSEnabledFlag,
		utils.WSListenAddrFlag,
		utils.WSPortFlag,
		utils.WSApiFlag,
		utils.WSAllowedOriginsFlag,
		utils.IPCDisabledFlag,
		utils.IPCPathFlag,
		utils.InsecureUnlockAllowedFlag,
		utils.RPCGlobalGasCap,
	}

	whisperFlags = []cli.Flag{
		utils.WhisperEnabledFlag,
		utils.WhisperMaxMessageSizeFlag,
		utils.WhisperMinPOWFlag,
		utils.WhisperRestrictConnectionBetweenLightClientsFlag,
	}

	metricsFlags = []cli.Flag{
		utils.MetricsEnabledFlag,
		utils.MetricsEnabledExpensiveFlag,
		utils.MetricsEnableInfluxDBFlag,
		utils.MetricsInfluxDBEndpointFlag,
		utils.MetricsInfluxDBDatabaseFlag,
		utils.MetricsInfluxDBUsernameFlag,
		utils.MetricsInfluxDBPasswordFlag,
		utils.MetricsInfluxDBTagsFlag,
	}
)

func init() {
	// Initialize the CLI app and start Geth
	app.Action = geth
	app.HideVersion = true // we have a command to print the version
	app.Copyright = "Copyright 2013-2019 The go-ethereum Authors"
	app.Commands = []cli.Command{
		// See chaincmd.go:
		initCommand,
		importCommand,
		exportCommand,
		importPreimagesCommand,
		exportPreimagesCommand,
		copydbCommand,
		removedbCommand,
		dumpCommand,
		inspectCommand,
		// See accountcmd.go:
		accountCommand,
		walletCommand,
		// See consolecmd.go:
		consoleCommand,
		attachCommand,
		javascriptCommand,
		// See misccmd.go:
		makecacheCommand,
		makedagCommand,
		versionCommand,
		licenseCommand,
		// See config.go
		dumpConfigCommand,
		// See retesteth.go
		retestethCommand,
	}
	sort.Sort(cli.CommandsByName(app.Commands))

	app.Flags = append(app.Flags, nodeFlags...)
	app.Flags = append(app.Flags, rpcFlags...)
	app.Flags = append(app.Flags, consoleFlags...)
	app.Flags = append(app.Flags, debug.Flags...)
	app.Flags = append(app.Flags, whisperFlags...)
	app.Flags = append(app.Flags, metricsFlags...)

	app.Before = func(ctx *cli.Context) error {
		logdir := ""
		if ctx.GlobalBool(utils.DashboardEnabledFlag.Name) {
			logdir = (&node.Config{DataDir: utils.MakeDataDir(ctx)}).ResolvePath("logs")
		}
		if err := debug.Setup(ctx, logdir); err != nil {
			return err
		}
		return nil
	}

	app.After = func(ctx *cli.Context) error {
		debug.Exit()
		console.Stdin.Close() // Resets terminal mode.
		return nil
	}
}

func main() {
	if err := app.Run(os.Args); err != nil {
		fmt.Fprintln(os.Stderr, err)
		os.Exit(1)
	}
}

// prepare manipulates memory cache allowance and setups metric system.
// This function should be called before launching devp2p stack.
func prepare(ctx *cli.Context) {
	// If we're a full node on mainnet without --cache specified, bump default cache allowance
	if ctx.GlobalString(utils.SyncModeFlag.Name) != "light" && !ctx.GlobalIsSet(utils.CacheFlag.Name) && !ctx.GlobalIsSet(utils.NetworkIdFlag.Name) {
		// Make sure we're not on any supported preconfigured testnet either
		if !ctx.GlobalIsSet(utils.TestnetFlag.Name) && !ctx.GlobalIsSet(utils.RinkebyFlag.Name) && !ctx.GlobalIsSet(utils.GoerliFlag.Name) && !ctx.GlobalIsSet(utils.DeveloperFlag.Name) {
			// Nope, we're really on mainnet. Bump that cache up!
			log.Info("Bumping default cache on mainnet", "provided", ctx.GlobalInt(utils.CacheFlag.Name), "updated", 4096)
			ctx.GlobalSet(utils.CacheFlag.Name, strconv.Itoa(4096))
		}
	}
	// If we're running a light client on any network, drop the cache to some meaningfully low amount
	if ctx.GlobalString(utils.SyncModeFlag.Name) == "light" && !ctx.GlobalIsSet(utils.CacheFlag.Name) {
		log.Info("Dropping default light client cache", "provided", ctx.GlobalInt(utils.CacheFlag.Name), "updated", 128)
		ctx.GlobalSet(utils.CacheFlag.Name, strconv.Itoa(128))
	}
	// Cap the cache allowance and tune the garbage collector
	var mem gosigar.Mem
	// Workaround until OpenBSD support lands into gosigar
	// Check https://github.com/elastic/gosigar#supported-platforms
	if runtime.GOOS != "openbsd" {
		if err := mem.Get(); err == nil {
			allowance := int(mem.Total / 1024 / 1024 / 3)
			if cache := ctx.GlobalInt(utils.CacheFlag.Name); cache > allowance {
				log.Warn("Sanitizing cache to Go's GC limits", "provided", cache, "updated", allowance)
				ctx.GlobalSet(utils.CacheFlag.Name, strconv.Itoa(allowance))
			}
		}
	}
	// Ensure Go's GC ignores the database cache for trigger percentage
	cache := ctx.GlobalInt(utils.CacheFlag.Name)
	gogc := math.Max(20, math.Min(100, 100/(float64(cache)/1024)))

	log.Debug("Sanitizing Go's GC trigger", "percent", int(gogc))
	godebug.SetGCPercent(int(gogc))

	// Start metrics export if enabled
	utils.SetupMetrics(ctx)

	// Start system runtime metrics collection
	go metrics.CollectProcessMetrics(3 * time.Second)
}

// geth is the main entry point into the system if no special subcommand is ran.
// It creates a default node based on the command line arguments and runs it in
// blocking mode, waiting for it to be shut down.
func geth(ctx *cli.Context) error {
	if args := ctx.Args(); len(args) > 0 {
		return fmt.Errorf("invalid command: %q", args[0])
	}
<<<<<<< HEAD
	prepare(ctx)
=======

	if !quorumValidatePrivateTransactionManager() {
		return errors.New("the PRIVATE_CONFIG environment variable must be specified for Quorum")
	}

>>>>>>> bdbeacdf
	node := makeFullNode(ctx)
	defer node.Close()
	startNode(ctx, node)

	// Check if a valid consensus is used
	quorumValidateConsensus(node, ctx.GlobalBool(utils.RaftModeFlag.Name))

	node.Wait()
	return nil
}

// startNode boots up the system node and all registered protocols, after which
// it unlocks any requested accounts, and starts the RPC/IPC interfaces and the
// miner.
func startNode(ctx *cli.Context, stack *node.Node) {
	log.DoEmitCheckpoints = ctx.GlobalBool(utils.EmitCheckpointsFlag.Name)
	debug.Memsize.Add("node", stack)

	// Start up the node itself
	utils.StartNode(stack)

	// Unlock any account specifically requested
	unlockAccounts(ctx, stack)

	// Register wallet event handlers to open and auto-derive wallets
	events := make(chan accounts.WalletEvent, 16)
	stack.AccountManager().Subscribe(events)

	// Create a client to interact with local geth node.
	rpcClient, err := stack.Attach()
	if err != nil {
		utils.Fatalf("Failed to attach to self: %v", err)
	}
	ethClient := ethclient.NewClient(rpcClient)

	// Set contract backend for ethereum service if local node
	// is serving LES requests.
	if ctx.GlobalInt(utils.LightLegacyServFlag.Name) > 0 || ctx.GlobalInt(utils.LightServeFlag.Name) > 0 {
		var ethService *eth.Ethereum
		if err := stack.Service(&ethService); err != nil {
			utils.Fatalf("Failed to retrieve ethereum service: %v", err)
		}
		ethService.SetContractBackend(ethClient)
	}
	// Set contract backend for les service if local node is
	// running as a light client.
	if ctx.GlobalString(utils.SyncModeFlag.Name) == "light" {
		var lesService *les.LightEthereum
		if err := stack.Service(&lesService); err != nil {
			utils.Fatalf("Failed to retrieve light ethereum service: %v", err)
		}
		lesService.SetContractBackend(ethClient)
	}

	go func() {
		// Open any wallets already attached
		for _, wallet := range stack.AccountManager().Wallets() {
			if err := wallet.Open(""); err != nil {
				log.Warn("Failed to open wallet", "url", wallet.URL(), "err", err)
			}
		}
		// Listen for wallet event till termination
		for event := range events {
			switch event.Kind {
			case accounts.WalletArrived:
				if err := event.Wallet.Open(""); err != nil {
					log.Warn("New wallet appeared, failed to open", "url", event.Wallet.URL(), "err", err)
				}
			case accounts.WalletOpened:
				status, _ := event.Wallet.Status()
				log.Info("New wallet appeared", "url", event.Wallet.URL(), "status", status)

				var derivationPaths []accounts.DerivationPath
				if event.Wallet.URL().Scheme == "ledger" {
					derivationPaths = append(derivationPaths, accounts.LegacyLedgerBaseDerivationPath)
				}
				derivationPaths = append(derivationPaths, accounts.DefaultBaseDerivationPath)

				event.Wallet.SelfDerive(derivationPaths, ethClient)

			case accounts.WalletDropped:
				log.Info("Old wallet dropped", "url", event.Wallet.URL())
				event.Wallet.Close()
			}
		}
	}()

	// Spawn a standalone goroutine for status synchronization monitoring,
	// close the node when synchronization is complete if user required.
	if ctx.GlobalBool(utils.ExitWhenSyncedFlag.Name) {
		go func() {
			sub := stack.EventMux().Subscribe(downloader.DoneEvent{})
			defer sub.Unsubscribe()
			for {
				event := <-sub.Chan()
				if event == nil {
					continue
				}
				done, ok := event.Data.(downloader.DoneEvent)
				if !ok {
					continue
				}
				if timestamp := time.Unix(int64(done.Latest.Time), 0); time.Since(timestamp) < 10*time.Minute {
					log.Info("Synchronisation completed", "latestnum", done.Latest.Number, "latesthash", done.Latest.Hash(),
						"age", common.PrettyAge(timestamp))
					stack.Stop()
				}
			}
		}()
	}

	// Quorum
	//
	// checking if permissions is enabled and staring the permissions service
	if stack.IsPermissionEnabled() {
		var permissionService *permission.PermissionCtrl
		if err := stack.Service(&permissionService); err != nil {
			utils.Fatalf("Permission service not runnning: %v", err)
		}
		if err := permissionService.AfterStart(); err != nil {
			utils.Fatalf("Permission service post construct failure: %v", err)
		}
	}

	// Start auxiliary services if enabled
	if ctx.GlobalBool(utils.MiningEnabledFlag.Name) || ctx.GlobalBool(utils.DeveloperFlag.Name) {
		// Mining only makes sense if a full Ethereum node is running
		if ctx.GlobalString(utils.SyncModeFlag.Name) == "light" {
			utils.Fatalf("Light clients do not support mining")
		}
		var ethereum *eth.Ethereum
		if err := stack.Service(&ethereum); err != nil {
			utils.Fatalf("Ethereum service not running: %v", err)
		}
		// Set the gas price to the limits from the CLI and start mining
		gasprice := utils.GlobalBig(ctx, utils.MinerLegacyGasPriceFlag.Name)
		if ctx.IsSet(utils.MinerGasPriceFlag.Name) {
			gasprice = utils.GlobalBig(ctx, utils.MinerGasPriceFlag.Name)
		}
		ethereum.TxPool().SetGasPrice(gasprice)

		threads := ctx.GlobalInt(utils.MinerLegacyThreadsFlag.Name)
		if ctx.GlobalIsSet(utils.MinerThreadsFlag.Name) {
			threads = ctx.GlobalInt(utils.MinerThreadsFlag.Name)
		}
		if err := ethereum.StartMining(threads); err != nil {
			utils.Fatalf("Failed to start mining: %v", err)
		}
	}

}

// unlockAccounts unlocks any account specifically requested.
func unlockAccounts(ctx *cli.Context, stack *node.Node) {
	var unlocks []string
	inputs := strings.Split(ctx.GlobalString(utils.UnlockedAccountFlag.Name), ",")
	for _, input := range inputs {
		if trimmed := strings.TrimSpace(input); trimmed != "" {
			unlocks = append(unlocks, trimmed)
		}
	}
	// Short circuit if there is no account to unlock.
	if len(unlocks) == 0 {
		return
	}
	// If insecure account unlocking is not allowed if node's APIs are exposed to external.
	// Print warning log to user and skip unlocking.
	if !stack.Config().InsecureUnlockAllowed && stack.Config().ExtRPCEnabled() {
		//TODO (Amal): uncomment
		//utils.Fatalf("Account unlock with HTTP access is forbidden!")
	}
	ks := stack.AccountManager().Backends(keystore.KeyStoreType)[0].(*keystore.KeyStore)
	passwords := utils.MakePasswordList(ctx)
	for i, account := range unlocks {
		unlockAccount(ks, account, i, passwords)
	}
}<|MERGE_RESOLUTION|>--- conflicted
+++ resolved
@@ -321,15 +321,12 @@
 	if args := ctx.Args(); len(args) > 0 {
 		return fmt.Errorf("invalid command: %q", args[0])
 	}
-<<<<<<< HEAD
 	prepare(ctx)
-=======
 
 	if !quorumValidatePrivateTransactionManager() {
 		return errors.New("the PRIVATE_CONFIG environment variable must be specified for Quorum")
 	}
 
->>>>>>> bdbeacdf
 	node := makeFullNode(ctx)
 	defer node.Close()
 	startNode(ctx, node)
