--- conflicted
+++ resolved
@@ -516,11 +516,7 @@
 				statedb.Prepare(tx.Hash(), common.Hash{}, txCount)
 				snap := statedb.Snapshot()
 
-<<<<<<< HEAD
 				receipt, _, _, err := core.ApplyTransaction(
-=======
-				receipt, err := core.ApplyTransaction(
->>>>>>> bd059680
 					api.chainConfig,
 					api.blockchain,
 					&api.author,
