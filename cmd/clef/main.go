// Copyright 2018 The go-ethereum Authors
// This file is part of go-ethereum.
//
// go-ethereum is free software: you can redistribute it and/or modify
// it under the terms of the GNU General Public License as published by
// the Free Software Foundation, either version 3 of the License, or
// (at your option) any later version.
//
// go-ethereum is distributed in the hope that it will be useful,
// but WITHOUT ANY WARRANTY; without even the implied warranty of
// MERCHANTABILITY or FITNESS FOR A PARTICULAR PURPOSE. See the
// GNU General Public License for more details.
//
// You should have received a copy of the GNU General Public License
// along with go-ethereum. If not, see <http://www.gnu.org/licenses/>.

package main

import (
	"bufio"
	"context"
	"crypto/rand"
	"crypto/sha256"
	"encoding/hex"
	"encoding/json"
	"fmt"
	"io"
	"io/ioutil"
	"math/big"
	"os"
	"os/signal"
	"os/user"
	"path/filepath"
	"runtime"
	"strings"
	"time"

	"github.com/ethereum/go-ethereum/accounts"
	"github.com/ethereum/go-ethereum/accounts/keystore"
	"github.com/ethereum/go-ethereum/cmd/utils"
	"github.com/ethereum/go-ethereum/common"
	"github.com/ethereum/go-ethereum/common/hexutil"
	"github.com/ethereum/go-ethereum/console"
	"github.com/ethereum/go-ethereum/core/types"
	"github.com/ethereum/go-ethereum/crypto"
	"github.com/ethereum/go-ethereum/internal/ethapi"
	"github.com/ethereum/go-ethereum/log"
	"github.com/ethereum/go-ethereum/node"
	"github.com/ethereum/go-ethereum/params"
	"github.com/ethereum/go-ethereum/rlp"
	"github.com/ethereum/go-ethereum/rpc"
	"github.com/ethereum/go-ethereum/signer/core"
	"github.com/ethereum/go-ethereum/signer/fourbyte"
	"github.com/ethereum/go-ethereum/signer/rules"
	"github.com/ethereum/go-ethereum/signer/storage"
	"gopkg.in/urfave/cli.v1"
)

const legalWarning = `
WARNING!

<<<<<<< HEAD
Clef is alpha software, and not yet publically released. This software has _not_ been audited, and there
are no guarantees about the workings of this software. It may contain severe flaws. You should not use this software
unless you agree to take full responsibility for doing so, and know what you are doing.

TLDR; THIS IS NOT PRODUCTION-READY SOFTWARE!
=======
Clef is an account management tool. It may, like any software, contain bugs.

Please take care to
- backup your keystore files,
- verify that the keystore(s) can be opened with your password.
>>>>>>> 52f24617

Clef is distributed in the hope that it will be useful, but WITHOUT ANY WARRANTY;
without even the implied warranty of MERCHANTABILITY or FITNESS FOR A PARTICULAR
PURPOSE. See the GNU General Public License for more details.
`

var (
	logLevelFlag = cli.IntFlag{
		Name:  "loglevel",
		Value: 4,
		Usage: "log level to emit to the screen",
	}
	advancedMode = cli.BoolFlag{
		Name:  "advanced",
		Usage: "If enabled, issues warnings instead of rejections for suspicious requests. Default off",
	}
	keystoreFlag = cli.StringFlag{
		Name:  "keystore",
		Value: filepath.Join(node.DefaultDataDir(), "keystore"),
		Usage: "Directory for the keystore",
	}
	configdirFlag = cli.StringFlag{
		Name:  "configdir",
		Value: DefaultConfigDir(),
		Usage: "Directory for Clef configuration",
	}
	chainIdFlag = cli.Int64Flag{
		Name:  "chainid",
		Value: params.MainnetChainConfig.ChainID.Int64(),
		Usage: "Chain id to use for signing (1=mainnet, 3=Ropsten, 4=Rinkeby, 5=Goerli)",
	}
	rpcPortFlag = cli.IntFlag{
		Name:  "rpcport",
		Usage: "HTTP-RPC server listening port",
		Value: node.DefaultHTTPPort + 5,
	}
	signerSecretFlag = cli.StringFlag{
		Name:  "signersecret",
		Usage: "A file containing the (encrypted) master seed to encrypt Clef data, e.g. keystore credentials and ruleset hash",
	}
	customDBFlag = cli.StringFlag{
		Name:  "4bytedb-custom",
		Usage: "File used for writing new 4byte-identifiers submitted via API",
		Value: "./4byte-custom.json",
	}
	auditLogFlag = cli.StringFlag{
		Name:  "auditlog",
		Usage: "File used to emit audit logs. Set to \"\" to disable",
		Value: "audit.log",
	}
	ruleFlag = cli.StringFlag{
		Name:  "rules",
		Usage: "Path to the rule file to auto-authorize requests with",
	}
	stdiouiFlag = cli.BoolFlag{
		Name: "stdio-ui",
		Usage: "Use STDIN/STDOUT as a channel for an external UI. " +
			"This means that an STDIN/STDOUT is used for RPC-communication with a e.g. a graphical user " +
			"interface, and can be used when Clef is started by an external process.",
	}
	testFlag = cli.BoolFlag{
		Name:  "stdio-ui-test",
		Usage: "Mechanism to test interface between Clef and UI. Requires 'stdio-ui'.",
	}
	app         = cli.NewApp()
	initCommand = cli.Command{
		Action:    utils.MigrateFlags(initializeSecrets),
		Name:      "init",
		Usage:     "Initialize the signer, generate secret storage",
		ArgsUsage: "",
		Flags: []cli.Flag{
			logLevelFlag,
			configdirFlag,
		},
		Description: `
The init command generates a master seed which Clef can use to store credentials and data needed for
the rule-engine to work.`,
	}
	attestCommand = cli.Command{
		Action:    utils.MigrateFlags(attestFile),
		Name:      "attest",
		Usage:     "Attest that a js-file is to be used",
		ArgsUsage: "<sha256sum>",
		Flags: []cli.Flag{
			logLevelFlag,
			configdirFlag,
			signerSecretFlag,
		},
		Description: `
The attest command stores the sha256 of the rule.js-file that you want to use for automatic processing of
incoming requests.

Whenever you make an edit to the rule file, you need to use attestation to tell
Clef that the file is 'safe' to execute.`,
	}
	setCredentialCommand = cli.Command{
		Action:    utils.MigrateFlags(setCredential),
		Name:      "setpw",
		Usage:     "Store a credential for a keystore file",
		ArgsUsage: "<address>",
		Flags: []cli.Flag{
			logLevelFlag,
			configdirFlag,
			signerSecretFlag,
		},
		Description: `
<<<<<<< HEAD
		The setpw command stores a password for a given address (keyfile). If you enter a blank passphrase, it will
remove any stored credential for that address (keyfile)
`,
	}
=======
The setpw command stores a password for a given address (keyfile).
`}
	delCredentialCommand = cli.Command{
		Action:    utils.MigrateFlags(removeCredential),
		Name:      "delpw",
		Usage:     "Remove a credential for a keystore file",
		ArgsUsage: "<address>",
		Flags: []cli.Flag{
			logLevelFlag,
			configdirFlag,
			signerSecretFlag,
		},
		Description: `
The delpw command removes a password for a given address (keyfile).
`}
	gendocCommand = cli.Command{
		Action: GenDoc,
		Name:   "gendoc",
		Usage:  "Generate documentation about json-rpc format",
		Description: `
The gendoc generates example structures of the json-rpc communication types.
`}
>>>>>>> 52f24617
)

func init() {
	app.Name = "Clef"
	app.Usage = "Manage Ethereum account operations"
	app.Flags = []cli.Flag{
		logLevelFlag,
		keystoreFlag,
		configdirFlag,
		chainIdFlag,
		utils.LightKDFFlag,
		utils.NoUSBFlag,
		utils.SmartCardDaemonPathFlag,
		utils.RPCListenAddrFlag,
		utils.RPCVirtualHostsFlag,
		utils.IPCDisabledFlag,
		utils.IPCPathFlag,
		utils.RPCEnabledFlag,
		rpcPortFlag,
		signerSecretFlag,
		customDBFlag,
		auditLogFlag,
		ruleFlag,
		stdiouiFlag,
		testFlag,
		advancedMode,
	}
	app.Action = signer
	app.Commands = []cli.Command{initCommand, attestCommand, setCredentialCommand, delCredentialCommand, gendocCommand}
}

func main() {
	if err := app.Run(os.Args); err != nil {
		fmt.Fprintln(os.Stderr, err)
		os.Exit(1)
	}
}

func initializeSecrets(c *cli.Context) error {
	// Get past the legal message
	if err := initialize(c); err != nil {
		return err
	}
	// Ensure the master key does not yet exist, we're not willing to overwrite
	configDir := c.GlobalString(configdirFlag.Name)
	if err := os.Mkdir(configDir, 0700); err != nil && !os.IsExist(err) {
		return err
	}
	location := filepath.Join(configDir, "masterseed.json")
	if _, err := os.Stat(location); err == nil {
		return fmt.Errorf("master key %v already exists, will not overwrite", location)
	}
	// Key file does not exist yet, generate a new one and encrypt it
	masterSeed := make([]byte, 256)
	num, err := io.ReadFull(rand.Reader, masterSeed)
	if err != nil {
		return err
	}
	if num != len(masterSeed) {
		return fmt.Errorf("failed to read enough random")
	}
	n, p := keystore.StandardScryptN, keystore.StandardScryptP
	if c.GlobalBool(utils.LightKDFFlag.Name) {
		n, p = keystore.LightScryptN, keystore.LightScryptP
	}
	text := "The master seed of clef will be locked with a password.\nPlease specify a password. Do not forget this password!"
	var password string
	for {
		password = getPassPhrase(text, true)
		if err := core.ValidatePasswordFormat(password); err != nil {
			fmt.Printf("invalid password: %v\n", err)
		} else {
			fmt.Println()
			break
		}
	}
	cipherSeed, err := encryptSeed(masterSeed, []byte(password), n, p)
	if err != nil {
		return fmt.Errorf("failed to encrypt master seed: %v", err)
	}
	// Double check the master key path to ensure nothing wrote there in between
	if err = os.Mkdir(configDir, 0700); err != nil && !os.IsExist(err) {
		return err
	}
	if _, err := os.Stat(location); err == nil {
		return fmt.Errorf("master key %v already exists, will not overwrite", location)
	}
	// Write the file and print the usual warning message
	if err = ioutil.WriteFile(location, cipherSeed, 0400); err != nil {
		return err
	}
	fmt.Printf("A master seed has been generated into %s\n", location)
	fmt.Printf(`
<<<<<<< HEAD
This is required to be able to store credentials, such as :
=======
This is required to be able to store credentials, such as:
>>>>>>> 52f24617
* Passwords for keystores (used by rule engine)
* Storage for JavaScript auto-signing rules
* Hash of JavaScript rule-file

<<<<<<< HEAD
You should treat that file with utmost secrecy, and make a backup of it.
NOTE: This file does not contain your accounts. Those need to be backed up separately!
=======
You should treat 'masterseed.json' with utmost secrecy and make a backup of it!
* The password is necessary but not enough, you need to back up the master seed too!
* The master seed does not contain your accounts, those need to be backed up separately!
>>>>>>> 52f24617

`)
	return nil
}
func attestFile(ctx *cli.Context) error {
	if len(ctx.Args()) < 1 {
		utils.Fatalf("This command requires an argument.")
	}
	if err := initialize(ctx); err != nil {
		return err
	}

	stretchedKey, err := readMasterKey(ctx, nil)
	if err != nil {
		utils.Fatalf(err.Error())
	}
	configDir := ctx.GlobalString(configdirFlag.Name)
	vaultLocation := filepath.Join(configDir, common.Bytes2Hex(crypto.Keccak256([]byte("vault"), stretchedKey)[:10]))
	confKey := crypto.Keccak256([]byte("config"), stretchedKey)

	// Initialize the encrypted storages
	configStorage := storage.NewAESEncryptedStorage(filepath.Join(vaultLocation, "config.json"), confKey)
	val := ctx.Args().First()
	configStorage.Put("ruleset_sha256", val)
	log.Info("Ruleset attestation updated", "sha256", val)
	return nil
}

func setCredential(ctx *cli.Context) error {
	if len(ctx.Args()) < 1 {
		utils.Fatalf("This command requires an address to be passed as an argument")
	}
	if err := initialize(ctx); err != nil {
		return err
	}
	addr := ctx.Args().First()
	if !common.IsHexAddress(addr) {
		utils.Fatalf("Invalid address specified: %s", addr)
	}
	address := common.HexToAddress(addr)
	password := getPassPhrase("Please enter a passphrase to store for this address:", true)
	fmt.Println()

	stretchedKey, err := readMasterKey(ctx, nil)
	if err != nil {
		utils.Fatalf(err.Error())
	}
	configDir := ctx.GlobalString(configdirFlag.Name)
	vaultLocation := filepath.Join(configDir, common.Bytes2Hex(crypto.Keccak256([]byte("vault"), stretchedKey)[:10]))
	pwkey := crypto.Keccak256([]byte("credentials"), stretchedKey)

	pwStorage := storage.NewAESEncryptedStorage(filepath.Join(vaultLocation, "credentials.json"), pwkey)
	pwStorage.Put(address.Hex(), password)

	log.Info("Credential store updated", "set", address)
	return nil
}

func removeCredential(ctx *cli.Context) error {
	if len(ctx.Args()) < 1 {
		utils.Fatalf("This command requires an address to be passed as an argument")
	}
	if err := initialize(ctx); err != nil {
		return err
	}
	addr := ctx.Args().First()
	if !common.IsHexAddress(addr) {
		utils.Fatalf("Invalid address specified: %s", addr)
	}
	address := common.HexToAddress(addr)

	stretchedKey, err := readMasterKey(ctx, nil)
	if err != nil {
		utils.Fatalf(err.Error())
	}
	configDir := ctx.GlobalString(configdirFlag.Name)
	vaultLocation := filepath.Join(configDir, common.Bytes2Hex(crypto.Keccak256([]byte("vault"), stretchedKey)[:10]))
	pwkey := crypto.Keccak256([]byte("credentials"), stretchedKey)

	pwStorage := storage.NewAESEncryptedStorage(filepath.Join(vaultLocation, "credentials.json"), pwkey)
	pwStorage.Del(address.Hex())

	log.Info("Credential store updated", "unset", address)
	return nil
}

func initialize(c *cli.Context) error {
	// Set up the logger to print everything
	logOutput := os.Stdout
	if c.GlobalBool(stdiouiFlag.Name) {
		logOutput = os.Stderr
		// If using the stdioui, we can't do the 'confirm'-flow
		fmt.Fprintf(logOutput, legalWarning)
	} else {
		if !confirm(legalWarning) {
			return fmt.Errorf("aborted by user")
		}
		fmt.Println()
	}
	log.Root().SetHandler(log.LvlFilterHandler(log.Lvl(c.Int(logLevelFlag.Name)), log.StreamHandler(logOutput, log.TerminalFormat(true))))
	return nil
}

func signer(c *cli.Context) error {
	// If we have some unrecognized command, bail out
	if args := c.Args(); len(args) > 0 {
		return fmt.Errorf("invalid command: %q", args[0])
	}
	if err := initialize(c); err != nil {
		return err
	}
	var (
		ui core.UIClientAPI
	)
	if c.GlobalBool(stdiouiFlag.Name) {
		log.Info("Using stdin/stdout as UI-channel")
		ui = core.NewStdIOUI()
	} else {
		log.Info("Using CLI as UI-channel")
		ui = core.NewCommandlineUI()
	}
	// 4bytedb data
	fourByteLocal := c.GlobalString(customDBFlag.Name)
	db, err := fourbyte.NewWithFile(fourByteLocal)
	if err != nil {
		utils.Fatalf(err.Error())
	}
	embeds, locals := db.Size()
	log.Info("Loaded 4byte database", "embeds", embeds, "locals", locals, "local", fourByteLocal)

	var (
		api       core.ExternalAPI
		pwStorage storage.Storage = &storage.NoStorage{}
	)

	configDir := c.GlobalString(configdirFlag.Name)
	if stretchedKey, err := readMasterKey(c, ui); err != nil {
		log.Warn("Failed to open master, rules disabled", "err", err)
	} else {
		vaultLocation := filepath.Join(configDir, common.Bytes2Hex(crypto.Keccak256([]byte("vault"), stretchedKey)[:10]))

		// Generate domain specific keys
		pwkey := crypto.Keccak256([]byte("credentials"), stretchedKey)
		jskey := crypto.Keccak256([]byte("jsstorage"), stretchedKey)
		confkey := crypto.Keccak256([]byte("config"), stretchedKey)

		// Initialize the encrypted storages
		pwStorage = storage.NewAESEncryptedStorage(filepath.Join(vaultLocation, "credentials.json"), pwkey)
		jsStorage := storage.NewAESEncryptedStorage(filepath.Join(vaultLocation, "jsstorage.json"), jskey)
		configStorage := storage.NewAESEncryptedStorage(filepath.Join(vaultLocation, "config.json"), confkey)

		// Do we have a rule-file?
		if ruleFile := c.GlobalString(ruleFlag.Name); ruleFile != "" {
			ruleJS, err := ioutil.ReadFile(ruleFile)
			if err != nil {
				log.Warn("Could not load rules, disabling", "file", ruleFile, "err", err)
			} else {
				shasum := sha256.Sum256(ruleJS)
				foundShaSum := hex.EncodeToString(shasum[:])
				storedShasum, _ := configStorage.Get("ruleset_sha256")
				if storedShasum != foundShaSum {
					log.Warn("Rule hash not attested, disabling", "hash", foundShaSum, "attested", storedShasum)
				} else {
					// Initialize rules
					ruleEngine, err := rules.NewRuleEvaluator(ui, jsStorage)
					if err != nil {
						utils.Fatalf(err.Error())
					}
					ruleEngine.Init(string(ruleJS))
					ui = ruleEngine
					log.Info("Rule engine configured", "file", c.String(ruleFlag.Name))
				}
			}
		}
	}
	var (
		chainId  = c.GlobalInt64(chainIdFlag.Name)
		ksLoc    = c.GlobalString(keystoreFlag.Name)
		lightKdf = c.GlobalBool(utils.LightKDFFlag.Name)
		advanced = c.GlobalBool(advancedMode.Name)
		nousb    = c.GlobalBool(utils.NoUSBFlag.Name)
		scpath   = c.GlobalString(utils.SmartCardDaemonPathFlag.Name)
	)
	log.Info("Starting signer", "chainid", chainId, "keystore", ksLoc,
		"light-kdf", lightKdf, "advanced", advanced)
	am := core.StartClefAccountManager(ksLoc, nousb, lightKdf, scpath)
	apiImpl := core.NewSignerAPI(am, chainId, nousb, ui, db, advanced, pwStorage)

	// Establish the bidirectional communication, by creating a new UI backend and registering
	// it with the UI.
	ui.RegisterUIServer(core.NewUIServerAPI(apiImpl))
	api = apiImpl
	// Audit logging
	if logfile := c.GlobalString(auditLogFlag.Name); logfile != "" {
		api, err = core.NewAuditLogger(logfile, api)
		if err != nil {
			utils.Fatalf(err.Error())
		}
		log.Info("Audit logs configured", "file", logfile)
	}
	// register signer API with server
	var (
		extapiURL = "n/a"
		ipcapiURL = "n/a"
	)
	rpcAPI := []rpc.API{
		{
			Namespace: "account",
			Public:    true,
			Service:   api,
			Version:   "1.0"},
	}
	if c.GlobalBool(utils.RPCEnabledFlag.Name) {
		vhosts := splitAndTrim(c.GlobalString(utils.RPCVirtualHostsFlag.Name))
		cors := splitAndTrim(c.GlobalString(utils.RPCCORSDomainFlag.Name))

		// start http server
		httpEndpoint := fmt.Sprintf("%s:%d", c.GlobalString(utils.RPCListenAddrFlag.Name), c.Int(rpcPortFlag.Name))
		listener, _, err := rpc.StartHTTPEndpoint(httpEndpoint, rpcAPI, []string{"account"}, cors, vhosts, rpc.DefaultHTTPTimeouts)
		if err != nil {
			utils.Fatalf("Could not start RPC api: %v", err)
		}
		extapiURL = fmt.Sprintf("http://%s", httpEndpoint)
		log.Info("HTTP endpoint opened", "url", extapiURL)

		defer func() {
			listener.Close()
			log.Info("HTTP endpoint closed", "url", httpEndpoint)
		}()
	}
	if !c.GlobalBool(utils.IPCDisabledFlag.Name) {
		if c.IsSet(utils.IPCPathFlag.Name) {
			ipcapiURL = c.GlobalString(utils.IPCPathFlag.Name)
		} else {
			ipcapiURL = filepath.Join(configDir, "clef.ipc")
		}

		listener, _, err := rpc.StartIPCEndpoint(ipcapiURL, rpcAPI)
		if err != nil {
			utils.Fatalf("Could not start IPC api: %v", err)
		}
		log.Info("IPC endpoint opened", "url", ipcapiURL)
		defer func() {
			listener.Close()
			log.Info("IPC endpoint closed", "url", ipcapiURL)
		}()

	}

	if c.GlobalBool(testFlag.Name) {
		log.Info("Performing UI test")
		go testExternalUI(apiImpl)
	}
	ui.OnSignerStartup(core.StartupInfo{
		Info: map[string]interface{}{
			"intapi_version": core.InternalAPIVersion,
			"extapi_version": core.ExternalAPIVersion,
			"extapi_http":    extapiURL,
			"extapi_ipc":     ipcapiURL,
		},
	})

	abortChan := make(chan os.Signal)
	signal.Notify(abortChan, os.Interrupt)

	sig := <-abortChan
	log.Info("Exiting...", "signal", sig)

	return nil
}

// splitAndTrim splits input separated by a comma
// and trims excessive white space from the substrings.
func splitAndTrim(input string) []string {
	result := strings.Split(input, ",")
	for i, r := range result {
		result[i] = strings.TrimSpace(r)
	}
	return result
}

// DefaultConfigDir is the default config directory to use for the vaults and other
// persistence requirements.
func DefaultConfigDir() string {
	// Try to place the data folder in the user's home dir
	home := homeDir()
	if home != "" {
		if runtime.GOOS == "darwin" {
			return filepath.Join(home, "Library", "Signer")
		} else if runtime.GOOS == "windows" {
			appdata := os.Getenv("APPDATA")
			if appdata != "" {
				return filepath.Join(appdata, "Signer")
			} else {
				return filepath.Join(home, "AppData", "Roaming", "Signer")
			}
		} else {
			return filepath.Join(home, ".clef")
		}
	}
	// As we cannot guess a stable location, return empty and handle later
	return ""
}

func homeDir() string {
	if home := os.Getenv("HOME"); home != "" {
		return home
	}
	if usr, err := user.Current(); err == nil {
		return usr.HomeDir
	}
	return ""
}
func readMasterKey(ctx *cli.Context, ui core.UIClientAPI) ([]byte, error) {
	var (
		file      string
		configDir = ctx.GlobalString(configdirFlag.Name)
	)
	if ctx.GlobalIsSet(signerSecretFlag.Name) {
		file = ctx.GlobalString(signerSecretFlag.Name)
	} else {
		file = filepath.Join(configDir, "masterseed.json")
	}
	if err := checkFile(file); err != nil {
		return nil, err
	}
	cipherKey, err := ioutil.ReadFile(file)
	if err != nil {
		return nil, err
	}
	var password string
	// If ui is not nil, get the password from ui.
	if ui != nil {
		resp, err := ui.OnInputRequired(core.UserInputRequest{
			Title:      "Master Password",
			Prompt:     "Please enter the password to decrypt the master seed",
			IsPassword: true})
		if err != nil {
			return nil, err
		}
		password = resp.Text
	} else {
		password = getPassPhrase("Decrypt master seed of clef", false)
	}
	masterSeed, err := decryptSeed(cipherKey, password)
	if err != nil {
		return nil, fmt.Errorf("failed to decrypt the master seed of clef")
	}
	if len(masterSeed) < 256 {
		return nil, fmt.Errorf("master seed of insufficient length, expected >255 bytes, got %d", len(masterSeed))
	}
	// Create vault location
	vaultLocation := filepath.Join(configDir, common.Bytes2Hex(crypto.Keccak256([]byte("vault"), masterSeed)[:10]))
	err = os.Mkdir(vaultLocation, 0700)
	if err != nil && !os.IsExist(err) {
		return nil, err
	}
	return masterSeed, nil
}

// checkFile is a convenience function to check if a file
// * exists
// * is mode 0400
func checkFile(filename string) error {
	info, err := os.Stat(filename)
	if err != nil {
		return fmt.Errorf("failed stat on %s: %v", filename, err)
	}
	// Check the unix permission bits
	if info.Mode().Perm()&0377 != 0 {
		return fmt.Errorf("file (%v) has insecure file permissions (%v)", filename, info.Mode().String())
	}
	return nil
}

// confirm displays a text and asks for user confirmation
func confirm(text string) bool {
	fmt.Printf(text)
	fmt.Printf("\nEnter 'ok' to proceed:\n> ")

	text, err := bufio.NewReader(os.Stdin).ReadString('\n')
	if err != nil {
		log.Crit("Failed to read user input", "err", err)
	}
	if text := strings.TrimSpace(text); text == "ok" {
		return true
	}
	return false
}

func testExternalUI(api *core.SignerAPI) {

	ctx := context.WithValue(context.Background(), "remote", "clef binary")
	ctx = context.WithValue(ctx, "scheme", "in-proc")
	ctx = context.WithValue(ctx, "local", "main")
	errs := make([]string, 0)

	a := common.HexToAddress("0xdeadbeef000000000000000000000000deadbeef")
	addErr := func(errStr string) {
		log.Info("Test error", "err", errStr)
		errs = append(errs, errStr)
	}

	queryUser := func(q string) string {
		resp, err := api.UI.OnInputRequired(core.UserInputRequest{
			Title:  "Testing",
			Prompt: q,
		})
		if err != nil {
			addErr(err.Error())
		}
		return resp.Text
	}
	expectResponse := func(testcase, question, expect string) {
		if got := queryUser(question); got != expect {
			addErr(fmt.Sprintf("%s: got %v, expected %v", testcase, got, expect))
		}
	}
	expectApprove := func(testcase string, err error) {
		if err == nil || err == accounts.ErrUnknownAccount {
			return
		}
		addErr(fmt.Sprintf("%v: expected no error, got %v", testcase, err.Error()))
	}
	expectDeny := func(testcase string, err error) {
		if err == nil || err != core.ErrRequestDenied {
			addErr(fmt.Sprintf("%v: expected ErrRequestDenied, got %v", testcase, err))
		}
	}
	var delay = 1 * time.Second
	// Test display of info and error
	{
		api.UI.ShowInfo("If you see this message, enter 'yes' to next question")
		time.Sleep(delay)
		expectResponse("showinfo", "Did you see the message? [yes/no]", "yes")
		api.UI.ShowError("If you see this message, enter 'yes' to the next question")
		time.Sleep(delay)
		expectResponse("showerror", "Did you see the message? [yes/no]", "yes")
	}
	{ // Sign data test - clique header
		api.UI.ShowInfo("Please approve the next request for signing a clique header")
		time.Sleep(delay)
		cliqueHeader := types.Header{
			common.HexToHash("0000H45H"),
			common.HexToHash("0000H45H"),
			common.HexToAddress("0000H45H"),
			common.HexToHash("0000H00H"),
			common.HexToHash("0000H45H"),
			common.HexToHash("0000H45H"),
			types.Bloom{},
			big.NewInt(1337),
			big.NewInt(1337),
			1338,
			1338,
			1338,
			[]byte("Extra data Extra data Extra data  Extra data  Extra data  Extra data  Extra data Extra data"),
			common.HexToHash("0x0000H45H"),
			types.BlockNonce{},
		}
		cliqueRlp, err := rlp.EncodeToBytes(cliqueHeader)
		if err != nil {
			utils.Fatalf("Should not error: %v", err)
		}
		addr, _ := common.NewMixedcaseAddressFromString("0x0011223344556677889900112233445566778899")
		_, err = api.SignData(ctx, accounts.MimetypeClique, *addr, hexutil.Encode(cliqueRlp))
		expectApprove("signdata - clique header", err)
	}
	{ // Sign data test - typed data
		api.UI.ShowInfo("Please approve the next request for signing EIP-712 typed data")
		time.Sleep(delay)
		addr, _ := common.NewMixedcaseAddressFromString("0x0011223344556677889900112233445566778899")
		data := `{"types":{"EIP712Domain":[{"name":"name","type":"string"},{"name":"version","type":"string"},{"name":"chainId","type":"uint256"},{"name":"verifyingContract","type":"address"}],"Person":[{"name":"name","type":"string"},{"name":"test","type":"uint8"},{"name":"wallet","type":"address"}],"Mail":[{"name":"from","type":"Person"},{"name":"to","type":"Person"},{"name":"contents","type":"string"}]},"primaryType":"Mail","domain":{"name":"Ether Mail","version":"1","chainId":"1","verifyingContract":"0xCCCcccccCCCCcCCCCCCcCcCccCcCCCcCcccccccC"},"message":{"from":{"name":"Cow","test":"3","wallet":"0xcD2a3d9F938E13CD947Ec05AbC7FE734Df8DD826"},"to":{"name":"Bob","wallet":"0xbBbBBBBbbBBBbbbBbbBbbbbBBbBbbbbBbBbbBBbB","test":"2"},"contents":"Hello, Bob!"}}`
		//_, err := api.SignData(ctx, accounts.MimetypeTypedData, *addr, hexutil.Encode([]byte(data)))
		var typedData core.TypedData
		err := json.Unmarshal([]byte(data), &typedData)
		_, err = api.SignTypedData(ctx, *addr, typedData)
		expectApprove("sign 712 typed data", err)
	}
	{ // Sign data test - plain text
		api.UI.ShowInfo("Please approve the next request for signing text")
		time.Sleep(delay)
		addr, _ := common.NewMixedcaseAddressFromString("0x0011223344556677889900112233445566778899")
		_, err := api.SignData(ctx, accounts.MimetypeTextPlain, *addr, hexutil.Encode([]byte("hello world")))
		expectApprove("signdata - text", err)
	}
	{ // Sign data test - plain text reject
		api.UI.ShowInfo("Please deny the next request for signing text")
		time.Sleep(delay)
		addr, _ := common.NewMixedcaseAddressFromString("0x0011223344556677889900112233445566778899")
		_, err := api.SignData(ctx, accounts.MimetypeTextPlain, *addr, hexutil.Encode([]byte("hello world")))
		expectDeny("signdata - text", err)
	}
	{ // Sign transaction

		api.UI.ShowInfo("Please reject next transaction")
		time.Sleep(delay)
		data := hexutil.Bytes([]byte{})
		to := common.NewMixedcaseAddress(a)
		tx := core.SendTxArgs{
			Data:     &data,
			Nonce:    0x1,
			Value:    hexutil.Big(*big.NewInt(6)),
			From:     common.NewMixedcaseAddress(a),
			To:       &to,
			GasPrice: hexutil.Big(*big.NewInt(5)),
			Gas:      1000,
			Input:    nil,
		}
		_, err := api.SignTransaction(ctx, tx, nil)
		expectDeny("signtransaction [1]", err)
		expectResponse("signtransaction [2]", "Did you see any warnings for the last transaction? (yes/no)", "no")
	}
	{ // Listing
		api.UI.ShowInfo("Please reject listing-request")
		time.Sleep(delay)
		_, err := api.List(ctx)
		expectDeny("list", err)
	}
	{ // Import
		api.UI.ShowInfo("Please reject new account-request")
		time.Sleep(delay)
		_, err := api.New(ctx)
		expectDeny("newaccount", err)
	}
	{ // Metadata
		api.UI.ShowInfo("Please check if you see the Origin in next listing (approve or deny)")
		time.Sleep(delay)
		api.List(context.WithValue(ctx, "Origin", "origin.com"))
		expectResponse("metadata - origin", "Did you see origin (origin.com)? [yes/no] ", "yes")
	}

	for _, e := range errs {
		log.Error(e)
	}
	result := fmt.Sprintf("Tests completed. %d errors:\n%s\n", len(errs), strings.Join(errs, "\n"))
	api.UI.ShowInfo(result)

}

// getPassPhrase retrieves the password associated with clef, either fetched
// from a list of preloaded passphrases, or requested interactively from the user.
// TODO: there are many `getPassPhrase` functions, it will be better to abstract them into one.
func getPassPhrase(prompt string, confirmation bool) string {
	fmt.Println(prompt)
	password, err := console.Stdin.PromptPassword("Passphrase: ")
	if err != nil {
		utils.Fatalf("Failed to read passphrase: %v", err)
	}
	if confirmation {
		confirm, err := console.Stdin.PromptPassword("Repeat passphrase: ")
		if err != nil {
			utils.Fatalf("Failed to read passphrase confirmation: %v", err)
		}
		if password != confirm {
			utils.Fatalf("Passphrases do not match")
		}
	}
	return password
}

type encryptedSeedStorage struct {
	Description string              `json:"description"`
	Version     int                 `json:"version"`
	Params      keystore.CryptoJSON `json:"params"`
}

// encryptSeed uses a similar scheme as the keystore uses, but with a different wrapping,
// to encrypt the master seed
func encryptSeed(seed []byte, auth []byte, scryptN, scryptP int) ([]byte, error) {
	cryptoStruct, err := keystore.EncryptDataV3(seed, auth, scryptN, scryptP)
	if err != nil {
		return nil, err
	}
	return json.Marshal(&encryptedSeedStorage{"Clef seed", 1, cryptoStruct})
}

// decryptSeed decrypts the master seed
func decryptSeed(keyjson []byte, auth string) ([]byte, error) {
	var encSeed encryptedSeedStorage
	if err := json.Unmarshal(keyjson, &encSeed); err != nil {
		return nil, err
	}
	if encSeed.Version != 1 {
		log.Warn(fmt.Sprintf("unsupported encryption format of seed: %d, operation will likely fail", encSeed.Version))
	}
	seed, err := keystore.DecryptDataV3(encSeed.Params, auth)
	if err != nil {
		return nil, err
	}
	return seed, err
}

// GenDoc outputs examples of all structures used in json-rpc communication
func GenDoc(ctx *cli.Context) {

	var (
		a    = common.HexToAddress("0xdeadbeef000000000000000000000000deadbeef")
		b    = common.HexToAddress("0x1111111122222222222233333333334444444444")
		meta = core.Metadata{
			Scheme:    "http",
			Local:     "localhost:8545",
			Origin:    "www.malicious.ru",
			Remote:    "localhost:9999",
			UserAgent: "Firefox 3.2",
		}
		output []string
		add    = func(name, desc string, v interface{}) {
			if data, err := json.MarshalIndent(v, "", "  "); err == nil {
				output = append(output, fmt.Sprintf("### %s\n\n%s\n\nExample:\n```json\n%s\n```", name, desc, data))
			} else {
				log.Error("Error generating output", err)
			}
		}
	)

	{ // Sign plain text request
		desc := "SignDataRequest contains information about a pending request to sign some data. " +
			"The data to be signed can be of various types, defined by content-type. Clef has done most " +
			"of the work in canonicalizing and making sense of the data, and it's up to the UI to present" +
			"the user with the contents of the `message`"
		sighash, msg := accounts.TextAndHash([]byte("hello world"))
		messages := []*core.NameValueType{{"message", msg, accounts.MimetypeTextPlain}}

		add("SignDataRequest", desc, &core.SignDataRequest{
			Address:     common.NewMixedcaseAddress(a),
			Meta:        meta,
			ContentType: accounts.MimetypeTextPlain,
			Rawdata:     []byte(msg),
			Messages:    messages,
			Hash:        sighash})
	}
	{ // Sign plain text response
		add("SignDataResponse - approve", "Response to SignDataRequest",
			&core.SignDataResponse{Approved: true})
		add("SignDataResponse - deny", "Response to SignDataRequest",
			&core.SignDataResponse{})
	}
	{ // Sign transaction request
		desc := "SignTxRequest contains information about a pending request to sign a transaction. " +
			"Aside from the transaction itself, there is also a `call_info`-struct. That struct contains " +
			"messages of various types, that the user should be informed of." +
			"\n\n" +
			"As in any request, it's important to consider that the `meta` info also contains untrusted data." +
			"\n\n" +
			"The `transaction` (on input into clef) can have either `data` or `input` -- if both are set, " +
			"they must be identical, otherwise an error is generated. " +
			"However, Clef will always use `data` when passing this struct on (if Clef does otherwise, please file a ticket)"

		data := hexutil.Bytes([]byte{0x01, 0x02, 0x03, 0x04})
		add("SignTxRequest", desc, &core.SignTxRequest{
			Meta: meta,
			Callinfo: []core.ValidationInfo{
				{"Warning", "Something looks odd, show this message as a warning"},
				{"Info", "User should see this aswell"},
			},
			Transaction: core.SendTxArgs{
				Data:     &data,
				Nonce:    0x1,
				Value:    hexutil.Big(*big.NewInt(6)),
				From:     common.NewMixedcaseAddress(a),
				To:       nil,
				GasPrice: hexutil.Big(*big.NewInt(5)),
				Gas:      1000,
				Input:    nil,
			}})
	}
	{ // Sign tx response
		data := hexutil.Bytes([]byte{0x04, 0x03, 0x02, 0x01})
		add("SignTxResponse - approve", "Response to request to sign a transaction. This response needs to contain the `transaction`"+
			", because the UI is free to make modifications to the transaction.",
			&core.SignTxResponse{Approved: true,
				Transaction: core.SendTxArgs{
					Data:     &data,
					Nonce:    0x4,
					Value:    hexutil.Big(*big.NewInt(6)),
					From:     common.NewMixedcaseAddress(a),
					To:       nil,
					GasPrice: hexutil.Big(*big.NewInt(5)),
					Gas:      1000,
					Input:    nil,
				}})
		add("SignTxResponse - deny", "Response to SignTxRequest. When denying a request, there's no need to "+
			"provide the transaction in return",
			&core.SignTxResponse{})
	}
	{ // WHen a signed tx is ready to go out
		desc := "SignTransactionResult is used in the call `clef` -> `OnApprovedTx(result)`" +
			"\n\n" +
			"This occurs _after_ successful completion of the entire signing procedure, but right before the signed " +
			"transaction is passed to the external caller. This method (and data) can be used by the UI to signal " +
			"to the user that the transaction was signed, but it is primarily useful for ruleset implementations." +
			"\n\n" +
			"A ruleset that implements a rate limitation needs to know what transactions are sent out to the external " +
			"interface. By hooking into this methods, the ruleset can maintain track of that count." +
			"\n\n" +
			"**OBS:** Note that if an attacker can restore your `clef` data to a previous point in time" +
			" (e.g through a backup), the attacker can reset such windows, even if he/she is unable to decrypt the content. " +
			"\n\n" +
			"The `OnApproved` method cannot be responded to, it's purely informative"

		rlpdata := common.FromHex("0xf85d640101948a8eafb1cf62bfbeb1741769dae1a9dd47996192018026a0716bd90515acb1e68e5ac5867aa11a1e65399c3349d479f5fb698554ebc6f293a04e8a4ebfff434e971e0ef12c5bf3a881b06fd04fc3f8b8a7291fb67a26a1d4ed")
		var tx types.Transaction
		rlp.DecodeBytes(rlpdata, &tx)
		add("OnApproved - SignTransactionResult", desc, &ethapi.SignTransactionResult{Raw: rlpdata, Tx: &tx})

	}
	{ // User input
		add("UserInputRequest", "Sent when clef needs the user to provide data. If 'password' is true, the input field should be treated accordingly (echo-free)",
			&core.UserInputRequest{IsPassword: true, Title: "The title here", Prompt: "The question to ask the user"})
		add("UserInputResponse", "Response to UserInputRequest",
			&core.UserInputResponse{Text: "The textual response from user"})
	}
	{ // List request
		add("ListRequest", "Sent when a request has been made to list addresses. The UI is provided with the "+
			"full `account`s, including local directory names. Note: this information is not passed back to the external caller, "+
			"who only sees the `address`es. ",
			&core.ListRequest{
				Meta: meta,
				Accounts: []accounts.Account{
					{a, accounts.URL{Scheme: "keystore", Path: "/path/to/keyfile/a"}},
					{b, accounts.URL{Scheme: "keystore", Path: "/path/to/keyfile/b"}}},
			})

		add("ListResponse", "Response to list request. The response contains a list of all addresses to show to the caller. "+
			"Note: the UI is free to respond with any address the caller, regardless of whether it exists or not",
			&core.ListResponse{
				Accounts: []accounts.Account{
					{common.HexToAddress("0xcowbeef000000cowbeef00000000000000000c0w"), accounts.URL{Path: ".. ignored .."}},
					{common.HexToAddress("0xffffffffffffffffffffffffffffffffffffffff"), accounts.URL{}},
				}})
	}

	fmt.Println(`## UI Client interface

These data types are defined in the channel between clef and the UI`)
	for _, elem := range output {
		fmt.Println(elem)
	}
}<|MERGE_RESOLUTION|>--- conflicted
+++ resolved
@@ -59,19 +59,11 @@
 const legalWarning = `
 WARNING!
 
-<<<<<<< HEAD
-Clef is alpha software, and not yet publically released. This software has _not_ been audited, and there
-are no guarantees about the workings of this software. It may contain severe flaws. You should not use this software
-unless you agree to take full responsibility for doing so, and know what you are doing.
-
-TLDR; THIS IS NOT PRODUCTION-READY SOFTWARE!
-=======
 Clef is an account management tool. It may, like any software, contain bugs.
 
 Please take care to
 - backup your keystore files,
 - verify that the keystore(s) can be opened with your password.
->>>>>>> 52f24617
 
 Clef is distributed in the hope that it will be useful, but WITHOUT ANY WARRANTY;
 without even the implied warranty of MERCHANTABILITY or FITNESS FOR A PARTICULAR
@@ -178,12 +170,6 @@
 			signerSecretFlag,
 		},
 		Description: `
-<<<<<<< HEAD
-		The setpw command stores a password for a given address (keyfile). If you enter a blank passphrase, it will
-remove any stored credential for that address (keyfile)
-`,
-	}
-=======
 The setpw command stores a password for a given address (keyfile).
 `}
 	delCredentialCommand = cli.Command{
@@ -206,7 +192,6 @@
 		Description: `
 The gendoc generates example structures of the json-rpc communication types.
 `}
->>>>>>> 52f24617
 )
 
 func init() {
@@ -300,23 +285,14 @@
 	}
 	fmt.Printf("A master seed has been generated into %s\n", location)
 	fmt.Printf(`
-<<<<<<< HEAD
-This is required to be able to store credentials, such as :
-=======
 This is required to be able to store credentials, such as:
->>>>>>> 52f24617
 * Passwords for keystores (used by rule engine)
 * Storage for JavaScript auto-signing rules
 * Hash of JavaScript rule-file
 
-<<<<<<< HEAD
-You should treat that file with utmost secrecy, and make a backup of it.
-NOTE: This file does not contain your accounts. Those need to be backed up separately!
-=======
 You should treat 'masterseed.json' with utmost secrecy and make a backup of it!
 * The password is necessary but not enough, you need to back up the master seed too!
 * The master seed does not contain your accounts, those need to be backed up separately!
->>>>>>> 52f24617
 
 `)
 	return nil
