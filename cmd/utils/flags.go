// Copyright 2015 The go-ethereum Authors
// This file is part of go-ethereum.
//
// go-ethereum is free software: you can redistribute it and/or modify
// it under the terms of the GNU General Public License as published by
// the Free Software Foundation, either version 3 of the License, or
// (at your option) any later version.
//
// go-ethereum is distributed in the hope that it will be useful,
// but WITHOUT ANY WARRANTY; without even the implied warranty of
// MERCHANTABILITY or FITNESS FOR A PARTICULAR PURPOSE. See the
// GNU General Public License for more details.
//
// You should have received a copy of the GNU General Public License
// along with go-ethereum. If not, see <http://www.gnu.org/licenses/>.

// Package utils contains internal helper functions for go-ethereum commands.
package utils

import (
	"crypto/ecdsa"
	"errors"
	"fmt"
	"io"
	"io/ioutil"
	"math/big"
	"os"
	"path/filepath"
	"strconv"
	"strings"
	"text/tabwriter"
	"text/template"
	"time"

	"github.com/ethereum/go-ethereum/permission"

	"github.com/ethereum/go-ethereum/accounts"
	"github.com/ethereum/go-ethereum/accounts/keystore"
	"github.com/ethereum/go-ethereum/common"
	"github.com/ethereum/go-ethereum/common/fdlimit"
	"github.com/ethereum/go-ethereum/consensus"
	"github.com/ethereum/go-ethereum/consensus/clique"
	"github.com/ethereum/go-ethereum/consensus/ethash"
	"github.com/ethereum/go-ethereum/core"
	"github.com/ethereum/go-ethereum/core/vm"
	"github.com/ethereum/go-ethereum/crypto"
	"github.com/ethereum/go-ethereum/dashboard"
	"github.com/ethereum/go-ethereum/eth"
	"github.com/ethereum/go-ethereum/eth/downloader"
	"github.com/ethereum/go-ethereum/eth/gasprice"
	"github.com/ethereum/go-ethereum/ethdb"
	"github.com/ethereum/go-ethereum/ethstats"
	"github.com/ethereum/go-ethereum/graphql"
	"github.com/ethereum/go-ethereum/les"
	"github.com/ethereum/go-ethereum/log"
	"github.com/ethereum/go-ethereum/metrics"
	"github.com/ethereum/go-ethereum/metrics/influxdb"
	"github.com/ethereum/go-ethereum/miner"
	"github.com/ethereum/go-ethereum/node"
	"github.com/ethereum/go-ethereum/p2p"
	"github.com/ethereum/go-ethereum/p2p/discv5"
	"github.com/ethereum/go-ethereum/p2p/enode"
	"github.com/ethereum/go-ethereum/p2p/nat"
	"github.com/ethereum/go-ethereum/p2p/netutil"
	"github.com/ethereum/go-ethereum/params"
	"github.com/ethereum/go-ethereum/rpc"
	whisper "github.com/ethereum/go-ethereum/whisper/whisperv6"
	pcsclite "github.com/gballet/go-libpcsclite"
	cli "gopkg.in/urfave/cli.v1"
)

var (
	CommandHelpTemplate = `{{.cmd.Name}}{{if .cmd.Subcommands}} command{{end}}{{if .cmd.Flags}} [command options]{{end}} [arguments...]
{{if .cmd.Description}}{{.cmd.Description}}
{{end}}{{if .cmd.Subcommands}}
SUBCOMMANDS:
	{{range .cmd.Subcommands}}{{.Name}}{{with .ShortName}}, {{.}}{{end}}{{ "\t" }}{{.Usage}}
	{{end}}{{end}}{{if .categorizedFlags}}
{{range $idx, $categorized := .categorizedFlags}}{{$categorized.Name}} OPTIONS:
{{range $categorized.Flags}}{{"\t"}}{{.}}
{{end}}
{{end}}{{end}}`
)

func init() {
	cli.AppHelpTemplate = `{{.Name}} {{if .Flags}}[global options] {{end}}command{{if .Flags}} [command options]{{end}} [arguments...]

VERSION:
   {{.Version}}

COMMANDS:
   {{range .Commands}}{{.Name}}{{with .ShortName}}, {{.}}{{end}}{{ "\t" }}{{.Usage}}
   {{end}}{{if .Flags}}
GLOBAL OPTIONS:
   {{range .Flags}}{{.}}
   {{end}}{{end}}
`
	cli.CommandHelpTemplate = CommandHelpTemplate
	cli.HelpPrinter = printHelp
}

// NewApp creates an app with sane defaults.
func NewApp(gitCommit, gitDate, usage string) *cli.App {
	app := cli.NewApp()
	app.Name = filepath.Base(os.Args[0])
	app.Author = ""
	app.Email = ""
	app.Version = params.VersionWithCommit(gitCommit, gitDate)
	app.Usage = usage
	return app
}

func printHelp(out io.Writer, templ string, data interface{}) {
	funcMap := template.FuncMap{"join": strings.Join}
	t := template.Must(template.New("help").Funcs(funcMap).Parse(templ))
	w := tabwriter.NewWriter(out, 38, 8, 2, ' ', 0)
	err := t.Execute(w, data)
	if err != nil {
		panic(err)
	}
	w.Flush()
}

// These are all the command line flags we support.
// If you add to this list, please remember to include the
// flag in the appropriate command definition.
//
// The flags are defined here so their names and help texts
// are the same for all commands.

var (
	// General settings
	DataDirFlag = DirectoryFlag{
		Name:  "datadir",
		Usage: "Data directory for the databases and keystore",
		Value: DirectoryString(node.DefaultDataDir()),
	}
	AncientFlag = DirectoryFlag{
		Name:  "datadir.ancient",
		Usage: "Data directory for ancient chain segments (default = inside chaindata)",
	}
	KeyStoreDirFlag = DirectoryFlag{
		Name:  "keystore",
		Usage: "Directory for the keystore (default = inside the datadir)",
	}
	NoUSBFlag = cli.BoolFlag{
		Name:  "nousb",
		Usage: "Disables monitoring for and managing USB hardware wallets",
	}
	SmartCardDaemonPathFlag = cli.StringFlag{
		Name:  "pcscdpath",
		Usage: "Path to the smartcard daemon (pcscd) socket file",
		Value: pcsclite.PCSCDSockName,
	}
	NetworkIdFlag = cli.Uint64Flag{
		Name:  "networkid",
		Usage: "Network identifier (integer, 1=Frontier, 2=Morden (disused), 3=Ropsten, 4=Rinkeby, 5=Ottoman)",
		Value: eth.DefaultConfig.NetworkId,
	}
	TestnetFlag = cli.BoolFlag{
		Name:  "testnet",
		Usage: "Ropsten network: pre-configured proof-of-work test network",
	}
	RinkebyFlag = cli.BoolFlag{
		Name:  "rinkeby",
		Usage: "Rinkeby network: pre-configured proof-of-authority test network",
	}
	GoerliFlag = cli.BoolFlag{
		Name:  "goerli",
		Usage: "Görli network: pre-configured proof-of-authority test network",
	}
	DeveloperFlag = cli.BoolFlag{
		Name:  "dev",
		Usage: "Ephemeral proof-of-authority network with a pre-funded developer account, mining enabled",
	}
	DeveloperPeriodFlag = cli.IntFlag{
		Name:  "dev.period",
		Usage: "Block period to use in developer mode (0 = mine only if transaction pending)",
	}
	IdentityFlag = cli.StringFlag{
		Name:  "identity",
		Usage: "Custom node name",
	}
	DocRootFlag = DirectoryFlag{
		Name:  "docroot",
		Usage: "Document Root for HTTPClient file scheme",
		Value: DirectoryString(homeDir()),
	}
	ExitWhenSyncedFlag = cli.BoolFlag{
		Name:  "exitwhensynced",
		Usage: "Exits after block synchronisation completes",
	}
	IterativeOutputFlag = cli.BoolFlag{
		Name:  "iterative",
		Usage: "Print streaming JSON iteratively, delimited by newlines",
	}
	ExcludeStorageFlag = cli.BoolFlag{
		Name:  "nostorage",
		Usage: "Exclude storage entries (save db lookups)",
	}
	IncludeIncompletesFlag = cli.BoolFlag{
		Name:  "incompletes",
		Usage: "Include accounts for which we don't have the address (missing preimage)",
	}
	ExcludeCodeFlag = cli.BoolFlag{
		Name:  "nocode",
		Usage: "Exclude contract code (save db lookups)",
	}
	defaultSyncMode = eth.DefaultConfig.SyncMode
	SyncModeFlag    = TextMarshalerFlag{
		Name:  "syncmode",
		Usage: `Blockchain sync mode ("fast", "full", or "light")`,
		Value: &defaultSyncMode,
	}
	GCModeFlag = cli.StringFlag{
		Name:  "gcmode",
		Usage: `Blockchain garbage collection mode ("full", "archive")`,
		Value: "full",
	}
	LightKDFFlag = cli.BoolFlag{
		Name:  "lightkdf",
		Usage: "Reduce key-derivation RAM & CPU usage at some expense of KDF strength",
	}
	WhitelistFlag = cli.StringFlag{
		Name:  "whitelist",
		Usage: "Comma separated block number-to-hash mappings to enforce (<number>=<hash>)",
	}
	OverrideIstanbulFlag = cli.Uint64Flag{
		Name:  "override.istanbul",
		Usage: "Manually specify Istanbul fork-block, overriding the bundled setting",
	}
	// Light server and client settings
	LightLegacyServFlag = cli.IntFlag{ // Deprecated in favor of light.serve, remove in 2021
		Name:  "lightserv",
		Usage: "Maximum percentage of time allowed for serving LES requests (deprecated, use --light.serve)",
		Value: eth.DefaultConfig.LightServ,
	}
	LightServeFlag = cli.IntFlag{
		Name:  "light.serve",
		Usage: "Maximum percentage of time allowed for serving LES requests (multi-threaded processing allows values over 100)",
		Value: eth.DefaultConfig.LightServ,
	}
	LightIngressFlag = cli.IntFlag{
		Name:  "light.ingress",
		Usage: "Incoming bandwidth limit for serving light clients (kilobytes/sec, 0 = unlimited)",
		Value: eth.DefaultConfig.LightIngress,
	}
	LightEgressFlag = cli.IntFlag{
		Name:  "light.egress",
		Usage: "Outgoing bandwidth limit for serving light clients (kilobytes/sec, 0 = unlimited)",
		Value: eth.DefaultConfig.LightEgress,
	}
	LightLegacyPeersFlag = cli.IntFlag{ // Deprecated in favor of light.maxpeers, remove in 2021
		Name:  "lightpeers",
		Usage: "Maximum number of light clients to serve, or light servers to attach to  (deprecated, use --light.maxpeers)",
		Value: eth.DefaultConfig.LightPeers,
	}
	LightMaxPeersFlag = cli.IntFlag{
		Name:  "light.maxpeers",
		Usage: "Maximum number of light clients to serve, or light servers to attach to",
		Value: eth.DefaultConfig.LightPeers,
	}
	UltraLightServersFlag = cli.StringFlag{
		Name:  "ulc.servers",
		Usage: "List of trusted ultra-light servers",
		Value: strings.Join(eth.DefaultConfig.UltraLightServers, ","),
	}
	UltraLightFractionFlag = cli.IntFlag{
		Name:  "ulc.fraction",
		Usage: "Minimum % of trusted ultra-light servers required to announce a new head",
		Value: eth.DefaultConfig.UltraLightFraction,
	}
	UltraLightOnlyAnnounceFlag = cli.BoolFlag{
		Name:  "ulc.onlyannounce",
		Usage: "Ultra light server sends announcements only",
	}
	// Dashboard settings
	DashboardEnabledFlag = cli.BoolFlag{
		Name:  "dashboard",
		Usage: "Enable the dashboard",
	}
	DashboardAddrFlag = cli.StringFlag{
		Name:  "dashboard.addr",
		Usage: "Dashboard listening interface",
		Value: dashboard.DefaultConfig.Host,
	}
	DashboardPortFlag = cli.IntFlag{
		Name:  "dashboard.host",
		Usage: "Dashboard listening port",
		Value: dashboard.DefaultConfig.Port,
	}
	DashboardRefreshFlag = cli.DurationFlag{
		Name:  "dashboard.refresh",
		Usage: "Dashboard metrics collection refresh rate",
		Value: dashboard.DefaultConfig.Refresh,
	}
	// Ethash settings
	EthashCacheDirFlag = DirectoryFlag{
		Name:  "ethash.cachedir",
		Usage: "Directory to store the ethash verification caches (default = inside the datadir)",
	}
	EthashCachesInMemoryFlag = cli.IntFlag{
		Name:  "ethash.cachesinmem",
		Usage: "Number of recent ethash caches to keep in memory (16MB each)",
		Value: eth.DefaultConfig.Ethash.CachesInMem,
	}
	EthashCachesOnDiskFlag = cli.IntFlag{
		Name:  "ethash.cachesondisk",
		Usage: "Number of recent ethash caches to keep on disk (16MB each)",
		Value: eth.DefaultConfig.Ethash.CachesOnDisk,
	}
	EthashDatasetDirFlag = DirectoryFlag{
		Name:  "ethash.dagdir",
		Usage: "Directory to store the ethash mining DAGs",
		Value: DirectoryString(eth.DefaultConfig.Ethash.DatasetDir),
	}
	EthashDatasetsInMemoryFlag = cli.IntFlag{
		Name:  "ethash.dagsinmem",
		Usage: "Number of recent ethash mining DAGs to keep in memory (1+GB each)",
		Value: eth.DefaultConfig.Ethash.DatasetsInMem,
	}
	EthashDatasetsOnDiskFlag = cli.IntFlag{
		Name:  "ethash.dagsondisk",
		Usage: "Number of recent ethash mining DAGs to keep on disk (1+GB each)",
		Value: eth.DefaultConfig.Ethash.DatasetsOnDisk,
	}
	// Transaction pool settings
	TxPoolLocalsFlag = cli.StringFlag{
		Name:  "txpool.locals",
		Usage: "Comma separated accounts to treat as locals (no flush, priority inclusion)",
	}
	TxPoolNoLocalsFlag = cli.BoolFlag{
		Name:  "txpool.nolocals",
		Usage: "Disables price exemptions for locally submitted transactions",
	}
	TxPoolJournalFlag = cli.StringFlag{
		Name:  "txpool.journal",
		Usage: "Disk journal for local transaction to survive node restarts",
		Value: core.DefaultTxPoolConfig.Journal,
	}
	TxPoolRejournalFlag = cli.DurationFlag{
		Name:  "txpool.rejournal",
		Usage: "Time interval to regenerate the local transaction journal",
		Value: core.DefaultTxPoolConfig.Rejournal,
	}
	TxPoolPriceLimitFlag = cli.Uint64Flag{
		Name:  "txpool.pricelimit",
		Usage: "Minimum gas price limit to enforce for acceptance into the pool",
		Value: eth.DefaultConfig.TxPool.PriceLimit,
	}
	TxPoolPriceBumpFlag = cli.Uint64Flag{
		Name:  "txpool.pricebump",
		Usage: "Price bump percentage to replace an already existing transaction",
		Value: eth.DefaultConfig.TxPool.PriceBump,
	}
	TxPoolAccountSlotsFlag = cli.Uint64Flag{
		Name:  "txpool.accountslots",
		Usage: "Minimum number of executable transaction slots guaranteed per account",
		Value: eth.DefaultConfig.TxPool.AccountSlots,
	}
	TxPoolGlobalSlotsFlag = cli.Uint64Flag{
		Name:  "txpool.globalslots",
		Usage: "Maximum number of executable transaction slots for all accounts",
		Value: eth.DefaultConfig.TxPool.GlobalSlots,
	}
	TxPoolAccountQueueFlag = cli.Uint64Flag{
		Name:  "txpool.accountqueue",
		Usage: "Maximum number of non-executable transaction slots permitted per account",
		Value: eth.DefaultConfig.TxPool.AccountQueue,
	}
	TxPoolGlobalQueueFlag = cli.Uint64Flag{
		Name:  "txpool.globalqueue",
		Usage: "Maximum number of non-executable transaction slots for all accounts",
		Value: eth.DefaultConfig.TxPool.GlobalQueue,
	}
	TxPoolLifetimeFlag = cli.DurationFlag{
		Name:  "txpool.lifetime",
		Usage: "Maximum amount of time non-executable transaction are queued",
		Value: eth.DefaultConfig.TxPool.Lifetime,
	}
	// Performance tuning settings
	CacheFlag = cli.IntFlag{
		Name:  "cache",
		Usage: "Megabytes of memory allocated to internal caching (default = 4096 mainnet full node, 128 light mode)",
		Value: 1024,
	}
	CacheDatabaseFlag = cli.IntFlag{
		Name:  "cache.database",
		Usage: "Percentage of cache memory allowance to use for database io",
		Value: 50,
	}
	CacheTrieFlag = cli.IntFlag{
		Name:  "cache.trie",
		Usage: "Percentage of cache memory allowance to use for trie caching (default = 25% full mode, 50% archive mode)",
		Value: 25,
	}
	CacheGCFlag = cli.IntFlag{
		Name:  "cache.gc",
		Usage: "Percentage of cache memory allowance to use for trie pruning (default = 25% full mode, 0% archive mode)",
		Value: 25,
	}
	CacheNoPrefetchFlag = cli.BoolFlag{
		Name:  "cache.noprefetch",
		Usage: "Disable heuristic state prefetch during block import (less CPU and disk IO, more time waiting for data)",
	}
	// Miner settings
	MiningEnabledFlag = cli.BoolFlag{
		Name:  "mine",
		Usage: "Enable mining",
	}
	MinerThreadsFlag = cli.IntFlag{
		Name:  "miner.threads",
		Usage: "Number of CPU threads to use for mining",
		Value: 0,
	}
	MinerLegacyThreadsFlag = cli.IntFlag{
		Name:  "minerthreads",
		Usage: "Number of CPU threads to use for mining (deprecated, use --miner.threads)",
		Value: 0,
	}
	MinerNotifyFlag = cli.StringFlag{
		Name:  "miner.notify",
		Usage: "Comma separated HTTP URL list to notify of new work packages",
	}
	MinerGasTargetFlag = cli.Uint64Flag{
		Name:  "miner.gastarget",
		Usage: "Target gas floor for mined blocks",
		Value: eth.DefaultConfig.Miner.GasFloor,
	}
	MinerLegacyGasTargetFlag = cli.Uint64Flag{
		Name:  "targetgaslimit",
		Usage: "Target gas floor for mined blocks (deprecated, use --miner.gastarget)",
		Value: eth.DefaultConfig.Miner.GasFloor,
	}
	MinerGasLimitFlag = cli.Uint64Flag{
		Name:  "miner.gaslimit",
		Usage: "Target gas ceiling for mined blocks",
		Value: eth.DefaultConfig.Miner.GasCeil,
	}
	MinerGasPriceFlag = BigFlag{
		Name:  "miner.gasprice",
		Usage: "Minimum gas price for mining a transaction",
		Value: eth.DefaultConfig.Miner.GasPrice,
	}
	MinerLegacyGasPriceFlag = BigFlag{
		Name:  "gasprice",
		Usage: "Minimum gas price for mining a transaction (deprecated, use --miner.gasprice)",
		Value: eth.DefaultConfig.Miner.GasPrice,
	}
	MinerEtherbaseFlag = cli.StringFlag{
		Name:  "miner.etherbase",
		Usage: "Public address for block mining rewards (default = first account)",
		Value: "0",
	}
	MinerLegacyEtherbaseFlag = cli.StringFlag{
		Name:  "etherbase",
		Usage: "Public address for block mining rewards (default = first account, deprecated, use --miner.etherbase)",
		Value: "0",
	}
	MinerExtraDataFlag = cli.StringFlag{
		Name:  "miner.extradata",
		Usage: "Block extra data set by the miner (default = client version)",
	}
	MinerLegacyExtraDataFlag = cli.StringFlag{
		Name:  "extradata",
		Usage: "Block extra data set by the miner (default = client version, deprecated, use --miner.extradata)",
	}
	MinerRecommitIntervalFlag = cli.DurationFlag{
		Name:  "miner.recommit",
		Usage: "Time interval to recreate the block being mined",
		Value: eth.DefaultConfig.Miner.Recommit,
	}
	MinerNoVerfiyFlag = cli.BoolFlag{
		Name:  "miner.noverify",
		Usage: "Disable remote sealing verification",
	}
	// Account settings
	UnlockedAccountFlag = cli.StringFlag{
		Name:  "unlock",
		Usage: "Comma separated list of accounts to unlock",
		Value: "",
	}
	PasswordFileFlag = cli.StringFlag{
		Name:  "password",
		Usage: "Password file to use for non-interactive password input",
		Value: "",
	}
	ExternalSignerFlag = cli.StringFlag{
		Name:  "signer",
		Usage: "External signer (url or path to ipc file)",
		Value: "",
	}
	VMEnableDebugFlag = cli.BoolFlag{
		Name:  "vmdebug",
		Usage: "Record information useful for VM and contract debugging",
	}
	InsecureUnlockAllowedFlag = cli.BoolFlag{
		Name:  "allow-insecure-unlock",
		Usage: "Allow insecure account unlocking when account-related RPCs are exposed by http",
	}
	RPCGlobalGasCap = cli.Uint64Flag{
		Name:  "rpc.gascap",
		Usage: "Sets a cap on gas that can be used in eth_call/estimateGas",
	}
	// Logging and debug settings
	EthStatsURLFlag = cli.StringFlag{
		Name:  "ethstats",
		Usage: "Reporting URL of a ethstats service (nodename:secret@host:port)",
	}
	FakePoWFlag = cli.BoolFlag{
		Name:  "fakepow",
		Usage: "Disables proof-of-work verification",
	}
	NoCompactionFlag = cli.BoolFlag{
		Name:  "nocompaction",
		Usage: "Disables db compaction after import",
	}
	// RPC settings
	IPCDisabledFlag = cli.BoolFlag{
		Name:  "ipcdisable",
		Usage: "Disable the IPC-RPC server",
	}
	IPCPathFlag = DirectoryFlag{
		Name:  "ipcpath",
		Usage: "Filename for IPC socket/pipe within the datadir (explicit paths escape it)",
	}
	RPCEnabledFlag = cli.BoolFlag{
		Name:  "rpc",
		Usage: "Enable the HTTP-RPC server",
	}
	RPCListenAddrFlag = cli.StringFlag{
		Name:  "rpcaddr",
		Usage: "HTTP-RPC server listening interface",
		Value: node.DefaultHTTPHost,
	}
	RPCPortFlag = cli.IntFlag{
		Name:  "rpcport",
		Usage: "HTTP-RPC server listening port",
		Value: node.DefaultHTTPPort,
	}
	RPCCORSDomainFlag = cli.StringFlag{
		Name:  "rpccorsdomain",
		Usage: "Comma separated list of domains from which to accept cross origin requests (browser enforced)",
		Value: "",
	}
	RPCVirtualHostsFlag = cli.StringFlag{
		Name:  "rpcvhosts",
		Usage: "Comma separated list of virtual hostnames from which to accept requests (server enforced). Accepts '*' wildcard.",
		Value: strings.Join(node.DefaultConfig.HTTPVirtualHosts, ","),
	}
	RPCApiFlag = cli.StringFlag{
		Name:  "rpcapi",
		Usage: "API's offered over the HTTP-RPC interface",
		Value: "",
	}
	WSEnabledFlag = cli.BoolFlag{
		Name:  "ws",
		Usage: "Enable the WS-RPC server",
	}
	WSListenAddrFlag = cli.StringFlag{
		Name:  "wsaddr",
		Usage: "WS-RPC server listening interface",
		Value: node.DefaultWSHost,
	}
	WSPortFlag = cli.IntFlag{
		Name:  "wsport",
		Usage: "WS-RPC server listening port",
		Value: node.DefaultWSPort,
	}
	WSApiFlag = cli.StringFlag{
		Name:  "wsapi",
		Usage: "API's offered over the WS-RPC interface",
		Value: "",
	}
	WSAllowedOriginsFlag = cli.StringFlag{
		Name:  "wsorigins",
		Usage: "Origins from which to accept websockets requests",
		Value: "",
	}
	GraphQLEnabledFlag = cli.BoolFlag{
		Name:  "graphql",
		Usage: "Enable the GraphQL server",
	}
	GraphQLListenAddrFlag = cli.StringFlag{
		Name:  "graphql.addr",
		Usage: "GraphQL server listening interface",
		Value: node.DefaultGraphQLHost,
	}
	GraphQLPortFlag = cli.IntFlag{
		Name:  "graphql.port",
		Usage: "GraphQL server listening port",
		Value: node.DefaultGraphQLPort,
	}
	GraphQLCORSDomainFlag = cli.StringFlag{
		Name:  "graphql.corsdomain",
		Usage: "Comma separated list of domains from which to accept cross origin requests (browser enforced)",
		Value: "",
	}
	GraphQLVirtualHostsFlag = cli.StringFlag{
		Name:  "graphql.vhosts",
		Usage: "Comma separated list of virtual hostnames from which to accept requests (server enforced). Accepts '*' wildcard.",
		Value: strings.Join(node.DefaultConfig.GraphQLVirtualHosts, ","),
	}
	ExecFlag = cli.StringFlag{
		Name:  "exec",
		Usage: "Execute JavaScript statement",
	}
	PreloadJSFlag = cli.StringFlag{
		Name:  "preload",
		Usage: "Comma separated list of JavaScript files to preload into the console",
	}

	// Network Settings
	MaxPeersFlag = cli.IntFlag{
		Name:  "maxpeers",
		Usage: "Maximum number of network peers (network disabled if set to 0)",
		Value: node.DefaultConfig.P2P.MaxPeers,
	}
	MaxPendingPeersFlag = cli.IntFlag{
		Name:  "maxpendpeers",
		Usage: "Maximum number of pending connection attempts (defaults used if set to 0)",
		Value: node.DefaultConfig.P2P.MaxPendingPeers,
	}
	ListenPortFlag = cli.IntFlag{
		Name:  "port",
		Usage: "Network listening port",
		Value: 30303,
	}
	BootnodesFlag = cli.StringFlag{
		Name:  "bootnodes",
		Usage: "Comma separated enode URLs for P2P discovery bootstrap (set v4+v5 instead for light servers)",
		Value: "",
	}
	BootnodesV4Flag = cli.StringFlag{
		Name:  "bootnodesv4",
		Usage: "Comma separated enode URLs for P2P v4 discovery bootstrap (light server, full nodes)",
		Value: "",
	}
	BootnodesV5Flag = cli.StringFlag{
		Name:  "bootnodesv5",
		Usage: "Comma separated enode URLs for P2P v5 discovery bootstrap (light server, light nodes)",
		Value: "",
	}
	NodeKeyFileFlag = cli.StringFlag{
		Name:  "nodekey",
		Usage: "P2P node key file",
	}
	NodeKeyHexFlag = cli.StringFlag{
		Name:  "nodekeyhex",
		Usage: "P2P node key as hex (for testing)",
	}
	NATFlag = cli.StringFlag{
		Name:  "nat",
		Usage: "NAT port mapping mechanism (any|none|upnp|pmp|extip:<IP>)",
		Value: "any",
	}
	NoDiscoverFlag = cli.BoolFlag{
		Name:  "nodiscover",
		Usage: "Disables the peer discovery mechanism (manual peer addition)",
	}
	DiscoveryV5Flag = cli.BoolFlag{
		Name:  "v5disc",
		Usage: "Enables the experimental RLPx V5 (Topic Discovery) mechanism",
	}
	NetrestrictFlag = cli.StringFlag{
		Name:  "netrestrict",
		Usage: "Restricts network communication to the given IP networks (CIDR masks)",
	}

	// ATM the url is left to the user and deployment to
	JSpathFlag = cli.StringFlag{
		Name:  "jspath",
		Usage: "JavaScript root path for `loadScript`",
		Value: ".",
	}

	// Gas price oracle settings
	GpoBlocksFlag = cli.IntFlag{
		Name:  "gpoblocks",
		Usage: "Number of recent blocks to check for gas prices",
		Value: eth.DefaultConfig.GPO.Blocks,
	}
	GpoPercentileFlag = cli.IntFlag{
		Name:  "gpopercentile",
		Usage: "Suggested gas price is the given percentile of a set of recent transaction gas prices",
		Value: eth.DefaultConfig.GPO.Percentile,
	}
	WhisperEnabledFlag = cli.BoolFlag{
		Name:  "shh",
		Usage: "Enable Whisper",
	}
	WhisperMaxMessageSizeFlag = cli.IntFlag{
		Name:  "shh.maxmessagesize",
		Usage: "Max message size accepted",
		Value: int(whisper.DefaultMaxMessageSize),
	}
	WhisperMinPOWFlag = cli.Float64Flag{
		Name:  "shh.pow",
		Usage: "Minimum POW accepted",
		Value: whisper.DefaultMinimumPoW,
	}
	WhisperRestrictConnectionBetweenLightClientsFlag = cli.BoolFlag{
		Name:  "shh.restrict-light",
		Usage: "Restrict connection between two whisper light clients",
	}

	// Raft flags
	RaftModeFlag = cli.BoolFlag{
		Name:  "raft",
		Usage: "If enabled, uses Raft instead of Quorum Chain for consensus",
	}
	RaftBlockTimeFlag = cli.IntFlag{
		Name:  "raftblocktime",
		Usage: "Amount of time between raft block creations in milliseconds",
		Value: 50,
	}
	RaftJoinExistingFlag = cli.IntFlag{
		Name:  "raftjoinexisting",
		Usage: "The raft ID to assume when joining an pre-existing cluster",
		Value: 0,
	}

	EmitCheckpointsFlag = cli.BoolFlag{
		Name:  "emitcheckpoints",
		Usage: "If enabled, emit specially formatted logging checkpoints",
	}
	RaftPortFlag = cli.IntFlag{
		Name:  "raftport",
		Usage: "The port to bind for the raft transport",
		Value: 50400,
	}
	RaftDNSEnabledFlag = cli.BoolFlag{
		Name: "raftdnsenable",
		Usage: "Enable DNS resolution of peers",
	}

	// Quorum
	EnableNodePermissionFlag = cli.BoolFlag{
		Name:  "permissioned",
		Usage: "If enabled, the node will allow only a defined list of nodes to connect",
	}

	// Istanbul settings
	IstanbulRequestTimeoutFlag = cli.Uint64Flag{
		Name:  "istanbul.requesttimeout",
		Usage: "Timeout for each Istanbul round in milliseconds",
		Value: eth.DefaultConfig.Istanbul.RequestTimeout,
	}
	IstanbulBlockPeriodFlag = cli.Uint64Flag{
		Name:  "istanbul.blockperiod",
		Usage: "Default minimum difference between two consecutive block's timestamps in seconds",
		Value: eth.DefaultConfig.Istanbul.BlockPeriod,
	}

	// Metrics flags
	MetricsEnabledFlag = cli.BoolFlag{
		Name:  "metrics",
		Usage: "Enable metrics collection and reporting",
	}
	MetricsEnabledExpensiveFlag = cli.BoolFlag{
		Name:  "metrics.expensive",
		Usage: "Enable expensive metrics collection and reporting",
	}
	MetricsEnableInfluxDBFlag = cli.BoolFlag{
		Name:  "metrics.influxdb",
		Usage: "Enable metrics export/push to an external InfluxDB database",
	}
	MetricsInfluxDBEndpointFlag = cli.StringFlag{
		Name:  "metrics.influxdb.endpoint",
		Usage: "InfluxDB API endpoint to report metrics to",
		Value: "http://localhost:8086",
	}
	MetricsInfluxDBDatabaseFlag = cli.StringFlag{
		Name:  "metrics.influxdb.database",
		Usage: "InfluxDB database name to push reported metrics to",
		Value: "geth",
	}
	MetricsInfluxDBUsernameFlag = cli.StringFlag{
		Name:  "metrics.influxdb.username",
		Usage: "Username to authorize access to the database",
		Value: "test",
	}
	MetricsInfluxDBPasswordFlag = cli.StringFlag{
		Name:  "metrics.influxdb.password",
		Usage: "Password to authorize access to the database",
		Value: "test",
	}
	// Tags are part of every measurement sent to InfluxDB. Queries on tags are faster in InfluxDB.
	// For example `host` tag could be used so that we can group all nodes and average a measurement
	// across all of them, but also so that we can select a specific node and inspect its measurements.
	// https://docs.influxdata.com/influxdb/v1.4/concepts/key_concepts/#tag-key
	MetricsInfluxDBTagsFlag = cli.StringFlag{
		Name:  "metrics.influxdb.tags",
		Usage: "Comma-separated InfluxDB tags (key/values) attached to all measurements",
		Value: "host=localhost",
	}

	EWASMInterpreterFlag = cli.StringFlag{
		Name:  "vm.ewasm",
		Usage: "External ewasm configuration (default = built-in interpreter)",
		Value: "",
	}
	EVMInterpreterFlag = cli.StringFlag{
		Name:  "vm.evm",
		Usage: "External EVM configuration (default = built-in interpreter)",
		Value: "",
	}
)

// MakeDataDir retrieves the currently requested data directory, terminating
// if none (or the empty string) is specified. If the node is starting a testnet,
// the a subdirectory of the specified datadir will be used.
func MakeDataDir(ctx *cli.Context) string {
	if path := ctx.GlobalString(DataDirFlag.Name); path != "" {
		if ctx.GlobalBool(TestnetFlag.Name) {
			return filepath.Join(path, "testnet")
		}
		if ctx.GlobalBool(RinkebyFlag.Name) {
			return filepath.Join(path, "rinkeby")
		}
		if ctx.GlobalBool(GoerliFlag.Name) {
			return filepath.Join(path, "goerli")
		}
		return path
	}
	Fatalf("Cannot determine default data directory, please set manually (--datadir)")
	return ""
}

// setNodeKey creates a node key from set command line flags, either loading it
// from a file or as a specified hex value. If neither flags were provided, this
// method returns nil and an emphemeral key is to be generated.
func setNodeKey(ctx *cli.Context, cfg *p2p.Config) {
	var (
		hex  = ctx.GlobalString(NodeKeyHexFlag.Name)
		file = ctx.GlobalString(NodeKeyFileFlag.Name)
		key  *ecdsa.PrivateKey
		err  error
	)
	switch {
	case file != "" && hex != "":
		Fatalf("Options %q and %q are mutually exclusive", NodeKeyFileFlag.Name, NodeKeyHexFlag.Name)
	case file != "":
		if key, err = crypto.LoadECDSA(file); err != nil {
			Fatalf("Option %q: %v", NodeKeyFileFlag.Name, err)
		}
		cfg.PrivateKey = key
	case hex != "":
		if key, err = crypto.HexToECDSA(hex); err != nil {
			Fatalf("Option %q: %v", NodeKeyHexFlag.Name, err)
		}
		cfg.PrivateKey = key
	}
}

// setNodeUserIdent creates the user identifier from CLI flags.
func setNodeUserIdent(ctx *cli.Context, cfg *node.Config) {
	if identity := ctx.GlobalString(IdentityFlag.Name); len(identity) > 0 {
		cfg.UserIdent = identity
	}
}

// setBootstrapNodes creates a list of bootstrap nodes from the command line
// flags, reverting to pre-configured ones if none have been specified.
func setBootstrapNodes(ctx *cli.Context, cfg *p2p.Config) {
	urls := params.MainnetBootnodes
	switch {
	case ctx.GlobalIsSet(BootnodesFlag.Name) || ctx.GlobalIsSet(BootnodesV4Flag.Name):
		if ctx.GlobalIsSet(BootnodesV4Flag.Name) {
			urls = strings.Split(ctx.GlobalString(BootnodesV4Flag.Name), ",")
		} else {
			urls = strings.Split(ctx.GlobalString(BootnodesFlag.Name), ",")
		}
	case ctx.GlobalBool(TestnetFlag.Name):
		urls = params.TestnetBootnodes
	case ctx.GlobalBool(RinkebyFlag.Name):
		urls = params.RinkebyBootnodes
	case ctx.GlobalBool(GoerliFlag.Name):
		urls = params.GoerliBootnodes
	case cfg.BootstrapNodes != nil:
		return // already set, don't apply defaults.
	}

	cfg.BootstrapNodes = make([]*enode.Node, 0, len(urls))
	for _, url := range urls {
		if url != "" {
			node, err := enode.Parse(enode.ValidSchemes, url)
			if err != nil {
				log.Crit("Bootstrap URL invalid", "enode", url, "err", err)
				continue
			}
			cfg.BootstrapNodes = append(cfg.BootstrapNodes, node)
		}
	}
}

// setBootstrapNodesV5 creates a list of bootstrap nodes from the command line
// flags, reverting to pre-configured ones if none have been specified.
func setBootstrapNodesV5(ctx *cli.Context, cfg *p2p.Config) {
	urls := params.DiscoveryV5Bootnodes
	switch {
	case ctx.GlobalIsSet(BootnodesFlag.Name) || ctx.GlobalIsSet(BootnodesV5Flag.Name):
		if ctx.GlobalIsSet(BootnodesV5Flag.Name) {
			urls = strings.Split(ctx.GlobalString(BootnodesV5Flag.Name), ",")
		} else {
			urls = strings.Split(ctx.GlobalString(BootnodesFlag.Name), ",")
		}
	case ctx.GlobalBool(RinkebyFlag.Name):
		urls = params.RinkebyBootnodes
	case ctx.GlobalBool(GoerliFlag.Name):
		urls = params.GoerliBootnodes
	case cfg.BootstrapNodesV5 != nil:
		return // already set, don't apply defaults.
	}

	cfg.BootstrapNodesV5 = make([]*discv5.Node, 0, len(urls))
	for _, url := range urls {
		if url != "" {
			node, err := discv5.ParseNode(url)
			if err != nil {
				log.Error("Bootstrap URL invalid", "enode", url, "err", err)
				continue
			}
			cfg.BootstrapNodesV5 = append(cfg.BootstrapNodesV5, node)
		}
	}
}

// setListenAddress creates a TCP listening address string from set command
// line flags.
func setListenAddress(ctx *cli.Context, cfg *p2p.Config) {
	if ctx.GlobalIsSet(ListenPortFlag.Name) {
		cfg.ListenAddr = fmt.Sprintf(":%d", ctx.GlobalInt(ListenPortFlag.Name))
	}
}

// setNAT creates a port mapper from command line flags.
func setNAT(ctx *cli.Context, cfg *p2p.Config) {
	if ctx.GlobalIsSet(NATFlag.Name) {
		natif, err := nat.Parse(ctx.GlobalString(NATFlag.Name))
		if err != nil {
			Fatalf("Option %s: %v", NATFlag.Name, err)
		}
		cfg.NAT = natif
	}
}

// splitAndTrim splits input separated by a comma
// and trims excessive white space from the substrings.
func splitAndTrim(input string) []string {
	result := strings.Split(input, ",")
	for i, r := range result {
		result[i] = strings.TrimSpace(r)
	}
	return result
}

// setHTTP creates the HTTP RPC listener interface string from the set
// command line flags, returning empty if the HTTP endpoint is disabled.
func setHTTP(ctx *cli.Context, cfg *node.Config) {
	if ctx.GlobalBool(RPCEnabledFlag.Name) && cfg.HTTPHost == "" {
		cfg.HTTPHost = "127.0.0.1"
		if ctx.GlobalIsSet(RPCListenAddrFlag.Name) {
			cfg.HTTPHost = ctx.GlobalString(RPCListenAddrFlag.Name)
		}
	}
	if ctx.GlobalIsSet(RPCPortFlag.Name) {
		cfg.HTTPPort = ctx.GlobalInt(RPCPortFlag.Name)
	}
	if ctx.GlobalIsSet(RPCCORSDomainFlag.Name) {
		cfg.HTTPCors = splitAndTrim(ctx.GlobalString(RPCCORSDomainFlag.Name))
	}
	if ctx.GlobalIsSet(RPCApiFlag.Name) {
		cfg.HTTPModules = splitAndTrim(ctx.GlobalString(RPCApiFlag.Name))
	}
	if ctx.GlobalIsSet(RPCVirtualHostsFlag.Name) {
		cfg.HTTPVirtualHosts = splitAndTrim(ctx.GlobalString(RPCVirtualHostsFlag.Name))
	}
}

// setGraphQL creates the GraphQL listener interface string from the set
// command line flags, returning empty if the GraphQL endpoint is disabled.
func setGraphQL(ctx *cli.Context, cfg *node.Config) {
	if ctx.GlobalBool(GraphQLEnabledFlag.Name) && cfg.GraphQLHost == "" {
		cfg.GraphQLHost = "127.0.0.1"
		if ctx.GlobalIsSet(GraphQLListenAddrFlag.Name) {
			cfg.GraphQLHost = ctx.GlobalString(GraphQLListenAddrFlag.Name)
		}
	}
	cfg.GraphQLPort = ctx.GlobalInt(GraphQLPortFlag.Name)
	if ctx.GlobalIsSet(GraphQLCORSDomainFlag.Name) {
		cfg.GraphQLCors = splitAndTrim(ctx.GlobalString(GraphQLCORSDomainFlag.Name))
	}
	if ctx.GlobalIsSet(GraphQLVirtualHostsFlag.Name) {
		cfg.GraphQLVirtualHosts = splitAndTrim(ctx.GlobalString(GraphQLVirtualHostsFlag.Name))
	}
}

// setWS creates the WebSocket RPC listener interface string from the set
// command line flags, returning empty if the HTTP endpoint is disabled.
func setWS(ctx *cli.Context, cfg *node.Config) {
	if ctx.GlobalBool(WSEnabledFlag.Name) && cfg.WSHost == "" {
		cfg.WSHost = "127.0.0.1"
		if ctx.GlobalIsSet(WSListenAddrFlag.Name) {
			cfg.WSHost = ctx.GlobalString(WSListenAddrFlag.Name)
		}
	}
	if ctx.GlobalIsSet(WSPortFlag.Name) {
		cfg.WSPort = ctx.GlobalInt(WSPortFlag.Name)
	}
	if ctx.GlobalIsSet(WSAllowedOriginsFlag.Name) {
		cfg.WSOrigins = splitAndTrim(ctx.GlobalString(WSAllowedOriginsFlag.Name))
	}
	if ctx.GlobalIsSet(WSApiFlag.Name) {
		cfg.WSModules = splitAndTrim(ctx.GlobalString(WSApiFlag.Name))
	}
}

// setIPC creates an IPC path configuration from the set command line flags,
// returning an empty string if IPC was explicitly disabled, or the set path.
func setIPC(ctx *cli.Context, cfg *node.Config) {
	CheckExclusive(ctx, IPCDisabledFlag, IPCPathFlag)
	switch {
	case ctx.GlobalBool(IPCDisabledFlag.Name):
		cfg.IPCPath = ""
	case ctx.GlobalIsSet(IPCPathFlag.Name):
		cfg.IPCPath = ctx.GlobalString(IPCPathFlag.Name)
	}
}

// setLes configures the les server and ultra light client settings from the command line flags.
func setLes(ctx *cli.Context, cfg *eth.Config) {
	if ctx.GlobalIsSet(LightLegacyServFlag.Name) {
		cfg.LightServ = ctx.GlobalInt(LightLegacyServFlag.Name)
	}
	if ctx.GlobalIsSet(LightServeFlag.Name) {
		cfg.LightServ = ctx.GlobalInt(LightServeFlag.Name)
	}
	if ctx.GlobalIsSet(LightIngressFlag.Name) {
		cfg.LightIngress = ctx.GlobalInt(LightIngressFlag.Name)
	}
	if ctx.GlobalIsSet(LightEgressFlag.Name) {
		cfg.LightEgress = ctx.GlobalInt(LightEgressFlag.Name)
	}
	if ctx.GlobalIsSet(LightLegacyPeersFlag.Name) {
		cfg.LightPeers = ctx.GlobalInt(LightLegacyPeersFlag.Name)
	}
	if ctx.GlobalIsSet(LightMaxPeersFlag.Name) {
		cfg.LightPeers = ctx.GlobalInt(LightMaxPeersFlag.Name)
	}
	if ctx.GlobalIsSet(UltraLightServersFlag.Name) {
		cfg.UltraLightServers = strings.Split(ctx.GlobalString(UltraLightServersFlag.Name), ",")
	}
	if ctx.GlobalIsSet(UltraLightFractionFlag.Name) {
		cfg.UltraLightFraction = ctx.GlobalInt(UltraLightFractionFlag.Name)
	}
	if cfg.UltraLightFraction <= 0 && cfg.UltraLightFraction > 100 {
		log.Error("Ultra light fraction is invalid", "had", cfg.UltraLightFraction, "updated", eth.DefaultConfig.UltraLightFraction)
		cfg.UltraLightFraction = eth.DefaultConfig.UltraLightFraction
	}
	if ctx.GlobalIsSet(UltraLightOnlyAnnounceFlag.Name) {
		cfg.UltraLightOnlyAnnounce = ctx.GlobalBool(UltraLightOnlyAnnounceFlag.Name)
	}
}

// makeDatabaseHandles raises out the number of allowed file handles per process
// for Geth and returns half of the allowance to assign to the database.
func makeDatabaseHandles() int {
	limit, err := fdlimit.Maximum()
	if err != nil {
		Fatalf("Failed to retrieve file descriptor allowance: %v", err)
	}
	raised, err := fdlimit.Raise(uint64(limit))
	if err != nil {
		Fatalf("Failed to raise file descriptor allowance: %v", err)
	}
	return int(raised / 2) // Leave half for networking and other stuff
}

// MakeAddress converts an account specified directly as a hex encoded string or
// a key index in the key store to an internal account representation.
func MakeAddress(ks *keystore.KeyStore, account string) (accounts.Account, error) {
	// If the specified account is a valid address, return it
	if common.IsHexAddress(account) {
		return accounts.Account{Address: common.HexToAddress(account)}, nil
	}
	// Otherwise try to interpret the account as a keystore index
	index, err := strconv.Atoi(account)
	if err != nil || index < 0 {
		return accounts.Account{}, fmt.Errorf("invalid account address or index %q", account)
	}
	log.Warn("-------------------------------------------------------------------")
	log.Warn("Referring to accounts by order in the keystore folder is dangerous!")
	log.Warn("This functionality is deprecated and will be removed in the future!")
	log.Warn("Please use explicit addresses! (can search via `geth account list`)")
	log.Warn("-------------------------------------------------------------------")

	accs := ks.Accounts()
	if len(accs) <= index {
		return accounts.Account{}, fmt.Errorf("index %d higher than number of accounts %d", index, len(accs))
	}
	return accs[index], nil
}

// setEtherbase retrieves the etherbase either from the directly specified
// command line flags or from the keystore if CLI indexed.
func setEtherbase(ctx *cli.Context, ks *keystore.KeyStore, cfg *eth.Config) {
	// Extract the current etherbase, new flag overriding legacy one
	var etherbase string
	if ctx.GlobalIsSet(MinerLegacyEtherbaseFlag.Name) {
		etherbase = ctx.GlobalString(MinerLegacyEtherbaseFlag.Name)
	}
	if ctx.GlobalIsSet(MinerEtherbaseFlag.Name) {
		etherbase = ctx.GlobalString(MinerEtherbaseFlag.Name)
	}
	// Convert the etherbase into an address and configure it
	if etherbase != "" {
		if ks != nil {
			account, err := MakeAddress(ks, etherbase)
			if err != nil {
				Fatalf("Invalid miner etherbase: %v", err)
			}
			cfg.Miner.Etherbase = account.Address
		} else {
			Fatalf("No etherbase configured")
		}
	}
}

// MakePasswordList reads password lines from the file specified by the global --password flag.
func MakePasswordList(ctx *cli.Context) []string {
	path := ctx.GlobalString(PasswordFileFlag.Name)
	if path == "" {
		return nil
	}
	text, err := ioutil.ReadFile(path)
	if err != nil {
		Fatalf("Failed to read password file: %v", err)
	}
	lines := strings.Split(string(text), "\n")
	// Sanitise DOS line endings.
	for i := range lines {
		lines[i] = strings.TrimRight(lines[i], "\r")
	}
	return lines
}

func SetP2PConfig(ctx *cli.Context, cfg *p2p.Config) {
	setNodeKey(ctx, cfg)
	setNAT(ctx, cfg)
	setListenAddress(ctx, cfg)
	setBootstrapNodes(ctx, cfg)
	setBootstrapNodesV5(ctx, cfg)

	lightClient := ctx.GlobalString(SyncModeFlag.Name) == "light"
	lightServer := (ctx.GlobalInt(LightLegacyServFlag.Name) != 0 || ctx.GlobalInt(LightServeFlag.Name) != 0)

	lightPeers := ctx.GlobalInt(LightLegacyPeersFlag.Name)
	if ctx.GlobalIsSet(LightMaxPeersFlag.Name) {
		lightPeers = ctx.GlobalInt(LightMaxPeersFlag.Name)
	}
	if lightClient && !ctx.GlobalIsSet(LightLegacyPeersFlag.Name) && !ctx.GlobalIsSet(LightMaxPeersFlag.Name) {
		// dynamic default - for clients we use 1/10th of the default for servers
		lightPeers /= 10
	}

	if ctx.GlobalIsSet(MaxPeersFlag.Name) {
		cfg.MaxPeers = ctx.GlobalInt(MaxPeersFlag.Name)
		if lightServer && !ctx.GlobalIsSet(LightLegacyPeersFlag.Name) && !ctx.GlobalIsSet(LightMaxPeersFlag.Name) {
			cfg.MaxPeers += lightPeers
		}
	} else {
		if lightServer {
			cfg.MaxPeers += lightPeers
		}
		if lightClient && (ctx.GlobalIsSet(LightLegacyPeersFlag.Name) || ctx.GlobalIsSet(LightMaxPeersFlag.Name)) && cfg.MaxPeers < lightPeers {
			cfg.MaxPeers = lightPeers
		}
	}
	if !(lightClient || lightServer) {
		lightPeers = 0
	}
	ethPeers := cfg.MaxPeers - lightPeers
	if lightClient {
		ethPeers = 0
	}
	log.Info("Maximum peer count", "ETH", ethPeers, "LES", lightPeers, "total", cfg.MaxPeers)

	if ctx.GlobalIsSet(MaxPendingPeersFlag.Name) {
		cfg.MaxPendingPeers = ctx.GlobalInt(MaxPendingPeersFlag.Name)
	}
	if ctx.GlobalIsSet(NoDiscoverFlag.Name) || lightClient {
		cfg.NoDiscovery = true
	}

	// if we're running a light client or server, force enable the v5 peer discovery
	// unless it is explicitly disabled with --nodiscover note that explicitly specifying
	// --v5disc overrides --nodiscover, in which case the later only disables v4 discovery
	forceV5Discovery := (lightClient || lightServer) && !ctx.GlobalBool(NoDiscoverFlag.Name)
	if ctx.GlobalIsSet(DiscoveryV5Flag.Name) {
		cfg.DiscoveryV5 = ctx.GlobalBool(DiscoveryV5Flag.Name)
	} else if forceV5Discovery {
		cfg.DiscoveryV5 = true
	}

	if netrestrict := ctx.GlobalString(NetrestrictFlag.Name); netrestrict != "" {
		list, err := netutil.ParseNetlist(netrestrict)
		if err != nil {
			Fatalf("Option %q: %v", NetrestrictFlag.Name, err)
		}
		cfg.NetRestrict = list
	}

	if ctx.GlobalBool(DeveloperFlag.Name) {
		// --dev mode can't use p2p networking.
		cfg.MaxPeers = 0
		cfg.ListenAddr = ":0"
		cfg.NoDiscovery = true
		cfg.DiscoveryV5 = false
	}
}

// SetNodeConfig applies node-related command line flags to the config.
func SetNodeConfig(ctx *cli.Context, cfg *node.Config) {
	SetP2PConfig(ctx, &cfg.P2P)
	setIPC(ctx, cfg)
	setHTTP(ctx, cfg)
	setGraphQL(ctx, cfg)
	setWS(ctx, cfg)
	setNodeUserIdent(ctx, cfg)
	setDataDir(ctx, cfg)
	setSmartCard(ctx, cfg)

	if ctx.GlobalIsSet(ExternalSignerFlag.Name) {
		cfg.ExternalSigner = ctx.GlobalString(ExternalSignerFlag.Name)
	}

	cfg.EnableNodePermission = ctx.GlobalBool(EnableNodePermissionFlag.Name)

	if ctx.GlobalIsSet(KeyStoreDirFlag.Name) {
		cfg.KeyStoreDir = ctx.GlobalString(KeyStoreDirFlag.Name)
	}
	if ctx.GlobalIsSet(LightKDFFlag.Name) {
		cfg.UseLightweightKDF = ctx.GlobalBool(LightKDFFlag.Name)
	}
	if ctx.GlobalIsSet(NoUSBFlag.Name) {
		cfg.NoUSB = ctx.GlobalBool(NoUSBFlag.Name)
	}
	if ctx.GlobalIsSet(InsecureUnlockAllowedFlag.Name) {
		cfg.InsecureUnlockAllowed = ctx.GlobalBool(InsecureUnlockAllowedFlag.Name)
	}
}

func setSmartCard(ctx *cli.Context, cfg *node.Config) {
	// Skip enabling smartcards if no path is set
	path := ctx.GlobalString(SmartCardDaemonPathFlag.Name)
	if path == "" {
		return
	}
	// Sanity check that the smartcard path is valid
	fi, err := os.Stat(path)
	if err != nil {
		log.Info("Smartcard socket not found, disabling", "err", err)
		return
	}
	if fi.Mode()&os.ModeType != os.ModeSocket {
		log.Error("Invalid smartcard daemon path", "path", path, "type", fi.Mode().String())
		return
	}
	// Smartcard daemon path exists and is a socket, enable it
	cfg.SmartCardDaemonPath = path
}

func setDataDir(ctx *cli.Context, cfg *node.Config) {
	switch {
	case ctx.GlobalIsSet(DataDirFlag.Name):
		cfg.DataDir = ctx.GlobalString(DataDirFlag.Name)
	case ctx.GlobalBool(DeveloperFlag.Name):
		cfg.DataDir = "" // unless explicitly requested, use memory databases
	case ctx.GlobalBool(TestnetFlag.Name) && cfg.DataDir == node.DefaultDataDir():
		cfg.DataDir = filepath.Join(node.DefaultDataDir(), "testnet")
	case ctx.GlobalBool(RinkebyFlag.Name) && cfg.DataDir == node.DefaultDataDir():
		cfg.DataDir = filepath.Join(node.DefaultDataDir(), "rinkeby")
	case ctx.GlobalBool(GoerliFlag.Name) && cfg.DataDir == node.DefaultDataDir():
		cfg.DataDir = filepath.Join(node.DefaultDataDir(), "goerli")
	}
}

func setGPO(ctx *cli.Context, cfg *gasprice.Config) {
	if ctx.GlobalIsSet(GpoBlocksFlag.Name) {
		cfg.Blocks = ctx.GlobalInt(GpoBlocksFlag.Name)
	}
	if ctx.GlobalIsSet(GpoPercentileFlag.Name) {
		cfg.Percentile = ctx.GlobalInt(GpoPercentileFlag.Name)
	}
}

func setTxPool(ctx *cli.Context, cfg *core.TxPoolConfig) {
	if ctx.GlobalIsSet(TxPoolLocalsFlag.Name) {
		locals := strings.Split(ctx.GlobalString(TxPoolLocalsFlag.Name), ",")
		for _, account := range locals {
			if trimmed := strings.TrimSpace(account); !common.IsHexAddress(trimmed) {
				Fatalf("Invalid account in --txpool.locals: %s", trimmed)
			} else {
				cfg.Locals = append(cfg.Locals, common.HexToAddress(account))
			}
		}
	}
	if ctx.GlobalIsSet(TxPoolNoLocalsFlag.Name) {
		cfg.NoLocals = ctx.GlobalBool(TxPoolNoLocalsFlag.Name)
	}
	if ctx.GlobalIsSet(TxPoolJournalFlag.Name) {
		cfg.Journal = ctx.GlobalString(TxPoolJournalFlag.Name)
	}
	if ctx.GlobalIsSet(TxPoolRejournalFlag.Name) {
		cfg.Rejournal = ctx.GlobalDuration(TxPoolRejournalFlag.Name)
	}
	if ctx.GlobalIsSet(TxPoolPriceLimitFlag.Name) {
		cfg.PriceLimit = ctx.GlobalUint64(TxPoolPriceLimitFlag.Name)
	}
	if ctx.GlobalIsSet(TxPoolPriceBumpFlag.Name) {
		cfg.PriceBump = ctx.GlobalUint64(TxPoolPriceBumpFlag.Name)
	}
	if ctx.GlobalIsSet(TxPoolAccountSlotsFlag.Name) {
		cfg.AccountSlots = ctx.GlobalUint64(TxPoolAccountSlotsFlag.Name)
	}
	if ctx.GlobalIsSet(TxPoolGlobalSlotsFlag.Name) {
		cfg.GlobalSlots = ctx.GlobalUint64(TxPoolGlobalSlotsFlag.Name)
	}
	if ctx.GlobalIsSet(TxPoolAccountQueueFlag.Name) {
		cfg.AccountQueue = ctx.GlobalUint64(TxPoolAccountQueueFlag.Name)
	}
	if ctx.GlobalIsSet(TxPoolGlobalQueueFlag.Name) {
		cfg.GlobalQueue = ctx.GlobalUint64(TxPoolGlobalQueueFlag.Name)
	}
	if ctx.GlobalIsSet(TxPoolLifetimeFlag.Name) {
		cfg.Lifetime = ctx.GlobalDuration(TxPoolLifetimeFlag.Name)
	}
}

func setEthash(ctx *cli.Context, cfg *eth.Config) {
	if ctx.GlobalIsSet(EthashCacheDirFlag.Name) {
		cfg.Ethash.CacheDir = ctx.GlobalString(EthashCacheDirFlag.Name)
	}
	if ctx.GlobalIsSet(EthashDatasetDirFlag.Name) {
		cfg.Ethash.DatasetDir = ctx.GlobalString(EthashDatasetDirFlag.Name)
	}
	if ctx.GlobalIsSet(EthashCachesInMemoryFlag.Name) {
		cfg.Ethash.CachesInMem = ctx.GlobalInt(EthashCachesInMemoryFlag.Name)
	}
	if ctx.GlobalIsSet(EthashCachesOnDiskFlag.Name) {
		cfg.Ethash.CachesOnDisk = ctx.GlobalInt(EthashCachesOnDiskFlag.Name)
	}
	if ctx.GlobalIsSet(EthashDatasetsInMemoryFlag.Name) {
		cfg.Ethash.DatasetsInMem = ctx.GlobalInt(EthashDatasetsInMemoryFlag.Name)
	}
	if ctx.GlobalIsSet(EthashDatasetsOnDiskFlag.Name) {
		cfg.Ethash.DatasetsOnDisk = ctx.GlobalInt(EthashDatasetsOnDiskFlag.Name)
	}
}

func setIstanbul(ctx *cli.Context, cfg *eth.Config) {
	if ctx.GlobalIsSet(IstanbulRequestTimeoutFlag.Name) {
		cfg.Istanbul.RequestTimeout = ctx.GlobalUint64(IstanbulRequestTimeoutFlag.Name)
	}
	if ctx.GlobalIsSet(IstanbulBlockPeriodFlag.Name) {
		cfg.Istanbul.BlockPeriod = ctx.GlobalUint64(IstanbulBlockPeriodFlag.Name)
	}
}

func setMiner(ctx *cli.Context, cfg *miner.Config) {
	if ctx.GlobalIsSet(MinerNotifyFlag.Name) {
		cfg.Notify = strings.Split(ctx.GlobalString(MinerNotifyFlag.Name), ",")
	}
	if ctx.GlobalIsSet(MinerLegacyExtraDataFlag.Name) {
		cfg.ExtraData = []byte(ctx.GlobalString(MinerLegacyExtraDataFlag.Name))
	}
	if ctx.GlobalIsSet(MinerExtraDataFlag.Name) {
		cfg.ExtraData = []byte(ctx.GlobalString(MinerExtraDataFlag.Name))
	}
	if ctx.GlobalIsSet(MinerLegacyGasTargetFlag.Name) {
		cfg.GasFloor = ctx.GlobalUint64(MinerLegacyGasTargetFlag.Name)
	}
	if ctx.GlobalIsSet(MinerGasTargetFlag.Name) {
		cfg.GasFloor = ctx.GlobalUint64(MinerGasTargetFlag.Name)
	}
	if ctx.GlobalIsSet(MinerGasLimitFlag.Name) {
		cfg.GasCeil = ctx.GlobalUint64(MinerGasLimitFlag.Name)
	}
	if ctx.GlobalIsSet(MinerLegacyGasPriceFlag.Name) {
		cfg.GasPrice = GlobalBig(ctx, MinerLegacyGasPriceFlag.Name)
	}
	if ctx.GlobalIsSet(MinerGasPriceFlag.Name) {
		cfg.GasPrice = GlobalBig(ctx, MinerGasPriceFlag.Name)
	}
	if ctx.GlobalIsSet(MinerRecommitIntervalFlag.Name) {
		cfg.Recommit = ctx.Duration(MinerRecommitIntervalFlag.Name)
	}
	if ctx.GlobalIsSet(MinerNoVerfiyFlag.Name) {
		cfg.Noverify = ctx.Bool(MinerNoVerfiyFlag.Name)
	}
}

func setWhitelist(ctx *cli.Context, cfg *eth.Config) {
	whitelist := ctx.GlobalString(WhitelistFlag.Name)
	if whitelist == "" {
		return
	}
	cfg.Whitelist = make(map[uint64]common.Hash)
	for _, entry := range strings.Split(whitelist, ",") {
		parts := strings.Split(entry, "=")
		if len(parts) != 2 {
			Fatalf("Invalid whitelist entry: %s", entry)
		}
		number, err := strconv.ParseUint(parts[0], 0, 64)
		if err != nil {
			Fatalf("Invalid whitelist block number %s: %v", parts[0], err)
		}
		var hash common.Hash
		if err = hash.UnmarshalText([]byte(parts[1])); err != nil {
			Fatalf("Invalid whitelist hash %s: %v", parts[1], err)
		}
		cfg.Whitelist[number] = hash
	}
}

// CheckExclusive verifies that only a single instance of the provided flags was
// set by the user. Each flag might optionally be followed by a string type to
// specialize it further.
func CheckExclusive(ctx *cli.Context, args ...interface{}) {
	set := make([]string, 0, 1)
	for i := 0; i < len(args); i++ {
		// Make sure the next argument is a flag and skip if not set
		flag, ok := args[i].(cli.Flag)
		if !ok {
			panic(fmt.Sprintf("invalid argument, not cli.Flag type: %T", args[i]))
		}
		// Check if next arg extends current and expand its name if so
		name := flag.GetName()

		if i+1 < len(args) {
			switch option := args[i+1].(type) {
			case string:
				// Extended flag check, make sure value set doesn't conflict with passed in option
				if ctx.GlobalString(flag.GetName()) == option {
					name += "=" + option
					set = append(set, "--"+name)
				}
				// shift arguments and continue
				i++
				continue

			case cli.Flag:
			default:
				panic(fmt.Sprintf("invalid argument, not cli.Flag or string extension: %T", args[i+1]))
			}
		}
		// Mark the flag if it's set
		if ctx.GlobalIsSet(flag.GetName()) {
			set = append(set, "--"+name)
		}
	}
	if len(set) > 1 {
		Fatalf("Flags %v can't be used at the same time", strings.Join(set, ", "))
	}
}

// SetShhConfig applies shh-related command line flags to the config.
func SetShhConfig(ctx *cli.Context, stack *node.Node, cfg *whisper.Config) {
	if ctx.GlobalIsSet(WhisperMaxMessageSizeFlag.Name) {
		cfg.MaxMessageSize = uint32(ctx.GlobalUint(WhisperMaxMessageSizeFlag.Name))
	}
	if ctx.GlobalIsSet(WhisperMinPOWFlag.Name) {
		cfg.MinimumAcceptedPOW = ctx.GlobalFloat64(WhisperMinPOWFlag.Name)
	}
	if ctx.GlobalIsSet(WhisperRestrictConnectionBetweenLightClientsFlag.Name) {
		cfg.RestrictConnectionBetweenLightClients = true
	}
}

// SetEthConfig applies eth-related command line flags to the config.
func SetEthConfig(ctx *cli.Context, stack *node.Node, cfg *eth.Config) {
	// Avoid conflicting network flags
	CheckExclusive(ctx, DeveloperFlag, TestnetFlag, RinkebyFlag, GoerliFlag)
	CheckExclusive(ctx, LightLegacyServFlag, LightServeFlag, SyncModeFlag, "light")
	CheckExclusive(ctx, DeveloperFlag, ExternalSignerFlag) // Can't use both ephemeral unlocked and external signer

	var ks *keystore.KeyStore
	if keystores := stack.AccountManager().Backends(keystore.KeyStoreType); len(keystores) > 0 {
		ks = keystores[0].(*keystore.KeyStore)
	}
	setEtherbase(ctx, ks, cfg)
	setGPO(ctx, &cfg.GPO)
	setTxPool(ctx, &cfg.TxPool)
	setEthash(ctx, cfg)
	setMiner(ctx, &cfg.Miner)
	setWhitelist(ctx, cfg)
	setIstanbul(ctx, cfg)
	setLes(ctx, cfg)

	if ctx.GlobalIsSet(SyncModeFlag.Name) {
		cfg.SyncMode = *GlobalTextMarshaler(ctx, SyncModeFlag.Name).(*downloader.SyncMode)
	}
	if ctx.GlobalIsSet(NetworkIdFlag.Name) {
		cfg.NetworkId = ctx.GlobalUint64(NetworkIdFlag.Name)
	}
	if ctx.GlobalIsSet(CacheFlag.Name) || ctx.GlobalIsSet(CacheDatabaseFlag.Name) {
		cfg.DatabaseCache = ctx.GlobalInt(CacheFlag.Name) * ctx.GlobalInt(CacheDatabaseFlag.Name) / 100
	}
	cfg.DatabaseHandles = makeDatabaseHandles()
	if ctx.GlobalIsSet(AncientFlag.Name) {
		cfg.DatabaseFreezer = ctx.GlobalString(AncientFlag.Name)
	}

	if gcmode := ctx.GlobalString(GCModeFlag.Name); gcmode != "full" && gcmode != "archive" {
		Fatalf("--%s must be either 'full' or 'archive'", GCModeFlag.Name)
	}
<<<<<<< HEAD
	if ctx.GlobalIsSet(GCModeFlag.Name) {
		cfg.NoPruning = ctx.GlobalString(GCModeFlag.Name) == "archive"
	}
	//Quorum - set gcmode=archive for Raft
	if ctx.GlobalBool(RaftModeFlag.Name) {
		log.Info("set gcmode=archive for Raft")
		cfg.NoPruning = true
	}
=======
	cfg.NoPruning = ctx.GlobalString(GCModeFlag.Name) == "archive"

>>>>>>> 20c95e5d

	if ctx.GlobalIsSet(CacheNoPrefetchFlag.Name) {
		cfg.NoPrefetch = ctx.GlobalBool(CacheNoPrefetchFlag.Name)
	}
	if ctx.GlobalIsSet(CacheFlag.Name) || ctx.GlobalIsSet(CacheTrieFlag.Name) {
		cfg.TrieCleanCache = ctx.GlobalInt(CacheFlag.Name) * ctx.GlobalInt(CacheTrieFlag.Name) / 100
	}
	if ctx.GlobalIsSet(CacheFlag.Name) || ctx.GlobalIsSet(CacheGCFlag.Name) {
		cfg.TrieDirtyCache = ctx.GlobalInt(CacheFlag.Name) * ctx.GlobalInt(CacheGCFlag.Name) / 100
	}
	if ctx.GlobalIsSet(DocRootFlag.Name) {
		cfg.DocRoot = ctx.GlobalString(DocRootFlag.Name)
	}
	if ctx.GlobalIsSet(VMEnableDebugFlag.Name) {
		// TODO(fjl): force-enable this in --dev mode
		cfg.EnablePreimageRecording = ctx.GlobalBool(VMEnableDebugFlag.Name)
	}

	if ctx.GlobalIsSet(EWASMInterpreterFlag.Name) {
		cfg.EWASMInterpreter = ctx.GlobalString(EWASMInterpreterFlag.Name)
	}

	if ctx.GlobalIsSet(EVMInterpreterFlag.Name) {
		cfg.EVMInterpreter = ctx.GlobalString(EVMInterpreterFlag.Name)
	}
	if ctx.GlobalIsSet(RPCGlobalGasCap.Name) {
		cfg.RPCGasCap = new(big.Int).SetUint64(ctx.GlobalUint64(RPCGlobalGasCap.Name))
	}

	// Override any default configs for hard coded networks.
	switch {
	case ctx.GlobalBool(TestnetFlag.Name):
		if !ctx.GlobalIsSet(NetworkIdFlag.Name) {
			cfg.NetworkId = 3
		}
		cfg.Genesis = core.DefaultTestnetGenesisBlock()
	case ctx.GlobalBool(RinkebyFlag.Name):
		if !ctx.GlobalIsSet(NetworkIdFlag.Name) {
			cfg.NetworkId = 4
		}
		cfg.Genesis = core.DefaultRinkebyGenesisBlock()
	case ctx.GlobalBool(GoerliFlag.Name):
		if !ctx.GlobalIsSet(NetworkIdFlag.Name) {
			cfg.NetworkId = 5
		}
		cfg.Genesis = core.DefaultGoerliGenesisBlock()
	case ctx.GlobalBool(DeveloperFlag.Name):
		if !ctx.GlobalIsSet(NetworkIdFlag.Name) {
			cfg.NetworkId = 1337
		}
		// Create new developer account or reuse existing one
		var (
			developer accounts.Account
			err       error
		)
		if accs := ks.Accounts(); len(accs) > 0 {
			developer = ks.Accounts()[0]
		} else {
			developer, err = ks.NewAccount("")
			if err != nil {
				Fatalf("Failed to create developer account: %v", err)
			}
		}
		if err := ks.Unlock(developer, ""); err != nil {
			Fatalf("Failed to unlock developer account: %v", err)
		}
		log.Info("Using developer account", "address", developer.Address)

		cfg.Genesis = core.DeveloperGenesisBlock(uint64(ctx.GlobalInt(DeveloperPeriodFlag.Name)), developer.Address)
		if !ctx.GlobalIsSet(MinerGasPriceFlag.Name) && !ctx.GlobalIsSet(MinerLegacyGasPriceFlag.Name) {
			cfg.Miner.GasPrice = big.NewInt(1)
		}
	}
}

// SetDashboardConfig applies dashboard related command line flags to the config.
func SetDashboardConfig(ctx *cli.Context, cfg *dashboard.Config) {
	cfg.Host = ctx.GlobalString(DashboardAddrFlag.Name)
	cfg.Port = ctx.GlobalInt(DashboardPortFlag.Name)
	cfg.Refresh = ctx.GlobalDuration(DashboardRefreshFlag.Name)
}

// RegisterEthService adds an Ethereum client to the stack.
func RegisterEthService(stack *node.Node, cfg *eth.Config) <-chan *eth.Ethereum {
	nodeChan := make(chan *eth.Ethereum, 1)
	var err error
	if cfg.SyncMode == downloader.LightSync {
		err = stack.Register(func(ctx *node.ServiceContext) (node.Service, error) {
			return les.New(ctx, cfg)
		})
	} else {
		err = stack.Register(func(ctx *node.ServiceContext) (node.Service, error) {
			fullNode, err := eth.New(ctx, cfg)
			if fullNode != nil && cfg.LightServ > 0 {
				ls, _ := les.NewLesServer(fullNode, cfg)
				fullNode.AddLesServer(ls)
			}
			nodeChan <- fullNode
			return fullNode, err
		})
	}
	if err != nil {
		Fatalf("Failed to register the Ethereum service: %v", err)
	}

	return nodeChan
}

// RegisterDashboardService adds a dashboard to the stack.
func RegisterDashboardService(stack *node.Node, cfg *dashboard.Config, commit string) {
	stack.Register(func(ctx *node.ServiceContext) (node.Service, error) {
		return dashboard.New(cfg, commit, ctx.ResolvePath("logs")), nil
	})
}

// RegisterShhService configures Whisper and adds it to the given node.
func RegisterShhService(stack *node.Node, cfg *whisper.Config) {
	if err := stack.Register(func(n *node.ServiceContext) (node.Service, error) {
		return whisper.New(cfg), nil
	}); err != nil {
		Fatalf("Failed to register the Whisper service: %v", err)
	}
}

// RegisterEthStatsService configures the Ethereum Stats daemon and adds it to
// the given node.
func RegisterEthStatsService(stack *node.Node, url string) {
	if err := stack.Register(func(ctx *node.ServiceContext) (node.Service, error) {
		// Retrieve both eth and les services
		var ethServ *eth.Ethereum
		ctx.Service(&ethServ)

		var lesServ *les.LightEthereum
		ctx.Service(&lesServ)

		// Let ethstats use whichever is not nil
		return ethstats.New(url, ethServ, lesServ)
	}); err != nil {
		Fatalf("Failed to register the Ethereum Stats service: %v", err)
	}
}

// RegisterGraphQLService is a utility function to construct a new service and register it against a node.
func RegisterGraphQLService(stack *node.Node, endpoint string, cors, vhosts []string, timeouts rpc.HTTPTimeouts) {
	if err := stack.Register(func(ctx *node.ServiceContext) (node.Service, error) {
		// Try to construct the GraphQL service backed by a full node
		var ethServ *eth.Ethereum
		if err := ctx.Service(&ethServ); err == nil {
			return graphql.New(ethServ.APIBackend, endpoint, cors, vhosts, timeouts)
		}
		// Try to construct the GraphQL service backed by a light node
		var lesServ *les.LightEthereum
		if err := ctx.Service(&lesServ); err == nil {
			return graphql.New(lesServ.ApiBackend, endpoint, cors, vhosts, timeouts)
		}
		// Well, this should not have happened, bail out
		return nil, errors.New("no Ethereum service")
	}); err != nil {
		Fatalf("Failed to register the GraphQL service: %v", err)
	}
}

// Quorum
//
// Configure smart-contract-based permissioning service
func RegisterPermissionService(ctx *cli.Context, stack *node.Node) {
	if err := stack.Register(func(sctx *node.ServiceContext) (node.Service, error) {
		permissionConfig, err := permission.ParsePermissionConfig(stack.DataDir())
		if err != nil {
			return nil, fmt.Errorf("loading of %s failed due to %v", params.PERMISSION_MODEL_CONFIG, err)
		}
		// start the permissions management service
		pc, err := permission.NewQuorumPermissionCtrl(stack, &permissionConfig)
		if err != nil {
			return nil, fmt.Errorf("failed to load the permission contracts as given in %s due to %v", params.PERMISSION_MODEL_CONFIG, err)
		}
		return pc, nil
	}); err != nil {
		Fatalf("Failed to register the permission service: %v", err)
	}
	log.Info("permission service registered")
}

func SetupMetrics(ctx *cli.Context) {
	if metrics.Enabled {
		log.Info("Enabling metrics collection")
		var (
			enableExport = ctx.GlobalBool(MetricsEnableInfluxDBFlag.Name)
			endpoint     = ctx.GlobalString(MetricsInfluxDBEndpointFlag.Name)
			database     = ctx.GlobalString(MetricsInfluxDBDatabaseFlag.Name)
			username     = ctx.GlobalString(MetricsInfluxDBUsernameFlag.Name)
			password     = ctx.GlobalString(MetricsInfluxDBPasswordFlag.Name)
		)

		if enableExport {
			tagsMap := SplitTagsFlag(ctx.GlobalString(MetricsInfluxDBTagsFlag.Name))

			log.Info("Enabling metrics export to InfluxDB")

			go influxdb.InfluxDBWithTags(metrics.DefaultRegistry, 10*time.Second, endpoint, database, username, password, "geth.", tagsMap)
		}
	}
}

func SplitTagsFlag(tagsFlag string) map[string]string {
	tags := strings.Split(tagsFlag, ",")
	tagsMap := map[string]string{}

	for _, t := range tags {
		if t != "" {
			kv := strings.Split(t, "=")

			if len(kv) == 2 {
				tagsMap[kv[0]] = kv[1]
			}
		}
	}

	return tagsMap
}

// MakeChainDatabase open an LevelDB using the flags passed to the client and will hard crash if it fails.
func MakeChainDatabase(ctx *cli.Context, stack *node.Node) ethdb.Database {
	var (
		cache   = ctx.GlobalInt(CacheFlag.Name) * ctx.GlobalInt(CacheDatabaseFlag.Name) / 100
		handles = makeDatabaseHandles()
	)
	name := "chaindata"
	if ctx.GlobalString(SyncModeFlag.Name) == "light" {
		name = "lightchaindata"
	}
	chainDb, err := stack.OpenDatabaseWithFreezer(name, cache, handles, ctx.GlobalString(AncientFlag.Name), "")
	if err != nil {
		Fatalf("Could not open database: %v", err)
	}
	return chainDb
}

func MakeGenesis(ctx *cli.Context) *core.Genesis {
	var genesis *core.Genesis
	switch {
	case ctx.GlobalBool(TestnetFlag.Name):
		genesis = core.DefaultTestnetGenesisBlock()
	case ctx.GlobalBool(RinkebyFlag.Name):
		genesis = core.DefaultRinkebyGenesisBlock()
	case ctx.GlobalBool(GoerliFlag.Name):
		genesis = core.DefaultGoerliGenesisBlock()
	case ctx.GlobalBool(DeveloperFlag.Name):
		Fatalf("Developer chains are ephemeral")
	}
	return genesis
}

// MakeChain creates a chain manager from set command line flags.
func MakeChain(ctx *cli.Context, stack *node.Node) (chain *core.BlockChain, chainDb ethdb.Database) {
	var err error
	chainDb = MakeChainDatabase(ctx, stack)
	config, _, err := core.SetupGenesisBlock(chainDb, MakeGenesis(ctx))
	if err != nil {
		Fatalf("%v", err)
	}
	var engine consensus.Engine
	if config.Clique != nil {
		engine = clique.New(config.Clique, chainDb)
	} else {
		engine = ethash.NewFaker()
		if !ctx.GlobalBool(FakePoWFlag.Name) {
			engine = ethash.New(ethash.Config{
				CacheDir:       stack.ResolvePath(eth.DefaultConfig.Ethash.CacheDir),
				CachesInMem:    eth.DefaultConfig.Ethash.CachesInMem,
				CachesOnDisk:   eth.DefaultConfig.Ethash.CachesOnDisk,
				DatasetDir:     stack.ResolvePath(eth.DefaultConfig.Ethash.DatasetDir),
				DatasetsInMem:  eth.DefaultConfig.Ethash.DatasetsInMem,
				DatasetsOnDisk: eth.DefaultConfig.Ethash.DatasetsOnDisk,
			}, nil, false)
		}
	}
	if gcmode := ctx.GlobalString(GCModeFlag.Name); gcmode != "full" && gcmode != "archive" {
		Fatalf("--%s must be either 'full' or 'archive'", GCModeFlag.Name)
	}

	cache := &core.CacheConfig{
<<<<<<< HEAD
		Disabled:            trieWriteCacheDisabled,
		TrieCleanLimit:      eth.DefaultConfig.TrieCleanCache,
		TrieCleanNoPrefetch: ctx.GlobalBool(CacheNoPrefetchFlag.Name),
		TrieDirtyLimit:      eth.DefaultConfig.TrieDirtyCache,
		TrieDirtyDisabled:   ctx.GlobalString(GCModeFlag.Name) == "archive",
		TrieTimeLimit:       eth.DefaultConfig.TrieTimeout,
	}
	if ctx.GlobalIsSet(CacheFlag.Name) || ctx.GlobalIsSet(CacheTrieFlag.Name) {
		cache.TrieCleanLimit = ctx.GlobalInt(CacheFlag.Name) * ctx.GlobalInt(CacheTrieFlag.Name) / 100
=======
		Disabled:      ctx.GlobalString(GCModeFlag.Name) == "archive",
		TrieNodeLimit: eth.DefaultConfig.TrieCache,
		TrieTimeLimit: eth.DefaultConfig.TrieTimeout,
>>>>>>> 20c95e5d
	}
	if ctx.GlobalIsSet(CacheFlag.Name) || ctx.GlobalIsSet(CacheGCFlag.Name) {
		cache.TrieDirtyLimit = ctx.GlobalInt(CacheFlag.Name) * ctx.GlobalInt(CacheGCFlag.Name) / 100
	}
	vmcfg := vm.Config{EnablePreimageRecording: ctx.GlobalBool(VMEnableDebugFlag.Name)}
	chain, err = core.NewBlockChain(chainDb, cache, config, engine, vmcfg, nil)
	if err != nil {
		Fatalf("Can't create BlockChain: %v", err)
	}
	return chain, chainDb
}

// MakeConsolePreloads retrieves the absolute paths for the console JavaScript
// scripts to preload before starting.
func MakeConsolePreloads(ctx *cli.Context) []string {
	// Skip preloading if there's nothing to preload
	if ctx.GlobalString(PreloadJSFlag.Name) == "" {
		return nil
	}
	// Otherwise resolve absolute paths and return them
	var preloads []string

	assets := ctx.GlobalString(JSpathFlag.Name)
	for _, file := range strings.Split(ctx.GlobalString(PreloadJSFlag.Name), ",") {
		preloads = append(preloads, common.AbsolutePath(assets, strings.TrimSpace(file)))
	}
	return preloads
}

// MigrateFlags sets the global flag from a local flag when it's set.
// This is a temporary function used for migrating old command/flags to the
// new format.
//
// e.g. geth account new --keystore /tmp/mykeystore --lightkdf
//
// is equivalent after calling this method with:
//
// geth --keystore /tmp/mykeystore --lightkdf account new
//
// This allows the use of the existing configuration functionality.
// When all flags are migrated this function can be removed and the existing
// configuration functionality must be changed that is uses local flags
func MigrateFlags(action func(ctx *cli.Context) error) func(*cli.Context) error {
	return func(ctx *cli.Context) error {
		for _, name := range ctx.FlagNames() {
			if ctx.IsSet(name) {
				ctx.GlobalSet(name, ctx.String(name))
			}
		}
		return action(ctx)
	}
}<|MERGE_RESOLUTION|>--- conflicted
+++ resolved
@@ -31,8 +31,6 @@
 	"text/tabwriter"
 	"text/template"
 	"time"
-
-	"github.com/ethereum/go-ethereum/permission"
 
 	"github.com/ethereum/go-ethereum/accounts"
 	"github.com/ethereum/go-ethereum/accounts/keystore"
@@ -63,6 +61,7 @@
 	"github.com/ethereum/go-ethereum/p2p/nat"
 	"github.com/ethereum/go-ethereum/p2p/netutil"
 	"github.com/ethereum/go-ethereum/params"
+	"github.com/ethereum/go-ethereum/permission"
 	"github.com/ethereum/go-ethereum/rpc"
 	whisper "github.com/ethereum/go-ethereum/whisper/whisperv6"
 	pcsclite "github.com/gballet/go-libpcsclite"
@@ -730,7 +729,7 @@
 		Value: 50400,
 	}
 	RaftDNSEnabledFlag = cli.BoolFlag{
-		Name: "raftdnsenable",
+		Name:  "raftdnsenable",
 		Usage: "Enable DNS resolution of peers",
 	}
 
@@ -1515,20 +1514,9 @@
 	if gcmode := ctx.GlobalString(GCModeFlag.Name); gcmode != "full" && gcmode != "archive" {
 		Fatalf("--%s must be either 'full' or 'archive'", GCModeFlag.Name)
 	}
-<<<<<<< HEAD
 	if ctx.GlobalIsSet(GCModeFlag.Name) {
 		cfg.NoPruning = ctx.GlobalString(GCModeFlag.Name) == "archive"
 	}
-	//Quorum - set gcmode=archive for Raft
-	if ctx.GlobalBool(RaftModeFlag.Name) {
-		log.Info("set gcmode=archive for Raft")
-		cfg.NoPruning = true
-	}
-=======
-	cfg.NoPruning = ctx.GlobalString(GCModeFlag.Name) == "archive"
-
->>>>>>> 20c95e5d
-
 	if ctx.GlobalIsSet(CacheNoPrefetchFlag.Name) {
 		cfg.NoPrefetch = ctx.GlobalBool(CacheNoPrefetchFlag.Name)
 	}
@@ -1808,10 +1796,7 @@
 	if gcmode := ctx.GlobalString(GCModeFlag.Name); gcmode != "full" && gcmode != "archive" {
 		Fatalf("--%s must be either 'full' or 'archive'", GCModeFlag.Name)
 	}
-
 	cache := &core.CacheConfig{
-<<<<<<< HEAD
-		Disabled:            trieWriteCacheDisabled,
 		TrieCleanLimit:      eth.DefaultConfig.TrieCleanCache,
 		TrieCleanNoPrefetch: ctx.GlobalBool(CacheNoPrefetchFlag.Name),
 		TrieDirtyLimit:      eth.DefaultConfig.TrieDirtyCache,
@@ -1820,11 +1805,6 @@
 	}
 	if ctx.GlobalIsSet(CacheFlag.Name) || ctx.GlobalIsSet(CacheTrieFlag.Name) {
 		cache.TrieCleanLimit = ctx.GlobalInt(CacheFlag.Name) * ctx.GlobalInt(CacheTrieFlag.Name) / 100
-=======
-		Disabled:      ctx.GlobalString(GCModeFlag.Name) == "archive",
-		TrieNodeLimit: eth.DefaultConfig.TrieCache,
-		TrieTimeLimit: eth.DefaultConfig.TrieTimeout,
->>>>>>> 20c95e5d
 	}
 	if ctx.GlobalIsSet(CacheFlag.Name) || ctx.GlobalIsSet(CacheGCFlag.Name) {
 		cache.TrieDirtyLimit = ctx.GlobalInt(CacheFlag.Name) * ctx.GlobalInt(CacheGCFlag.Name) / 100
