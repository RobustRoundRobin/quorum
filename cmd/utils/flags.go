// Copyright 2015 The go-ethereum Authors
// This file is part of go-ethereum.
//
// go-ethereum is free software: you can redistribute it and/or modify
// it under the terms of the GNU General Public License as published by
// the Free Software Foundation, either version 3 of the License, or
// (at your option) any later version.
//
// go-ethereum is distributed in the hope that it will be useful,
// but WITHOUT ANY WARRANTY; without even the implied warranty of
// MERCHANTABILITY or FITNESS FOR A PARTICULAR PURPOSE. See the
// GNU General Public License for more details.
//
// You should have received a copy of the GNU General Public License
// along with go-ethereum. If not, see <http://www.gnu.org/licenses/>.

// Package utils contains internal helper functions for go-ethereum commands.
package utils

import (
	"crypto/ecdsa"
	"encoding/json"
	"errors"
	"fmt"
	"io"
	"io/ioutil"
	"math/big"
	"net/url"
	"os"
	"path/filepath"
	"strconv"
	"strings"
<<<<<<< HEAD
	"text/tabwriter"
	"text/template"
=======
>>>>>>> 712a73e6
	"time"

	"github.com/ethereum/go-ethereum/accounts"
	"github.com/ethereum/go-ethereum/accounts/keystore"
	"github.com/ethereum/go-ethereum/common"
	"github.com/ethereum/go-ethereum/common/fdlimit"
	"github.com/ethereum/go-ethereum/consensus"
	"github.com/ethereum/go-ethereum/consensus/clique"
	"github.com/ethereum/go-ethereum/consensus/ethash"
	"github.com/ethereum/go-ethereum/consensus/istanbul"
	istanbulBackend "github.com/ethereum/go-ethereum/consensus/istanbul/backend"
	"github.com/ethereum/go-ethereum/core"
	"github.com/ethereum/go-ethereum/core/rawdb"
	"github.com/ethereum/go-ethereum/core/vm"
	"github.com/ethereum/go-ethereum/crypto"
	"github.com/ethereum/go-ethereum/dashboard"
	"github.com/ethereum/go-ethereum/eth"
	"github.com/ethereum/go-ethereum/eth/downloader"
	"github.com/ethereum/go-ethereum/eth/gasprice"
	"github.com/ethereum/go-ethereum/ethdb"
	"github.com/ethereum/go-ethereum/ethstats"
<<<<<<< HEAD
	"github.com/ethereum/go-ethereum/graphql"
=======
	"github.com/ethereum/go-ethereum/extension"
>>>>>>> 712a73e6
	"github.com/ethereum/go-ethereum/les"
	"github.com/ethereum/go-ethereum/log"
	"github.com/ethereum/go-ethereum/metrics"
	"github.com/ethereum/go-ethereum/metrics/influxdb"
	"github.com/ethereum/go-ethereum/miner"
	"github.com/ethereum/go-ethereum/node"
	"github.com/ethereum/go-ethereum/p2p"
	"github.com/ethereum/go-ethereum/p2p/discv5"
	"github.com/ethereum/go-ethereum/p2p/enode"
	"github.com/ethereum/go-ethereum/p2p/nat"
	"github.com/ethereum/go-ethereum/p2p/netutil"
	"github.com/ethereum/go-ethereum/params"
	"github.com/ethereum/go-ethereum/permission"
<<<<<<< HEAD
	"github.com/ethereum/go-ethereum/plugin"
	"github.com/ethereum/go-ethereum/rpc"
=======
	"github.com/ethereum/go-ethereum/private"
>>>>>>> 712a73e6
	whisper "github.com/ethereum/go-ethereum/whisper/whisperv6"
	pcsclite "github.com/gballet/go-libpcsclite"
	"gopkg.in/urfave/cli.v1"
)

var (
	CommandHelpTemplate = `{{.cmd.Name}}{{if .cmd.Subcommands}} command{{end}}{{if .cmd.Flags}} [command options]{{end}} [arguments...]
{{if .cmd.Description}}{{.cmd.Description}}
{{end}}{{if .cmd.Subcommands}}
SUBCOMMANDS:
	{{range .cmd.Subcommands}}{{.Name}}{{with .ShortName}}, {{.}}{{end}}{{ "\t" }}{{.Usage}}
	{{end}}{{end}}{{if .categorizedFlags}}
{{range $idx, $categorized := .categorizedFlags}}{{$categorized.Name}} OPTIONS:
{{range $categorized.Flags}}{{"\t"}}{{.}}
{{end}}
{{end}}{{end}}`
)

func init() {
	cli.AppHelpTemplate = `{{.Name}} {{if .Flags}}[global options] {{end}}command{{if .Flags}} [command options]{{end}} [arguments...]

VERSION:
   {{.Version}}

COMMANDS:
   {{range .Commands}}{{.Name}}{{with .ShortName}}, {{.}}{{end}}{{ "\t" }}{{.Usage}}
   {{end}}{{if .Flags}}
GLOBAL OPTIONS:
   {{range .Flags}}{{.}}
   {{end}}{{end}}
`
	cli.CommandHelpTemplate = CommandHelpTemplate
	cli.HelpPrinter = printHelp
}

// NewApp creates an app with sane defaults.
func NewApp(gitCommit, gitDate, usage string) *cli.App {
	app := cli.NewApp()
	app.Name = filepath.Base(os.Args[0])
	app.Author = ""
	app.Email = ""
	app.Version = params.VersionWithCommit(gitCommit, gitDate)
	app.Usage = usage
	return app
}

func printHelp(out io.Writer, templ string, data interface{}) {
	funcMap := template.FuncMap{"join": strings.Join}
	t := template.Must(template.New("help").Funcs(funcMap).Parse(templ))
	w := tabwriter.NewWriter(out, 38, 8, 2, ' ', 0)
	err := t.Execute(w, data)
	if err != nil {
		panic(err)
	}
	w.Flush()
}

// These are all the command line flags we support.
// If you add to this list, please remember to include the
// flag in the appropriate command definition.
//
// The flags are defined here so their names and help texts
// are the same for all commands.

var (
	// General settings
	DataDirFlag = DirectoryFlag{
		Name:  "datadir",
		Usage: "Data directory for the databases and keystore",
		Value: DirectoryString(node.DefaultDataDir()),
	}
	AncientFlag = DirectoryFlag{
		Name:  "datadir.ancient",
		Usage: "Data directory for ancient chain segments (default = inside chaindata)",
	}
	KeyStoreDirFlag = DirectoryFlag{
		Name:  "keystore",
		Usage: "Directory for the keystore (default = inside the datadir)",
	}
	NoUSBFlag = cli.BoolFlag{
		Name:  "nousb",
		Usage: "Disables monitoring for and managing USB hardware wallets",
	}
	SmartCardDaemonPathFlag = cli.StringFlag{
		Name:  "pcscdpath",
		Usage: "Path to the smartcard daemon (pcscd) socket file",
		Value: pcsclite.PCSCDSockName,
	}
	NetworkIdFlag = cli.Uint64Flag{
		Name:  "networkid",
		Usage: "Network identifier (integer, 1=Frontier, 2=Morden (disused), 3=Ropsten, 4=Rinkeby)",
		Value: eth.DefaultConfig.NetworkId,
	}
	TestnetFlag = cli.BoolFlag{
		Name:  "testnet",
		Usage: "Ropsten network: pre-configured proof-of-work test network",
	}
	RinkebyFlag = cli.BoolFlag{
		Name:  "rinkeby",
		Usage: "Rinkeby network: pre-configured proof-of-authority test network",
	}
	GoerliFlag = cli.BoolFlag{
		Name:  "goerli",
		Usage: "Görli network: pre-configured proof-of-authority test network",
	}
	DeveloperFlag = cli.BoolFlag{
		Name:  "dev",
		Usage: "Ephemeral proof-of-authority network with a pre-funded developer account, mining enabled",
	}
	DeveloperPeriodFlag = cli.IntFlag{
		Name:  "dev.period",
		Usage: "Block period to use in developer mode (0 = mine only if transaction pending)",
	}
	IdentityFlag = cli.StringFlag{
		Name:  "identity",
		Usage: "Custom node name",
	}
	DocRootFlag = DirectoryFlag{
		Name:  "docroot",
		Usage: "Document Root for HTTPClient file scheme",
		Value: DirectoryString(homeDir()),
	}
	ExitWhenSyncedFlag = cli.BoolFlag{
		Name:  "exitwhensynced",
		Usage: "Exits after block synchronisation completes",
	}
	IterativeOutputFlag = cli.BoolFlag{
		Name:  "iterative",
		Usage: "Print streaming JSON iteratively, delimited by newlines",
	}
	ExcludeStorageFlag = cli.BoolFlag{
		Name:  "nostorage",
		Usage: "Exclude storage entries (save db lookups)",
	}
	IncludeIncompletesFlag = cli.BoolFlag{
		Name:  "incompletes",
		Usage: "Include accounts for which we don't have the address (missing preimage)",
	}
	ExcludeCodeFlag = cli.BoolFlag{
		Name:  "nocode",
		Usage: "Exclude contract code (save db lookups)",
	}
	defaultSyncMode = eth.DefaultConfig.SyncMode
	SyncModeFlag    = TextMarshalerFlag{
		Name:  "syncmode",
		Usage: `Blockchain sync mode ("fast", "full", or "light")`,
		Value: &defaultSyncMode,
	}
	GCModeFlag = cli.StringFlag{
		Name:  "gcmode",
		Usage: `Blockchain garbage collection mode ("full", "archive")`,
		Value: "full",
	}
	LightKDFFlag = cli.BoolFlag{
		Name:  "lightkdf",
		Usage: "Reduce key-derivation RAM & CPU usage at some expense of KDF strength",
	}
	WhitelistFlag = cli.StringFlag{
		Name:  "whitelist",
		Usage: "Comma separated block number-to-hash mappings to enforce (<number>=<hash>)",
	}
	OverrideIstanbulFlag = cli.Uint64Flag{
		Name:  "override.istanbul",
		Usage: "Manually specify Istanbul fork-block, overriding the bundled setting",
	}
	// Light server and client settings
	LightLegacyServFlag = cli.IntFlag{ // Deprecated in favor of light.serve, remove in 2021
		Name:  "lightserv",
		Usage: "Maximum percentage of time allowed for serving LES requests (deprecated, use --light.serve)",
		Value: eth.DefaultConfig.LightServ,
	}
	LightServeFlag = cli.IntFlag{
		Name:  "light.serve",
		Usage: "Maximum percentage of time allowed for serving LES requests (multi-threaded processing allows values over 100)",
		Value: eth.DefaultConfig.LightServ,
	}
	LightIngressFlag = cli.IntFlag{
		Name:  "light.ingress",
		Usage: "Incoming bandwidth limit for serving light clients (kilobytes/sec, 0 = unlimited)",
		Value: eth.DefaultConfig.LightIngress,
	}
	LightEgressFlag = cli.IntFlag{
		Name:  "light.egress",
		Usage: "Outgoing bandwidth limit for serving light clients (kilobytes/sec, 0 = unlimited)",
		Value: eth.DefaultConfig.LightEgress,
	}
	LightLegacyPeersFlag = cli.IntFlag{ // Deprecated in favor of light.maxpeers, remove in 2021
		Name:  "lightpeers",
		Usage: "Maximum number of light clients to serve, or light servers to attach to  (deprecated, use --light.maxpeers)",
		Value: eth.DefaultConfig.LightPeers,
	}
	LightMaxPeersFlag = cli.IntFlag{
		Name:  "light.maxpeers",
		Usage: "Maximum number of light clients to serve, or light servers to attach to",
		Value: eth.DefaultConfig.LightPeers,
	}
	UltraLightServersFlag = cli.StringFlag{
		Name:  "ulc.servers",
		Usage: "List of trusted ultra-light servers",
		Value: strings.Join(eth.DefaultConfig.UltraLightServers, ","),
	}
	UltraLightFractionFlag = cli.IntFlag{
		Name:  "ulc.fraction",
		Usage: "Minimum % of trusted ultra-light servers required to announce a new head",
		Value: eth.DefaultConfig.UltraLightFraction,
	}
	UltraLightOnlyAnnounceFlag = cli.BoolFlag{
		Name:  "ulc.onlyannounce",
		Usage: "Ultra light server sends announcements only",
	}
	// Dashboard settings
	DashboardEnabledFlag = cli.BoolFlag{
		Name:  "dashboard",
		Usage: "Enable the dashboard",
	}
	DashboardAddrFlag = cli.StringFlag{
		Name:  "dashboard.addr",
		Usage: "Dashboard listening interface",
		Value: dashboard.DefaultConfig.Host,
	}
	DashboardPortFlag = cli.IntFlag{
		Name:  "dashboard.host",
		Usage: "Dashboard listening port",
		Value: dashboard.DefaultConfig.Port,
	}
	DashboardRefreshFlag = cli.DurationFlag{
		Name:  "dashboard.refresh",
		Usage: "Dashboard metrics collection refresh rate",
		Value: dashboard.DefaultConfig.Refresh,
	}
	// Ethash settings
	EthashCacheDirFlag = DirectoryFlag{
		Name:  "ethash.cachedir",
		Usage: "Directory to store the ethash verification caches (default = inside the datadir)",
	}
	EthashCachesInMemoryFlag = cli.IntFlag{
		Name:  "ethash.cachesinmem",
		Usage: "Number of recent ethash caches to keep in memory (16MB each)",
		Value: eth.DefaultConfig.Ethash.CachesInMem,
	}
	EthashCachesOnDiskFlag = cli.IntFlag{
		Name:  "ethash.cachesondisk",
		Usage: "Number of recent ethash caches to keep on disk (16MB each)",
		Value: eth.DefaultConfig.Ethash.CachesOnDisk,
	}
	EthashDatasetDirFlag = DirectoryFlag{
		Name:  "ethash.dagdir",
		Usage: "Directory to store the ethash mining DAGs",
		Value: DirectoryString(eth.DefaultConfig.Ethash.DatasetDir),
	}
	EthashDatasetsInMemoryFlag = cli.IntFlag{
		Name:  "ethash.dagsinmem",
		Usage: "Number of recent ethash mining DAGs to keep in memory (1+GB each)",
		Value: eth.DefaultConfig.Ethash.DatasetsInMem,
	}
	EthashDatasetsOnDiskFlag = cli.IntFlag{
		Name:  "ethash.dagsondisk",
		Usage: "Number of recent ethash mining DAGs to keep on disk (1+GB each)",
		Value: eth.DefaultConfig.Ethash.DatasetsOnDisk,
	}
	// Transaction pool settings
	TxPoolLocalsFlag = cli.StringFlag{
		Name:  "txpool.locals",
		Usage: "Comma separated accounts to treat as locals (no flush, priority inclusion)",
	}
	TxPoolNoLocalsFlag = cli.BoolFlag{
		Name:  "txpool.nolocals",
		Usage: "Disables price exemptions for locally submitted transactions",
	}
	TxPoolJournalFlag = cli.StringFlag{
		Name:  "txpool.journal",
		Usage: "Disk journal for local transaction to survive node restarts",
		Value: core.DefaultTxPoolConfig.Journal,
	}
	TxPoolRejournalFlag = cli.DurationFlag{
		Name:  "txpool.rejournal",
		Usage: "Time interval to regenerate the local transaction journal",
		Value: core.DefaultTxPoolConfig.Rejournal,
	}
	TxPoolPriceLimitFlag = cli.Uint64Flag{
		Name:  "txpool.pricelimit",
		Usage: "Minimum gas price limit to enforce for acceptance into the pool",
		Value: eth.DefaultConfig.TxPool.PriceLimit,
	}
	TxPoolPriceBumpFlag = cli.Uint64Flag{
		Name:  "txpool.pricebump",
		Usage: "Price bump percentage to replace an already existing transaction",
		Value: eth.DefaultConfig.TxPool.PriceBump,
	}
	TxPoolAccountSlotsFlag = cli.Uint64Flag{
		Name:  "txpool.accountslots",
		Usage: "Minimum number of executable transaction slots guaranteed per account",
		Value: eth.DefaultConfig.TxPool.AccountSlots,
	}
	TxPoolGlobalSlotsFlag = cli.Uint64Flag{
		Name:  "txpool.globalslots",
		Usage: "Maximum number of executable transaction slots for all accounts",
		Value: eth.DefaultConfig.TxPool.GlobalSlots,
	}
	TxPoolAccountQueueFlag = cli.Uint64Flag{
		Name:  "txpool.accountqueue",
		Usage: "Maximum number of non-executable transaction slots permitted per account",
		Value: eth.DefaultConfig.TxPool.AccountQueue,
	}
	TxPoolGlobalQueueFlag = cli.Uint64Flag{
		Name:  "txpool.globalqueue",
		Usage: "Maximum number of non-executable transaction slots for all accounts",
		Value: eth.DefaultConfig.TxPool.GlobalQueue,
	}
	TxPoolLifetimeFlag = cli.DurationFlag{
		Name:  "txpool.lifetime",
		Usage: "Maximum amount of time non-executable transaction are queued",
		Value: eth.DefaultConfig.TxPool.Lifetime,
	}
	// Performance tuning settings
	CacheFlag = cli.IntFlag{
		Name:  "cache",
		Usage: "Megabytes of memory allocated to internal caching (default = 4096 mainnet full node, 128 light mode)",
		Value: 1024,
	}
	CacheDatabaseFlag = cli.IntFlag{
		Name:  "cache.database",
		Usage: "Percentage of cache memory allowance to use for database io",
		Value: 50,
	}
	CacheTrieFlag = cli.IntFlag{
		Name:  "cache.trie",
		Usage: "Percentage of cache memory allowance to use for trie caching (default = 25% full mode, 50% archive mode)",
		Value: 25,
	}
	CacheGCFlag = cli.IntFlag{
		Name:  "cache.gc",
		Usage: "Percentage of cache memory allowance to use for trie pruning (default = 25% full mode, 0% archive mode)",
		Value: 25,
	}
	CacheNoPrefetchFlag = cli.BoolFlag{
		Name:  "cache.noprefetch",
		Usage: "Disable heuristic state prefetch during block import (less CPU and disk IO, more time waiting for data)",
	}
	// Miner settings
	MiningEnabledFlag = cli.BoolFlag{
		Name:  "mine",
		Usage: "Enable mining",
	}
	MinerThreadsFlag = cli.IntFlag{
		Name:  "miner.threads",
		Usage: "Number of CPU threads to use for mining",
		Value: 0,
	}
	MinerLegacyThreadsFlag = cli.IntFlag{
		Name:  "minerthreads",
		Usage: "Number of CPU threads to use for mining (deprecated, use --miner.threads)",
		Value: 0,
	}
	MinerNotifyFlag = cli.StringFlag{
		Name:  "miner.notify",
		Usage: "Comma separated HTTP URL list to notify of new work packages",
	}
	MinerGasTargetFlag = cli.Uint64Flag{
		Name:  "miner.gastarget",
		Usage: "Target gas floor for mined blocks",
		Value: eth.DefaultConfig.Miner.GasFloor,
	}
	MinerLegacyGasTargetFlag = cli.Uint64Flag{
		Name:  "targetgaslimit",
		Usage: "Target gas floor for mined blocks (deprecated, use --miner.gastarget)",
		Value: eth.DefaultConfig.Miner.GasFloor,
	}
	MinerGasLimitFlag = cli.Uint64Flag{
		Name:  "miner.gaslimit",
		Usage: "Target gas ceiling for mined blocks",
		Value: eth.DefaultConfig.Miner.GasCeil,
	}
	MinerGasPriceFlag = BigFlag{
		Name:  "miner.gasprice",
		Usage: "Minimum gas price for mining a transaction",
		Value: eth.DefaultConfig.Miner.GasPrice,
	}
	MinerLegacyGasPriceFlag = BigFlag{
		Name:  "gasprice",
		Usage: "Minimum gas price for mining a transaction (deprecated, use --miner.gasprice)",
		Value: eth.DefaultConfig.Miner.GasPrice,
	}
	MinerEtherbaseFlag = cli.StringFlag{
		Name:  "miner.etherbase",
		Usage: "Public address for block mining rewards (default = first account)",
		Value: "0",
	}
	MinerLegacyEtherbaseFlag = cli.StringFlag{
		Name:  "etherbase",
		Usage: "Public address for block mining rewards (default = first account, deprecated, use --miner.etherbase)",
		Value: "0",
	}
	MinerExtraDataFlag = cli.StringFlag{
		Name:  "miner.extradata",
		Usage: "Block extra data set by the miner (default = client version)",
	}
	MinerLegacyExtraDataFlag = cli.StringFlag{
		Name:  "extradata",
		Usage: "Block extra data set by the miner (default = client version, deprecated, use --miner.extradata)",
	}
	MinerRecommitIntervalFlag = cli.DurationFlag{
		Name:  "miner.recommit",
		Usage: "Time interval to recreate the block being mined",
		Value: eth.DefaultConfig.Miner.Recommit,
	}
	MinerNoVerfiyFlag = cli.BoolFlag{
		Name:  "miner.noverify",
		Usage: "Disable remote sealing verification",
	}
	// Account settings
	UnlockedAccountFlag = cli.StringFlag{
		Name:  "unlock",
		Usage: "Comma separated list of accounts to unlock",
		Value: "",
	}
	PasswordFileFlag = cli.StringFlag{
		Name:  "password",
		Usage: "Password file to use for non-interactive password input",
		Value: "",
	}
	ExternalSignerFlag = cli.StringFlag{
		Name:  "signer",
		Usage: "External signer (url or path to ipc file)",
		Value: "",
	}
	VMEnableDebugFlag = cli.BoolFlag{
		Name:  "vmdebug",
		Usage: "Record information useful for VM and contract debugging",
	}
	InsecureUnlockAllowedFlag = cli.BoolFlag{
		Name:  "allow-insecure-unlock",
		Usage: "Allow insecure account unlocking when account-related RPCs are exposed by http",
	}
	RPCGlobalGasCap = cli.Uint64Flag{
		Name:  "rpc.gascap",
		Usage: "Sets a cap on gas that can be used in eth_call/estimateGas",
	}
	// Logging and debug settings
	EthStatsURLFlag = cli.StringFlag{
		Name:  "ethstats",
		Usage: "Reporting URL of a ethstats service (nodename:secret@host:port)",
	}
	FakePoWFlag = cli.BoolFlag{
		Name:  "fakepow",
		Usage: "Disables proof-of-work verification",
	}
	NoCompactionFlag = cli.BoolFlag{
		Name:  "nocompaction",
		Usage: "Disables db compaction after import",
	}
	// RPC settings
	IPCDisabledFlag = cli.BoolFlag{
		Name:  "ipcdisable",
		Usage: "Disable the IPC-RPC server",
	}
	IPCPathFlag = DirectoryFlag{
		Name:  "ipcpath",
		Usage: "Filename for IPC socket/pipe within the datadir (explicit paths escape it)",
	}
	RPCEnabledFlag = cli.BoolFlag{
		Name:  "rpc",
		Usage: "Enable the HTTP-RPC server",
	}
	RPCListenAddrFlag = cli.StringFlag{
		Name:  "rpcaddr",
		Usage: "HTTP-RPC server listening interface",
		Value: node.DefaultHTTPHost,
	}
	RPCPortFlag = cli.IntFlag{
		Name:  "rpcport",
		Usage: "HTTP-RPC server listening port",
		Value: node.DefaultHTTPPort,
	}
	RPCCORSDomainFlag = cli.StringFlag{
		Name:  "rpccorsdomain",
		Usage: "Comma separated list of domains from which to accept cross origin requests (browser enforced)",
		Value: "",
	}
	RPCVirtualHostsFlag = cli.StringFlag{
		Name:  "rpcvhosts",
		Usage: "Comma separated list of virtual hostnames from which to accept requests (server enforced). Accepts '*' wildcard.",
		Value: strings.Join(node.DefaultConfig.HTTPVirtualHosts, ","),
	}
	RPCApiFlag = cli.StringFlag{
		Name:  "rpcapi",
		Usage: "API's offered over the HTTP-RPC interface",
		Value: "",
	}
	WSEnabledFlag = cli.BoolFlag{
		Name:  "ws",
		Usage: "Enable the WS-RPC server",
	}
	WSListenAddrFlag = cli.StringFlag{
		Name:  "wsaddr",
		Usage: "WS-RPC server listening interface",
		Value: node.DefaultWSHost,
	}
	WSPortFlag = cli.IntFlag{
		Name:  "wsport",
		Usage: "WS-RPC server listening port",
		Value: node.DefaultWSPort,
	}
	WSApiFlag = cli.StringFlag{
		Name:  "wsapi",
		Usage: "API's offered over the WS-RPC interface",
		Value: "",
	}
	WSAllowedOriginsFlag = cli.StringFlag{
		Name:  "wsorigins",
		Usage: "Origins from which to accept websockets requests",
		Value: "",
	}
	GraphQLEnabledFlag = cli.BoolFlag{
		Name:  "graphql",
		Usage: "Enable the GraphQL server",
	}
	GraphQLListenAddrFlag = cli.StringFlag{
		Name:  "graphql.addr",
		Usage: "GraphQL server listening interface",
		Value: node.DefaultGraphQLHost,
	}
	GraphQLPortFlag = cli.IntFlag{
		Name:  "graphql.port",
		Usage: "GraphQL server listening port",
		Value: node.DefaultGraphQLPort,
	}
	GraphQLCORSDomainFlag = cli.StringFlag{
		Name:  "graphql.corsdomain",
		Usage: "Comma separated list of domains from which to accept cross origin requests (browser enforced)",
		Value: "",
	}
	GraphQLVirtualHostsFlag = cli.StringFlag{
		Name:  "graphql.vhosts",
		Usage: "Comma separated list of virtual hostnames from which to accept requests (server enforced). Accepts '*' wildcard.",
		Value: strings.Join(node.DefaultConfig.GraphQLVirtualHosts, ","),
	}
	ExecFlag = cli.StringFlag{
		Name:  "exec",
		Usage: "Execute JavaScript statement",
	}
	PreloadJSFlag = cli.StringFlag{
		Name:  "preload",
		Usage: "Comma separated list of JavaScript files to preload into the console",
	}

	// Network Settings
	MaxPeersFlag = cli.IntFlag{
		Name:  "maxpeers",
		Usage: "Maximum number of network peers (network disabled if set to 0)",
		Value: node.DefaultConfig.P2P.MaxPeers,
	}
	MaxPendingPeersFlag = cli.IntFlag{
		Name:  "maxpendpeers",
		Usage: "Maximum number of pending connection attempts (defaults used if set to 0)",
		Value: node.DefaultConfig.P2P.MaxPendingPeers,
	}
	ListenPortFlag = cli.IntFlag{
		Name:  "port",
		Usage: "Network listening port",
		Value: 30303,
	}
	BootnodesFlag = cli.StringFlag{
		Name:  "bootnodes",
		Usage: "Comma separated enode URLs for P2P discovery bootstrap (set v4+v5 instead for light servers)",
		Value: "",
	}
	BootnodesV4Flag = cli.StringFlag{
		Name:  "bootnodesv4",
		Usage: "Comma separated enode URLs for P2P v4 discovery bootstrap (light server, full nodes)",
		Value: "",
	}
	BootnodesV5Flag = cli.StringFlag{
		Name:  "bootnodesv5",
		Usage: "Comma separated enode URLs for P2P v5 discovery bootstrap (light server, light nodes)",
		Value: "",
	}
	NodeKeyFileFlag = cli.StringFlag{
		Name:  "nodekey",
		Usage: "P2P node key file",
	}
	NodeKeyHexFlag = cli.StringFlag{
		Name:  "nodekeyhex",
		Usage: "P2P node key as hex (for testing)",
	}
	NATFlag = cli.StringFlag{
		Name:  "nat",
		Usage: "NAT port mapping mechanism (any|none|upnp|pmp|extip:<IP>)",
		Value: "any",
	}
	NoDiscoverFlag = cli.BoolFlag{
		Name:  "nodiscover",
		Usage: "Disables the peer discovery mechanism (manual peer addition)",
	}
	DiscoveryV5Flag = cli.BoolFlag{
		Name:  "v5disc",
		Usage: "Enables the experimental RLPx V5 (Topic Discovery) mechanism",
	}
	NetrestrictFlag = cli.StringFlag{
		Name:  "netrestrict",
		Usage: "Restricts network communication to the given IP networks (CIDR masks)",
	}

	// ATM the url is left to the user and deployment to
	JSpathFlag = cli.StringFlag{
		Name:  "jspath",
		Usage: "JavaScript root path for `loadScript`",
		Value: ".",
	}

	// Gas price oracle settings
	GpoBlocksFlag = cli.IntFlag{
		Name:  "gpoblocks",
		Usage: "Number of recent blocks to check for gas prices",
		Value: eth.DefaultConfig.GPO.Blocks,
	}
	GpoPercentileFlag = cli.IntFlag{
		Name:  "gpopercentile",
		Usage: "Suggested gas price is the given percentile of a set of recent transaction gas prices",
		Value: eth.DefaultConfig.GPO.Percentile,
	}
	WhisperEnabledFlag = cli.BoolFlag{
		Name:  "shh",
		Usage: "Enable Whisper",
	}
	WhisperMaxMessageSizeFlag = cli.IntFlag{
		Name:  "shh.maxmessagesize",
		Usage: "Max message size accepted",
		Value: int(whisper.DefaultMaxMessageSize),
	}
	WhisperMinPOWFlag = cli.Float64Flag{
		Name:  "shh.pow",
		Usage: "Minimum POW accepted",
		Value: whisper.DefaultMinimumPoW,
	}
	WhisperRestrictConnectionBetweenLightClientsFlag = cli.BoolFlag{
		Name:  "shh.restrict-light",
		Usage: "Restrict connection between two whisper light clients",
	}

	// Metrics flags
	MetricsEnabledFlag = cli.BoolFlag{
		Name:  "metrics",
		Usage: "Enable metrics collection and reporting",
	}
	MetricsEnabledExpensiveFlag = cli.BoolFlag{
		Name:  "metrics.expensive",
		Usage: "Enable expensive metrics collection and reporting",
	}
	MetricsEnableInfluxDBFlag = cli.BoolFlag{
		Name:  "metrics.influxdb",
		Usage: "Enable metrics export/push to an external InfluxDB database",
	}
	MetricsInfluxDBEndpointFlag = cli.StringFlag{
		Name:  "metrics.influxdb.endpoint",
		Usage: "InfluxDB API endpoint to report metrics to",
		Value: "http://localhost:8086",
	}
	MetricsInfluxDBDatabaseFlag = cli.StringFlag{
		Name:  "metrics.influxdb.database",
		Usage: "InfluxDB database name to push reported metrics to",
		Value: "geth",
	}
	MetricsInfluxDBUsernameFlag = cli.StringFlag{
		Name:  "metrics.influxdb.username",
		Usage: "Username to authorize access to the database",
		Value: "test",
	}
	MetricsInfluxDBPasswordFlag = cli.StringFlag{
		Name:  "metrics.influxdb.password",
		Usage: "Password to authorize access to the database",
		Value: "test",
	}
	// Tags are part of every measurement sent to InfluxDB. Queries on tags are faster in InfluxDB.
	// For example `host` tag could be used so that we can group all nodes and average a measurement
	// across all of them, but also so that we can select a specific node and inspect its measurements.
	// https://docs.influxdata.com/influxdb/v1.4/concepts/key_concepts/#tag-key
	MetricsInfluxDBTagsFlag = cli.StringFlag{
		Name:  "metrics.influxdb.tags",
		Usage: "Comma-separated InfluxDB tags (key/values) attached to all measurements",
		Value: "host=localhost",
	}

	EWASMInterpreterFlag = cli.StringFlag{
		Name:  "vm.ewasm",
		Usage: "External ewasm configuration (default = built-in interpreter)",
		Value: "",
	}
	EVMInterpreterFlag = cli.StringFlag{
		Name:  "vm.evm",
		Usage: "External EVM configuration (default = built-in interpreter)",
		Value: "",
	}

	// Quorum
	// Raft flags
	RaftModeFlag = cli.BoolFlag{
		Name:  "raft",
		Usage: "If enabled, uses Raft instead of Quorum Chain for consensus",
	}
	RaftBlockTimeFlag = cli.IntFlag{
		Name:  "raftblocktime",
		Usage: "Amount of time between raft block creations in milliseconds",
		Value: 50,
	}
	RaftJoinExistingFlag = cli.IntFlag{
		Name:  "raftjoinexisting",
		Usage: "The raft ID to assume when joining an pre-existing cluster",
		Value: 0,
	}

	EmitCheckpointsFlag = cli.BoolFlag{
		Name:  "emitcheckpoints",
		Usage: "If enabled, emit specially formatted logging checkpoints",
	}
	RaftPortFlag = cli.IntFlag{
		Name:  "raftport",
		Usage: "The port to bind for the raft transport",
		Value: 50400,
	}
	RaftDNSEnabledFlag = cli.BoolFlag{
		Name:  "raftdnsenable",
		Usage: "Enable DNS resolution of peers",
	}

	// Permission
	EnableNodePermissionFlag = cli.BoolFlag{
		Name:  "permissioned",
		Usage: "If enabled, the node will allow only a defined list of nodes to connect",
	}
<<<<<<< HEAD
	// Plugins settings
	PluginSettingsFlag = cli.StringFlag{
		Name:  "plugins",
		Usage: "The URI of configuration which describes plugins being used. E.g.: file:///opt/geth/plugins.json",
	}
	PluginLocalVerifyFlag = cli.BoolFlag{
		Name:  "plugins.localverify",
		Usage: "If enabled, verify plugin integrity from local file system. This requires plugin signature file and PGP public key file to be available",
	}
	PluginPublicKeyFlag = cli.StringFlag{
		Name:  "plugins.publickey",
		Usage: fmt.Sprintf("The URI of PGP public key for local plugin verification. E.g.: file:///opt/geth/pubkey.pgp.asc. This flag is only valid if --%s is set (default = file:///<pluginBaseDir>/%s)", PluginLocalVerifyFlag.Name, plugin.DefaultPublicKeyFile),
	}
	PluginSkipVerifyFlag = cli.BoolFlag{
		Name:  "plugins.skipverify",
		Usage: "If enabled, plugin integrity is NOT verified",
	}
=======

	// Contract Extension
	ContractExtensionServerFlag = cli.StringFlag{
		Name:  "contractextension.server",
		Usage: "The Tessera Third Party server to connect to for use with contract extension",
	}

>>>>>>> 712a73e6
	// Istanbul settings
	IstanbulRequestTimeoutFlag = cli.Uint64Flag{
		Name:  "istanbul.requesttimeout",
		Usage: "Timeout for each Istanbul round in milliseconds",
		Value: eth.DefaultConfig.Istanbul.RequestTimeout,
	}
	IstanbulBlockPeriodFlag = cli.Uint64Flag{
		Name:  "istanbul.blockperiod",
		Usage: "Default minimum difference between two consecutive block's timestamps in seconds",
		Value: eth.DefaultConfig.Istanbul.BlockPeriod,
	}
)

// MakeDataDir retrieves the currently requested data directory, terminating
// if none (or the empty string) is specified. If the node is starting a testnet,
// the a subdirectory of the specified datadir will be used.
func MakeDataDir(ctx *cli.Context) string {
	if path := ctx.GlobalString(DataDirFlag.Name); path != "" {
		if ctx.GlobalBool(TestnetFlag.Name) {
			return filepath.Join(path, "testnet")
		}
		if ctx.GlobalBool(RinkebyFlag.Name) {
			return filepath.Join(path, "rinkeby")
		}
		if ctx.GlobalBool(GoerliFlag.Name) {
			return filepath.Join(path, "goerli")
		}
		return path
	}
	Fatalf("Cannot determine default data directory, please set manually (--datadir)")
	return ""
}

// setNodeKey creates a node key from set command line flags, either loading it
// from a file or as a specified hex value. If neither flags were provided, this
// method returns nil and an emphemeral key is to be generated.
func setNodeKey(ctx *cli.Context, cfg *p2p.Config) {
	var (
		hex  = ctx.GlobalString(NodeKeyHexFlag.Name)
		file = ctx.GlobalString(NodeKeyFileFlag.Name)
		key  *ecdsa.PrivateKey
		err  error
	)
	switch {
	case file != "" && hex != "":
		Fatalf("Options %q and %q are mutually exclusive", NodeKeyFileFlag.Name, NodeKeyHexFlag.Name)
	case file != "":
		if key, err = crypto.LoadECDSA(file); err != nil {
			Fatalf("Option %q: %v", NodeKeyFileFlag.Name, err)
		}
		cfg.PrivateKey = key
	case hex != "":
		if key, err = crypto.HexToECDSA(hex); err != nil {
			Fatalf("Option %q: %v", NodeKeyHexFlag.Name, err)
		}
		cfg.PrivateKey = key
	}
}

// setNodeUserIdent creates the user identifier from CLI flags.
func setNodeUserIdent(ctx *cli.Context, cfg *node.Config) {
	if identity := ctx.GlobalString(IdentityFlag.Name); len(identity) > 0 {
		cfg.UserIdent = identity
	}
}

// setBootstrapNodes creates a list of bootstrap nodes from the command line
// flags, reverting to pre-configured ones if none have been specified.
func setBootstrapNodes(ctx *cli.Context, cfg *p2p.Config) {
	urls := params.MainnetBootnodes
	switch {
	case ctx.GlobalIsSet(BootnodesFlag.Name) || ctx.GlobalIsSet(BootnodesV4Flag.Name):
		if ctx.GlobalIsSet(BootnodesV4Flag.Name) {
			urls = strings.Split(ctx.GlobalString(BootnodesV4Flag.Name), ",")
		} else {
			urls = strings.Split(ctx.GlobalString(BootnodesFlag.Name), ",")
		}
	case ctx.GlobalBool(TestnetFlag.Name):
		urls = params.TestnetBootnodes
	case ctx.GlobalBool(RinkebyFlag.Name):
		urls = params.RinkebyBootnodes
	case ctx.GlobalBool(GoerliFlag.Name):
		urls = params.GoerliBootnodes
	case cfg.BootstrapNodes != nil:
		return // already set, don't apply defaults.
	}

	cfg.BootstrapNodes = make([]*enode.Node, 0, len(urls))
	for _, url := range urls {
		if url != "" {
			node, err := enode.Parse(enode.ValidSchemes, url)
			if err != nil {
				log.Crit("Bootstrap URL invalid", "enode", url, "err", err)
				continue
			}
			cfg.BootstrapNodes = append(cfg.BootstrapNodes, node)
		}
	}
}

// setBootstrapNodesV5 creates a list of bootstrap nodes from the command line
// flags, reverting to pre-configured ones if none have been specified.
func setBootstrapNodesV5(ctx *cli.Context, cfg *p2p.Config) {
	urls := params.DiscoveryV5Bootnodes
	switch {
	case ctx.GlobalIsSet(BootnodesFlag.Name) || ctx.GlobalIsSet(BootnodesV5Flag.Name):
		if ctx.GlobalIsSet(BootnodesV5Flag.Name) {
			urls = strings.Split(ctx.GlobalString(BootnodesV5Flag.Name), ",")
		} else {
			urls = strings.Split(ctx.GlobalString(BootnodesFlag.Name), ",")
		}
	case ctx.GlobalBool(RinkebyFlag.Name):
		urls = params.RinkebyBootnodes
	case ctx.GlobalBool(GoerliFlag.Name):
		urls = params.GoerliBootnodes
	case cfg.BootstrapNodesV5 != nil:
		return // already set, don't apply defaults.
	}

	cfg.BootstrapNodesV5 = make([]*discv5.Node, 0, len(urls))
	for _, url := range urls {
		if url != "" {
			node, err := discv5.ParseNode(url)
			if err != nil {
				log.Error("Bootstrap URL invalid", "enode", url, "err", err)
				continue
			}
			cfg.BootstrapNodesV5 = append(cfg.BootstrapNodesV5, node)
		}
	}
}

// setListenAddress creates a TCP listening address string from set command
// line flags.
func setListenAddress(ctx *cli.Context, cfg *p2p.Config) {
	if ctx.GlobalIsSet(ListenPortFlag.Name) {
		cfg.ListenAddr = fmt.Sprintf(":%d", ctx.GlobalInt(ListenPortFlag.Name))
	}
}

// setNAT creates a port mapper from command line flags.
func setNAT(ctx *cli.Context, cfg *p2p.Config) {
	if ctx.GlobalIsSet(NATFlag.Name) {
		natif, err := nat.Parse(ctx.GlobalString(NATFlag.Name))
		if err != nil {
			Fatalf("Option %s: %v", NATFlag.Name, err)
		}
		cfg.NAT = natif
	}
}

// splitAndTrim splits input separated by a comma
// and trims excessive white space from the substrings.
func splitAndTrim(input string) []string {
	result := strings.Split(input, ",")
	for i, r := range result {
		result[i] = strings.TrimSpace(r)
	}
	return result
}

// setHTTP creates the HTTP RPC listener interface string from the set
// command line flags, returning empty if the HTTP endpoint is disabled.
func setHTTP(ctx *cli.Context, cfg *node.Config) {
	if ctx.GlobalBool(RPCEnabledFlag.Name) && cfg.HTTPHost == "" {
		cfg.HTTPHost = "127.0.0.1"
		if ctx.GlobalIsSet(RPCListenAddrFlag.Name) {
			cfg.HTTPHost = ctx.GlobalString(RPCListenAddrFlag.Name)
		}
	}
	if ctx.GlobalIsSet(RPCPortFlag.Name) {
		cfg.HTTPPort = ctx.GlobalInt(RPCPortFlag.Name)
	}
	if ctx.GlobalIsSet(RPCCORSDomainFlag.Name) {
		cfg.HTTPCors = splitAndTrim(ctx.GlobalString(RPCCORSDomainFlag.Name))
	}
	if ctx.GlobalIsSet(RPCApiFlag.Name) {
		cfg.HTTPModules = splitAndTrim(ctx.GlobalString(RPCApiFlag.Name))
	}
	if ctx.GlobalIsSet(RPCVirtualHostsFlag.Name) {
		cfg.HTTPVirtualHosts = splitAndTrim(ctx.GlobalString(RPCVirtualHostsFlag.Name))
	}
}

// setGraphQL creates the GraphQL listener interface string from the set
// command line flags, returning empty if the GraphQL endpoint is disabled.
func setGraphQL(ctx *cli.Context, cfg *node.Config) {
	if ctx.GlobalBool(GraphQLEnabledFlag.Name) && cfg.GraphQLHost == "" {
		cfg.GraphQLHost = "127.0.0.1"
		if ctx.GlobalIsSet(GraphQLListenAddrFlag.Name) {
			cfg.GraphQLHost = ctx.GlobalString(GraphQLListenAddrFlag.Name)
		}
	}
	cfg.GraphQLPort = ctx.GlobalInt(GraphQLPortFlag.Name)
	if ctx.GlobalIsSet(GraphQLCORSDomainFlag.Name) {
		cfg.GraphQLCors = splitAndTrim(ctx.GlobalString(GraphQLCORSDomainFlag.Name))
	}
	if ctx.GlobalIsSet(GraphQLVirtualHostsFlag.Name) {
		cfg.GraphQLVirtualHosts = splitAndTrim(ctx.GlobalString(GraphQLVirtualHostsFlag.Name))
	}
}

// setWS creates the WebSocket RPC listener interface string from the set
// command line flags, returning empty if the HTTP endpoint is disabled.
func setWS(ctx *cli.Context, cfg *node.Config) {
	if ctx.GlobalBool(WSEnabledFlag.Name) && cfg.WSHost == "" {
		cfg.WSHost = "127.0.0.1"
		if ctx.GlobalIsSet(WSListenAddrFlag.Name) {
			cfg.WSHost = ctx.GlobalString(WSListenAddrFlag.Name)
		}
	}
	if ctx.GlobalIsSet(WSPortFlag.Name) {
		cfg.WSPort = ctx.GlobalInt(WSPortFlag.Name)
	}
	if ctx.GlobalIsSet(WSAllowedOriginsFlag.Name) {
		cfg.WSOrigins = splitAndTrim(ctx.GlobalString(WSAllowedOriginsFlag.Name))
	}
	if ctx.GlobalIsSet(WSApiFlag.Name) {
		cfg.WSModules = splitAndTrim(ctx.GlobalString(WSApiFlag.Name))
	}
}

// setIPC creates an IPC path configuration from the set command line flags,
// returning an empty string if IPC was explicitly disabled, or the set path.
func setIPC(ctx *cli.Context, cfg *node.Config) {
	CheckExclusive(ctx, IPCDisabledFlag, IPCPathFlag)
	switch {
	case ctx.GlobalBool(IPCDisabledFlag.Name):
		cfg.IPCPath = ""
	case ctx.GlobalIsSet(IPCPathFlag.Name):
		cfg.IPCPath = ctx.GlobalString(IPCPathFlag.Name)
	}
}

// setLes configures the les server and ultra light client settings from the command line flags.
func setLes(ctx *cli.Context, cfg *eth.Config) {
	if ctx.GlobalIsSet(LightLegacyServFlag.Name) {
		cfg.LightServ = ctx.GlobalInt(LightLegacyServFlag.Name)
	}
	if ctx.GlobalIsSet(LightServeFlag.Name) {
		cfg.LightServ = ctx.GlobalInt(LightServeFlag.Name)
	}
	if ctx.GlobalIsSet(LightIngressFlag.Name) {
		cfg.LightIngress = ctx.GlobalInt(LightIngressFlag.Name)
	}
	if ctx.GlobalIsSet(LightEgressFlag.Name) {
		cfg.LightEgress = ctx.GlobalInt(LightEgressFlag.Name)
	}
	if ctx.GlobalIsSet(LightLegacyPeersFlag.Name) {
		cfg.LightPeers = ctx.GlobalInt(LightLegacyPeersFlag.Name)
	}
	if ctx.GlobalIsSet(LightMaxPeersFlag.Name) {
		cfg.LightPeers = ctx.GlobalInt(LightMaxPeersFlag.Name)
	}
	if ctx.GlobalIsSet(UltraLightServersFlag.Name) {
		cfg.UltraLightServers = strings.Split(ctx.GlobalString(UltraLightServersFlag.Name), ",")
	}
	if ctx.GlobalIsSet(UltraLightFractionFlag.Name) {
		cfg.UltraLightFraction = ctx.GlobalInt(UltraLightFractionFlag.Name)
	}
	if cfg.UltraLightFraction <= 0 && cfg.UltraLightFraction > 100 {
		log.Error("Ultra light fraction is invalid", "had", cfg.UltraLightFraction, "updated", eth.DefaultConfig.UltraLightFraction)
		cfg.UltraLightFraction = eth.DefaultConfig.UltraLightFraction
	}
	if ctx.GlobalIsSet(UltraLightOnlyAnnounceFlag.Name) {
		cfg.UltraLightOnlyAnnounce = ctx.GlobalBool(UltraLightOnlyAnnounceFlag.Name)
	}
}

// makeDatabaseHandles raises out the number of allowed file handles per process
// for Geth and returns half of the allowance to assign to the database.
func makeDatabaseHandles() int {
	limit, err := fdlimit.Maximum()
	if err != nil {
		Fatalf("Failed to retrieve file descriptor allowance: %v", err)
	}
	raised, err := fdlimit.Raise(uint64(limit))
	if err != nil {
		Fatalf("Failed to raise file descriptor allowance: %v", err)
	}
	return int(raised / 2) // Leave half for networking and other stuff
}

// MakeAddress converts an account specified directly as a hex encoded string or
// a key index in the key store to an internal account representation.
func MakeAddress(ks *keystore.KeyStore, account string) (accounts.Account, error) {
	// If the specified account is a valid address, return it
	if common.IsHexAddress(account) {
		return accounts.Account{Address: common.HexToAddress(account)}, nil
	}
	// Otherwise try to interpret the account as a keystore index
	index, err := strconv.Atoi(account)
	if err != nil || index < 0 {
		return accounts.Account{}, fmt.Errorf("invalid account address or index %q", account)
	}
	log.Warn("-------------------------------------------------------------------")
	log.Warn("Referring to accounts by order in the keystore folder is dangerous!")
	log.Warn("This functionality is deprecated and will be removed in the future!")
	log.Warn("Please use explicit addresses! (can search via `geth account list`)")
	log.Warn("-------------------------------------------------------------------")

	accs := ks.Accounts()
	if len(accs) <= index {
		return accounts.Account{}, fmt.Errorf("index %d higher than number of accounts %d", index, len(accs))
	}
	return accs[index], nil
}

// setEtherbase retrieves the etherbase either from the directly specified
// command line flags or from the keystore if CLI indexed.
func setEtherbase(ctx *cli.Context, ks *keystore.KeyStore, cfg *eth.Config) {
	// Extract the current etherbase, new flag overriding legacy one
	var etherbase string
	if ctx.GlobalIsSet(MinerLegacyEtherbaseFlag.Name) {
		etherbase = ctx.GlobalString(MinerLegacyEtherbaseFlag.Name)
	}
	if ctx.GlobalIsSet(MinerEtherbaseFlag.Name) {
		etherbase = ctx.GlobalString(MinerEtherbaseFlag.Name)
	}
	// Convert the etherbase into an address and configure it
	if etherbase != "" {
		if ks != nil {
			account, err := MakeAddress(ks, etherbase)
			if err != nil {
				Fatalf("Invalid miner etherbase: %v", err)
			}
			cfg.Miner.Etherbase = account.Address
		} else {
			Fatalf("No etherbase configured")
		}
	}
}

// MakePasswordList reads password lines from the file specified by the global --password flag.
func MakePasswordList(ctx *cli.Context) []string {
	path := ctx.GlobalString(PasswordFileFlag.Name)
	if path == "" {
		return nil
	}
	text, err := ioutil.ReadFile(path)
	if err != nil {
		Fatalf("Failed to read password file: %v", err)
	}
	lines := strings.Split(string(text), "\n")
	// Sanitise DOS line endings.
	for i := range lines {
		lines[i] = strings.TrimRight(lines[i], "\r")
	}
	return lines
}

func SetP2PConfig(ctx *cli.Context, cfg *p2p.Config) {
	setNodeKey(ctx, cfg)
	setNAT(ctx, cfg)
	setListenAddress(ctx, cfg)
	setBootstrapNodes(ctx, cfg)
	setBootstrapNodesV5(ctx, cfg)

	lightClient := ctx.GlobalString(SyncModeFlag.Name) == "light"
	lightServer := (ctx.GlobalInt(LightLegacyServFlag.Name) != 0 || ctx.GlobalInt(LightServeFlag.Name) != 0)

	lightPeers := ctx.GlobalInt(LightLegacyPeersFlag.Name)
	if ctx.GlobalIsSet(LightMaxPeersFlag.Name) {
		lightPeers = ctx.GlobalInt(LightMaxPeersFlag.Name)
	}
	if lightClient && !ctx.GlobalIsSet(LightLegacyPeersFlag.Name) && !ctx.GlobalIsSet(LightMaxPeersFlag.Name) {
		// dynamic default - for clients we use 1/10th of the default for servers
		lightPeers /= 10
	}

	if ctx.GlobalIsSet(MaxPeersFlag.Name) {
		cfg.MaxPeers = ctx.GlobalInt(MaxPeersFlag.Name)
		if lightServer && !ctx.GlobalIsSet(LightLegacyPeersFlag.Name) && !ctx.GlobalIsSet(LightMaxPeersFlag.Name) {
			cfg.MaxPeers += lightPeers
		}
	} else {
		if lightServer {
			cfg.MaxPeers += lightPeers
		}
		if lightClient && (ctx.GlobalIsSet(LightLegacyPeersFlag.Name) || ctx.GlobalIsSet(LightMaxPeersFlag.Name)) && cfg.MaxPeers < lightPeers {
			cfg.MaxPeers = lightPeers
		}
	}
	if !(lightClient || lightServer) {
		lightPeers = 0
	}
	ethPeers := cfg.MaxPeers - lightPeers
	if lightClient {
		ethPeers = 0
	}
	log.Info("Maximum peer count", "ETH", ethPeers, "LES", lightPeers, "total", cfg.MaxPeers)

	if ctx.GlobalIsSet(MaxPendingPeersFlag.Name) {
		cfg.MaxPendingPeers = ctx.GlobalInt(MaxPendingPeersFlag.Name)
	}
	if ctx.GlobalIsSet(NoDiscoverFlag.Name) || lightClient {
		cfg.NoDiscovery = true
	}

	// if we're running a light client or server, force enable the v5 peer discovery
	// unless it is explicitly disabled with --nodiscover note that explicitly specifying
	// --v5disc overrides --nodiscover, in which case the later only disables v4 discovery
	forceV5Discovery := (lightClient || lightServer) && !ctx.GlobalBool(NoDiscoverFlag.Name)
	if ctx.GlobalIsSet(DiscoveryV5Flag.Name) {
		cfg.DiscoveryV5 = ctx.GlobalBool(DiscoveryV5Flag.Name)
	} else if forceV5Discovery {
		cfg.DiscoveryV5 = true
	}

	if netrestrict := ctx.GlobalString(NetrestrictFlag.Name); netrestrict != "" {
		list, err := netutil.ParseNetlist(netrestrict)
		if err != nil {
			Fatalf("Option %q: %v", NetrestrictFlag.Name, err)
		}
		cfg.NetRestrict = list
	}

	if ctx.GlobalBool(DeveloperFlag.Name) {
		// --dev mode can't use p2p networking.
		cfg.MaxPeers = 0
		cfg.ListenAddr = ":0"
		cfg.NoDiscovery = true
		cfg.DiscoveryV5 = false
	}
}

// SetNodeConfig applies node-related command line flags to the config.
func SetNodeConfig(ctx *cli.Context, cfg *node.Config) {
	SetP2PConfig(ctx, &cfg.P2P)
	setIPC(ctx, cfg)
	setHTTP(ctx, cfg)
	setGraphQL(ctx, cfg)
	setWS(ctx, cfg)
	setNodeUserIdent(ctx, cfg)
	setDataDir(ctx, cfg)
	setSmartCard(ctx, cfg)

	if ctx.GlobalIsSet(ExternalSignerFlag.Name) {
		cfg.ExternalSigner = ctx.GlobalString(ExternalSignerFlag.Name)
	}

	if ctx.GlobalIsSet(KeyStoreDirFlag.Name) {
		cfg.KeyStoreDir = ctx.GlobalString(KeyStoreDirFlag.Name)
	}
	if ctx.GlobalIsSet(LightKDFFlag.Name) {
		cfg.UseLightweightKDF = ctx.GlobalBool(LightKDFFlag.Name)
	}
	if ctx.GlobalIsSet(NoUSBFlag.Name) {
		cfg.NoUSB = ctx.GlobalBool(NoUSBFlag.Name)
	}
	if ctx.GlobalIsSet(InsecureUnlockAllowedFlag.Name) {
		cfg.InsecureUnlockAllowed = ctx.GlobalBool(InsecureUnlockAllowedFlag.Name)
	}

	// Quorum
	if ctx.GlobalIsSet(EnableNodePermissionFlag.Name) {
		cfg.EnableNodePermission = ctx.GlobalBool(EnableNodePermissionFlag.Name)
	}
}

func setSmartCard(ctx *cli.Context, cfg *node.Config) {
	// Skip enabling smartcards if no path is set
	path := ctx.GlobalString(SmartCardDaemonPathFlag.Name)
	if path == "" {
		return
	}
	// Sanity check that the smartcard path is valid
	fi, err := os.Stat(path)
	if err != nil {
		log.Info("Smartcard socket not found, disabling", "err", err)
		return
	}
	if fi.Mode()&os.ModeType != os.ModeSocket {
		log.Error("Invalid smartcard daemon path", "path", path, "type", fi.Mode().String())
		return
	}
	// Smartcard daemon path exists and is a socket, enable it
	cfg.SmartCardDaemonPath = path
}

func setDataDir(ctx *cli.Context, cfg *node.Config) {
	switch {
	case ctx.GlobalIsSet(DataDirFlag.Name):
		cfg.DataDir = ctx.GlobalString(DataDirFlag.Name)
	case ctx.GlobalBool(DeveloperFlag.Name):
		cfg.DataDir = "" // unless explicitly requested, use memory databases
	case ctx.GlobalBool(TestnetFlag.Name) && cfg.DataDir == node.DefaultDataDir():
		cfg.DataDir = filepath.Join(node.DefaultDataDir(), "testnet")
	case ctx.GlobalBool(RinkebyFlag.Name) && cfg.DataDir == node.DefaultDataDir():
		cfg.DataDir = filepath.Join(node.DefaultDataDir(), "rinkeby")
	case ctx.GlobalBool(GoerliFlag.Name) && cfg.DataDir == node.DefaultDataDir():
		cfg.DataDir = filepath.Join(node.DefaultDataDir(), "goerli")
	}
	if err := setPlugins(ctx, cfg); err != nil {
		Fatalf(err.Error())
	}
}

// Quorum
//
// Read plugin settings from --plugins flag. Overwrite settings defined in --config if any
func setPlugins(ctx *cli.Context, cfg *node.Config) error {
	if ctx.GlobalIsSet(PluginSettingsFlag.Name) {
		// validate flag combination
		if ctx.GlobalBool(PluginSkipVerifyFlag.Name) && ctx.GlobalBool(PluginLocalVerifyFlag.Name) {
			return fmt.Errorf("only --%s or --%s must be set", PluginSkipVerifyFlag.Name, PluginLocalVerifyFlag.Name)
		}
		if !ctx.GlobalBool(PluginLocalVerifyFlag.Name) && ctx.GlobalIsSet(PluginPublicKeyFlag.Name) {
			return fmt.Errorf("--%s is required for setting --%s", PluginLocalVerifyFlag.Name, PluginPublicKeyFlag.Name)
		}
		pluginSettingsURL, err := url.Parse(ctx.GlobalString(PluginSettingsFlag.Name))
		if err != nil {
			return fmt.Errorf("plugins: Invalid URL for --%s due to %s", PluginSettingsFlag.Name, err)
		}
		var pluginSettings plugin.Settings
		r, err := urlReader(pluginSettingsURL)
		if err != nil {
			return fmt.Errorf("plugins: unable to create reader due to %s", err)
		}
		defer func() {
			_ = r.Close()
		}()
		if err := json.NewDecoder(r).Decode(&pluginSettings); err != nil {
			return fmt.Errorf("plugins: unable to parse settings due to %s", err)
		}
		pluginSettings.SetDefaults()
		cfg.Plugins = &pluginSettings
	}
	return nil
}

func urlReader(u *url.URL) (io.ReadCloser, error) {
	s := u.Scheme
	switch s {
	case "file":
		return os.Open(filepath.Join(u.Host, u.Path))
	}
	return nil, fmt.Errorf("unsupported scheme %s", s)
}

func setGPO(ctx *cli.Context, cfg *gasprice.Config) {
	if ctx.GlobalIsSet(GpoBlocksFlag.Name) {
		cfg.Blocks = ctx.GlobalInt(GpoBlocksFlag.Name)
	}
	if ctx.GlobalIsSet(GpoPercentileFlag.Name) {
		cfg.Percentile = ctx.GlobalInt(GpoPercentileFlag.Name)
	}
}

func setTxPool(ctx *cli.Context, cfg *core.TxPoolConfig) {
	if ctx.GlobalIsSet(TxPoolLocalsFlag.Name) {
		locals := strings.Split(ctx.GlobalString(TxPoolLocalsFlag.Name), ",")
		for _, account := range locals {
			if trimmed := strings.TrimSpace(account); !common.IsHexAddress(trimmed) {
				Fatalf("Invalid account in --txpool.locals: %s", trimmed)
			} else {
				cfg.Locals = append(cfg.Locals, common.HexToAddress(account))
			}
		}
	}
	if ctx.GlobalIsSet(TxPoolNoLocalsFlag.Name) {
		cfg.NoLocals = ctx.GlobalBool(TxPoolNoLocalsFlag.Name)
	}
	if ctx.GlobalIsSet(TxPoolJournalFlag.Name) {
		cfg.Journal = ctx.GlobalString(TxPoolJournalFlag.Name)
	}
	if ctx.GlobalIsSet(TxPoolRejournalFlag.Name) {
		cfg.Rejournal = ctx.GlobalDuration(TxPoolRejournalFlag.Name)
	}
	if ctx.GlobalIsSet(TxPoolPriceLimitFlag.Name) {
		cfg.PriceLimit = ctx.GlobalUint64(TxPoolPriceLimitFlag.Name)
	}
	if ctx.GlobalIsSet(TxPoolPriceBumpFlag.Name) {
		cfg.PriceBump = ctx.GlobalUint64(TxPoolPriceBumpFlag.Name)
	}
	if ctx.GlobalIsSet(TxPoolAccountSlotsFlag.Name) {
		cfg.AccountSlots = ctx.GlobalUint64(TxPoolAccountSlotsFlag.Name)
	}
	if ctx.GlobalIsSet(TxPoolGlobalSlotsFlag.Name) {
		cfg.GlobalSlots = ctx.GlobalUint64(TxPoolGlobalSlotsFlag.Name)
	}
	if ctx.GlobalIsSet(TxPoolAccountQueueFlag.Name) {
		cfg.AccountQueue = ctx.GlobalUint64(TxPoolAccountQueueFlag.Name)
	}
	if ctx.GlobalIsSet(TxPoolGlobalQueueFlag.Name) {
		cfg.GlobalQueue = ctx.GlobalUint64(TxPoolGlobalQueueFlag.Name)
	}
	if ctx.GlobalIsSet(TxPoolLifetimeFlag.Name) {
		cfg.Lifetime = ctx.GlobalDuration(TxPoolLifetimeFlag.Name)
	}
}

func setEthash(ctx *cli.Context, cfg *eth.Config) {
	if ctx.GlobalIsSet(EthashCacheDirFlag.Name) {
		cfg.Ethash.CacheDir = ctx.GlobalString(EthashCacheDirFlag.Name)
	}
	if ctx.GlobalIsSet(EthashDatasetDirFlag.Name) {
		cfg.Ethash.DatasetDir = ctx.GlobalString(EthashDatasetDirFlag.Name)
	}
	if ctx.GlobalIsSet(EthashCachesInMemoryFlag.Name) {
		cfg.Ethash.CachesInMem = ctx.GlobalInt(EthashCachesInMemoryFlag.Name)
	}
	if ctx.GlobalIsSet(EthashCachesOnDiskFlag.Name) {
		cfg.Ethash.CachesOnDisk = ctx.GlobalInt(EthashCachesOnDiskFlag.Name)
	}
	if ctx.GlobalIsSet(EthashDatasetsInMemoryFlag.Name) {
		cfg.Ethash.DatasetsInMem = ctx.GlobalInt(EthashDatasetsInMemoryFlag.Name)
	}
	if ctx.GlobalIsSet(EthashDatasetsOnDiskFlag.Name) {
		cfg.Ethash.DatasetsOnDisk = ctx.GlobalInt(EthashDatasetsOnDiskFlag.Name)
	}
}

func setIstanbul(ctx *cli.Context, cfg *eth.Config) {
	if ctx.GlobalIsSet(IstanbulRequestTimeoutFlag.Name) {
		cfg.Istanbul.RequestTimeout = ctx.GlobalUint64(IstanbulRequestTimeoutFlag.Name)
	}
	if ctx.GlobalIsSet(IstanbulBlockPeriodFlag.Name) {
		cfg.Istanbul.BlockPeriod = ctx.GlobalUint64(IstanbulBlockPeriodFlag.Name)
	}
}

func setMiner(ctx *cli.Context, cfg *miner.Config) {
	if ctx.GlobalIsSet(MinerNotifyFlag.Name) {
		cfg.Notify = strings.Split(ctx.GlobalString(MinerNotifyFlag.Name), ",")
	}
	if ctx.GlobalIsSet(MinerLegacyExtraDataFlag.Name) {
		cfg.ExtraData = []byte(ctx.GlobalString(MinerLegacyExtraDataFlag.Name))
	}
	if ctx.GlobalIsSet(MinerExtraDataFlag.Name) {
		cfg.ExtraData = []byte(ctx.GlobalString(MinerExtraDataFlag.Name))
	}
	if ctx.GlobalIsSet(MinerLegacyGasTargetFlag.Name) {
		cfg.GasFloor = ctx.GlobalUint64(MinerLegacyGasTargetFlag.Name)
	}
	if ctx.GlobalIsSet(MinerGasTargetFlag.Name) {
		cfg.GasFloor = ctx.GlobalUint64(MinerGasTargetFlag.Name)
	}
	if ctx.GlobalIsSet(MinerGasLimitFlag.Name) {
		cfg.GasCeil = ctx.GlobalUint64(MinerGasLimitFlag.Name)
	}
	if ctx.GlobalIsSet(MinerLegacyGasPriceFlag.Name) {
		cfg.GasPrice = GlobalBig(ctx, MinerLegacyGasPriceFlag.Name)
	}
	if ctx.GlobalIsSet(MinerGasPriceFlag.Name) {
		cfg.GasPrice = GlobalBig(ctx, MinerGasPriceFlag.Name)
	}
	if ctx.GlobalIsSet(MinerRecommitIntervalFlag.Name) {
		cfg.Recommit = ctx.Duration(MinerRecommitIntervalFlag.Name)
	}
	if ctx.GlobalIsSet(MinerNoVerfiyFlag.Name) {
		cfg.Noverify = ctx.Bool(MinerNoVerfiyFlag.Name)
	}
}

func setWhitelist(ctx *cli.Context, cfg *eth.Config) {
	whitelist := ctx.GlobalString(WhitelistFlag.Name)
	if whitelist == "" {
		return
	}
	cfg.Whitelist = make(map[uint64]common.Hash)
	for _, entry := range strings.Split(whitelist, ",") {
		parts := strings.Split(entry, "=")
		if len(parts) != 2 {
			Fatalf("Invalid whitelist entry: %s", entry)
		}
		number, err := strconv.ParseUint(parts[0], 0, 64)
		if err != nil {
			Fatalf("Invalid whitelist block number %s: %v", parts[0], err)
		}
		var hash common.Hash
		if err = hash.UnmarshalText([]byte(parts[1])); err != nil {
			Fatalf("Invalid whitelist hash %s: %v", parts[1], err)
		}
		cfg.Whitelist[number] = hash
	}
}

// CheckExclusive verifies that only a single instance of the provided flags was
// set by the user. Each flag might optionally be followed by a string type to
// specialize it further.
func CheckExclusive(ctx *cli.Context, args ...interface{}) {
	set := make([]string, 0, 1)
	for i := 0; i < len(args); i++ {
		// Make sure the next argument is a flag and skip if not set
		flag, ok := args[i].(cli.Flag)
		if !ok {
			panic(fmt.Sprintf("invalid argument, not cli.Flag type: %T", args[i]))
		}
		// Check if next arg extends current and expand its name if so
		name := flag.GetName()

		if i+1 < len(args) {
			switch option := args[i+1].(type) {
			case string:
				// Extended flag check, make sure value set doesn't conflict with passed in option
				if ctx.GlobalString(flag.GetName()) == option {
					name += "=" + option
					set = append(set, "--"+name)
				}
				// shift arguments and continue
				i++
				continue

			case cli.Flag:
			default:
				panic(fmt.Sprintf("invalid argument, not cli.Flag or string extension: %T", args[i+1]))
			}
		}
		// Mark the flag if it's set
		if ctx.GlobalIsSet(flag.GetName()) {
			set = append(set, "--"+name)
		}
	}
	if len(set) > 1 {
		Fatalf("Flags %v can't be used at the same time", strings.Join(set, ", "))
	}
}

// SetShhConfig applies shh-related command line flags to the config.
func SetShhConfig(ctx *cli.Context, stack *node.Node, cfg *whisper.Config) {
	if ctx.GlobalIsSet(WhisperMaxMessageSizeFlag.Name) {
		cfg.MaxMessageSize = uint32(ctx.GlobalUint(WhisperMaxMessageSizeFlag.Name))
	}
	if ctx.GlobalIsSet(WhisperMinPOWFlag.Name) {
		cfg.MinimumAcceptedPOW = ctx.GlobalFloat64(WhisperMinPOWFlag.Name)
	}
	if ctx.GlobalIsSet(WhisperRestrictConnectionBetweenLightClientsFlag.Name) {
		cfg.RestrictConnectionBetweenLightClients = true
	}
}

// SetEthConfig applies eth-related command line flags to the config.
func SetEthConfig(ctx *cli.Context, stack *node.Node, cfg *eth.Config) {
	// Avoid conflicting network flags
	CheckExclusive(ctx, DeveloperFlag, TestnetFlag, RinkebyFlag, GoerliFlag)
	CheckExclusive(ctx, LightLegacyServFlag, LightServeFlag, SyncModeFlag, "light")
	CheckExclusive(ctx, DeveloperFlag, ExternalSignerFlag) // Can't use both ephemeral unlocked and external signer

	var ks *keystore.KeyStore
	if keystores := stack.AccountManager().Backends(keystore.KeyStoreType); len(keystores) > 0 {
		ks = keystores[0].(*keystore.KeyStore)
	}
	setEtherbase(ctx, ks, cfg)
	setGPO(ctx, &cfg.GPO)
	setTxPool(ctx, &cfg.TxPool)
	setEthash(ctx, cfg)
	setMiner(ctx, &cfg.Miner)
	setWhitelist(ctx, cfg)
	setIstanbul(ctx, cfg)
	setLes(ctx, cfg)

	if ctx.GlobalIsSet(ContractExtensionServerFlag.Name) {
		cfg.ContractExtensionServer = ctx.GlobalString(ContractExtensionServerFlag.Name)
	}

	if ctx.GlobalIsSet(SyncModeFlag.Name) {
		cfg.SyncMode = *GlobalTextMarshaler(ctx, SyncModeFlag.Name).(*downloader.SyncMode)
	}
	if ctx.GlobalIsSet(NetworkIdFlag.Name) {
		cfg.NetworkId = ctx.GlobalUint64(NetworkIdFlag.Name)
	}
	if ctx.GlobalIsSet(CacheFlag.Name) || ctx.GlobalIsSet(CacheDatabaseFlag.Name) {
		cfg.DatabaseCache = ctx.GlobalInt(CacheFlag.Name) * ctx.GlobalInt(CacheDatabaseFlag.Name) / 100
	}
	cfg.DatabaseHandles = makeDatabaseHandles()
	if ctx.GlobalIsSet(AncientFlag.Name) {
		cfg.DatabaseFreezer = ctx.GlobalString(AncientFlag.Name)
	}

	if gcmode := ctx.GlobalString(GCModeFlag.Name); gcmode != "full" && gcmode != "archive" {
		Fatalf("--%s must be either 'full' or 'archive'", GCModeFlag.Name)
	}
<<<<<<< HEAD
	if ctx.GlobalIsSet(GCModeFlag.Name) {
		cfg.NoPruning = ctx.GlobalString(GCModeFlag.Name) == "archive"
=======
	cfg.NoPruning = ctx.GlobalString(GCModeFlag.Name) == "archive"

	if ctx.GlobalIsSet(CacheFlag.Name) || ctx.GlobalIsSet(CacheGCFlag.Name) {
		cfg.TrieCache = ctx.GlobalInt(CacheFlag.Name) * ctx.GlobalInt(CacheGCFlag.Name) / 100
	}
	if ctx.GlobalIsSet(MinerNotifyFlag.Name) {
		cfg.MinerNotify = strings.Split(ctx.GlobalString(MinerNotifyFlag.Name), ",")
>>>>>>> 712a73e6
	}
	if ctx.GlobalIsSet(CacheNoPrefetchFlag.Name) {
		cfg.NoPrefetch = ctx.GlobalBool(CacheNoPrefetchFlag.Name)
	}
	if ctx.GlobalIsSet(CacheFlag.Name) || ctx.GlobalIsSet(CacheTrieFlag.Name) {
		cfg.TrieCleanCache = ctx.GlobalInt(CacheFlag.Name) * ctx.GlobalInt(CacheTrieFlag.Name) / 100
	}
	if ctx.GlobalIsSet(CacheFlag.Name) || ctx.GlobalIsSet(CacheGCFlag.Name) {
		cfg.TrieDirtyCache = ctx.GlobalInt(CacheFlag.Name) * ctx.GlobalInt(CacheGCFlag.Name) / 100
	}
	if ctx.GlobalIsSet(DocRootFlag.Name) {
		cfg.DocRoot = ctx.GlobalString(DocRootFlag.Name)
	}
	if ctx.GlobalIsSet(VMEnableDebugFlag.Name) {
		// TODO(fjl): force-enable this in --dev mode
		cfg.EnablePreimageRecording = ctx.GlobalBool(VMEnableDebugFlag.Name)
	}

	if ctx.GlobalIsSet(EWASMInterpreterFlag.Name) {
		cfg.EWASMInterpreter = ctx.GlobalString(EWASMInterpreterFlag.Name)
	}

	if ctx.GlobalIsSet(EVMInterpreterFlag.Name) {
		cfg.EVMInterpreter = ctx.GlobalString(EVMInterpreterFlag.Name)
	}
	if ctx.GlobalIsSet(RPCGlobalGasCap.Name) {
		cfg.RPCGasCap = new(big.Int).SetUint64(ctx.GlobalUint64(RPCGlobalGasCap.Name))
	}

	// Override any default configs for hard coded networks.
	switch {
	case ctx.GlobalBool(TestnetFlag.Name):
		if !ctx.GlobalIsSet(NetworkIdFlag.Name) {
			cfg.NetworkId = 3
		}
		cfg.Genesis = core.DefaultTestnetGenesisBlock()
	case ctx.GlobalBool(RinkebyFlag.Name):
		if !ctx.GlobalIsSet(NetworkIdFlag.Name) {
			cfg.NetworkId = 4
		}
		cfg.Genesis = core.DefaultRinkebyGenesisBlock()
	case ctx.GlobalBool(GoerliFlag.Name):
		if !ctx.GlobalIsSet(NetworkIdFlag.Name) {
			cfg.NetworkId = 5
		}
		cfg.Genesis = core.DefaultGoerliGenesisBlock()
	case ctx.GlobalBool(DeveloperFlag.Name):
		if !ctx.GlobalIsSet(NetworkIdFlag.Name) {
			cfg.NetworkId = 1337
		}
		// Create new developer account or reuse existing one
		var (
			developer accounts.Account
			err       error
		)
		if accs := ks.Accounts(); len(accs) > 0 {
			developer = ks.Accounts()[0]
		} else {
			developer, err = ks.NewAccount("")
			if err != nil {
				Fatalf("Failed to create developer account: %v", err)
			}
		}
		if err := ks.Unlock(developer, ""); err != nil {
			Fatalf("Failed to unlock developer account: %v", err)
		}
		log.Info("Using developer account", "address", developer.Address)

		cfg.Genesis = core.DeveloperGenesisBlock(uint64(ctx.GlobalInt(DeveloperPeriodFlag.Name)), developer.Address)
		if !ctx.GlobalIsSet(MinerGasPriceFlag.Name) && !ctx.GlobalIsSet(MinerLegacyGasPriceFlag.Name) {
			cfg.Miner.GasPrice = big.NewInt(1)
		}
	}
}

// SetDashboardConfig applies dashboard related command line flags to the config.
func SetDashboardConfig(ctx *cli.Context, cfg *dashboard.Config) {
	cfg.Host = ctx.GlobalString(DashboardAddrFlag.Name)
	cfg.Port = ctx.GlobalInt(DashboardPortFlag.Name)
	cfg.Refresh = ctx.GlobalDuration(DashboardRefreshFlag.Name)
}

// RegisterEthService adds an Ethereum client to the stack.
<<<<<<< HEAD
func RegisterEthService(stack *node.Node, cfg *eth.Config) <-chan *eth.Ethereum {
	// Quorum: raft service listens to this channel to get Ethereum backend
=======
func RegisterEthService(stack *node.Node, cfg *eth.Config) chan *eth.Ethereum {
>>>>>>> 712a73e6
	nodeChan := make(chan *eth.Ethereum, 1)
	var err error
	if cfg.SyncMode == downloader.LightSync {
		err = stack.Register(func(ctx *node.ServiceContext) (node.Service, error) {
			return les.New(ctx, cfg)
		})
	} else {
		err = stack.Register(func(ctx *node.ServiceContext) (node.Service, error) {
			fullNode, err := eth.New(ctx, cfg)
			if fullNode != nil && cfg.LightServ > 0 {
				ls, _ := les.NewLesServer(fullNode, cfg)
				fullNode.AddLesServer(ls)
			}
			nodeChan <- fullNode
			return fullNode, err
		})
	}
	if err != nil {
		Fatalf("Failed to register the Ethereum service: %v", err)
	}

	return nodeChan
}

// RegisterDashboardService adds a dashboard to the stack.
func RegisterDashboardService(stack *node.Node, cfg *dashboard.Config, commit string) {
	stack.Register(func(ctx *node.ServiceContext) (node.Service, error) {
		return dashboard.New(cfg, commit, ctx.ResolvePath("logs")), nil
	})
}

// RegisterShhService configures Whisper and adds it to the given node.
func RegisterShhService(stack *node.Node, cfg *whisper.Config) {
	if err := stack.Register(func(n *node.ServiceContext) (node.Service, error) {
		return whisper.New(cfg), nil
	}); err != nil {
		Fatalf("Failed to register the Whisper service: %v", err)
	}
}

// RegisterEthStatsService configures the Ethereum Stats daemon and adds it to
// the given node.
func RegisterEthStatsService(stack *node.Node, url string) {
	if err := stack.Register(func(ctx *node.ServiceContext) (node.Service, error) {
		// Retrieve both eth and les services
		var ethServ *eth.Ethereum
		ctx.Service(&ethServ)

		var lesServ *les.LightEthereum
		ctx.Service(&lesServ)

		// Let ethstats use whichever is not nil
		return ethstats.New(url, ethServ, lesServ)
	}); err != nil {
		Fatalf("Failed to register the Ethereum Stats service: %v", err)
	}
}

// RegisterGraphQLService is a utility function to construct a new service and register it against a node.
func RegisterGraphQLService(stack *node.Node, endpoint string, cors, vhosts []string, timeouts rpc.HTTPTimeouts) {
	if err := stack.Register(func(ctx *node.ServiceContext) (node.Service, error) {
		// Try to construct the GraphQL service backed by a full node
		var ethServ *eth.Ethereum
		if err := ctx.Service(&ethServ); err == nil {
			return graphql.New(ethServ.APIBackend, endpoint, cors, vhosts, timeouts)
		}
		// Try to construct the GraphQL service backed by a light node
		var lesServ *les.LightEthereum
		if err := ctx.Service(&lesServ); err == nil {
			return graphql.New(lesServ.ApiBackend, endpoint, cors, vhosts, timeouts)
		}
		// Well, this should not have happened, bail out
		return nil, errors.New("no Ethereum service")
	}); err != nil {
		Fatalf("Failed to register the GraphQL service: %v", err)
	}
}

// Quorum
//
// Register plugin manager as a service in geth
func RegisterPluginService(stack *node.Node, cfg *node.Config, skipVerify bool, localVerify bool, publicKey string) {
	if err := cfg.ResolvePluginBaseDir(); err != nil {
		Fatalf("plugins: unable to resolve plugin base dir due to %s", err)
	}
	if err := stack.Register(func(ctx *node.ServiceContext) (node.Service, error) {
		return plugin.NewPluginManager(cfg.UserIdent, cfg.Plugins, skipVerify, localVerify, publicKey)
	}); err != nil {
		Fatalf("plugins: Failed to register the Plugins service: %v", err)
	}
}

// Configure smart-contract-based permissioning service
func RegisterPermissionService(ctx *cli.Context, stack *node.Node) {
	if err := stack.Register(func(sctx *node.ServiceContext) (node.Service, error) {
		permissionConfig, err := permission.ParsePermissionConfig(stack.DataDir())
		if err != nil {
			return nil, fmt.Errorf("loading of %s failed due to %v", params.PERMISSION_MODEL_CONFIG, err)
		}
		// start the permissions management service
		pc, err := permission.NewQuorumPermissionCtrl(stack, &permissionConfig)
		if err != nil {
			return nil, fmt.Errorf("failed to load the permission contracts as given in %s due to %v", params.PERMISSION_MODEL_CONFIG, err)
		}
		return pc, nil
	}); err != nil {
		Fatalf("Failed to register the permission service: %v", err)
	}
	log.Info("permission service registered")
}

func RegisterExtensionService(stack *node.Node, thirdpartyunixfile string, ethChan chan *eth.Ethereum) {
	registerFunc := func(ctx *node.ServiceContext) (node.Service, error) {
		factory, err := extension.NewServicesFactory(stack, private.P, thirdpartyunixfile, <-ethChan)
		if err != nil {
			return nil, err
		}
		return factory.BackendService(), nil
	}
	if err := stack.Register(registerFunc); err != nil {
		Fatalf("Failed to register the Privacy service: %v", err)
	}
}

func SetupMetrics(ctx *cli.Context) {
	if metrics.Enabled {
		log.Info("Enabling metrics collection")
		var (
			enableExport = ctx.GlobalBool(MetricsEnableInfluxDBFlag.Name)
			endpoint     = ctx.GlobalString(MetricsInfluxDBEndpointFlag.Name)
			database     = ctx.GlobalString(MetricsInfluxDBDatabaseFlag.Name)
			username     = ctx.GlobalString(MetricsInfluxDBUsernameFlag.Name)
			password     = ctx.GlobalString(MetricsInfluxDBPasswordFlag.Name)
		)

		if enableExport {
			tagsMap := SplitTagsFlag(ctx.GlobalString(MetricsInfluxDBTagsFlag.Name))

			log.Info("Enabling metrics export to InfluxDB")

			go influxdb.InfluxDBWithTags(metrics.DefaultRegistry, 10*time.Second, endpoint, database, username, password, "geth.", tagsMap)
		}
	}
}

func SplitTagsFlag(tagsFlag string) map[string]string {
	tags := strings.Split(tagsFlag, ",")
	tagsMap := map[string]string{}

	for _, t := range tags {
		if t != "" {
			kv := strings.Split(t, "=")

			if len(kv) == 2 {
				tagsMap[kv[0]] = kv[1]
			}
		}
	}

	return tagsMap
}

// MakeChainDatabase open an LevelDB using the flags passed to the client and will hard crash if it fails.
func MakeChainDatabase(ctx *cli.Context, stack *node.Node) ethdb.Database {
	var (
		cache   = ctx.GlobalInt(CacheFlag.Name) * ctx.GlobalInt(CacheDatabaseFlag.Name) / 100
		handles = makeDatabaseHandles()
	)
	name := "chaindata"
	if ctx.GlobalString(SyncModeFlag.Name) == "light" {
		name = "lightchaindata"
	}
	chainDb, err := stack.OpenDatabaseWithFreezer(name, cache, handles, ctx.GlobalString(AncientFlag.Name), "")
	if err != nil {
		Fatalf("Could not open database: %v", err)
	}
	return chainDb
}

func MakeGenesis(ctx *cli.Context) *core.Genesis {
	var genesis *core.Genesis
	switch {
	case ctx.GlobalBool(TestnetFlag.Name):
		genesis = core.DefaultTestnetGenesisBlock()
	case ctx.GlobalBool(RinkebyFlag.Name):
		genesis = core.DefaultRinkebyGenesisBlock()
	case ctx.GlobalBool(GoerliFlag.Name):
		genesis = core.DefaultGoerliGenesisBlock()
	case ctx.GlobalBool(DeveloperFlag.Name):
		Fatalf("Developer chains are ephemeral")
	}
	return genesis
}

// MakeChain creates a chain manager from set command line flags.
func MakeChain(ctx *cli.Context, stack *node.Node, useExist bool) (chain *core.BlockChain, chainDb ethdb.Database) {
	var (
		config *params.ChainConfig
		err    error
	)
	chainDb = MakeChainDatabase(ctx, stack)

	if useExist {
		stored := rawdb.ReadCanonicalHash(chainDb, 0)
		if (stored == common.Hash{}) {
			Fatalf("No existing genesis")
		}
		config = rawdb.ReadChainConfig(chainDb, stored)
	} else {
		config, _, err = core.SetupGenesisBlock(chainDb, MakeGenesis(ctx))
		if err != nil {
			Fatalf("%v", err)
		}
	}

	var engine consensus.Engine
	if config.Clique != nil {
		engine = clique.New(config.Clique, chainDb)
	} else if config.Istanbul != nil {
		// for IBFT
		istanbulConfig := istanbul.DefaultConfig
		if config.Istanbul.Epoch != 0 {
			istanbulConfig.Epoch = config.Istanbul.Epoch
		}
		istanbulConfig.ProposerPolicy = istanbul.ProposerPolicy(config.Istanbul.ProposerPolicy)
		istanbulConfig.Ceil2Nby3Block = config.Istanbul.Ceil2Nby3Block
		engine = istanbulBackend.New(istanbulConfig, stack.GetNodeKey(), chainDb)
	} else if config.IsQuorum {
		// for Raft
		engine = ethash.NewFullFaker()
	} else {
		engine = ethash.NewFaker()
		if !ctx.GlobalBool(FakePoWFlag.Name) {
			engine = ethash.New(ethash.Config{
				CacheDir:       stack.ResolvePath(eth.DefaultConfig.Ethash.CacheDir),
				CachesInMem:    eth.DefaultConfig.Ethash.CachesInMem,
				CachesOnDisk:   eth.DefaultConfig.Ethash.CachesOnDisk,
				DatasetDir:     stack.ResolvePath(eth.DefaultConfig.Ethash.DatasetDir),
				DatasetsInMem:  eth.DefaultConfig.Ethash.DatasetsInMem,
				DatasetsOnDisk: eth.DefaultConfig.Ethash.DatasetsOnDisk,
			}, nil, false)
		}
	}
	if gcmode := ctx.GlobalString(GCModeFlag.Name); gcmode != "full" && gcmode != "archive" {
		Fatalf("--%s must be either 'full' or 'archive'", GCModeFlag.Name)
	}
	cache := &core.CacheConfig{
		TrieCleanLimit:      eth.DefaultConfig.TrieCleanCache,
		TrieCleanNoPrefetch: ctx.GlobalBool(CacheNoPrefetchFlag.Name),
		TrieDirtyLimit:      eth.DefaultConfig.TrieDirtyCache,
		TrieDirtyDisabled:   ctx.GlobalString(GCModeFlag.Name) == "archive",
		TrieTimeLimit:       eth.DefaultConfig.TrieTimeout,
	}
	if ctx.GlobalIsSet(CacheFlag.Name) || ctx.GlobalIsSet(CacheTrieFlag.Name) {
		cache.TrieCleanLimit = ctx.GlobalInt(CacheFlag.Name) * ctx.GlobalInt(CacheTrieFlag.Name) / 100
	}
	if ctx.GlobalIsSet(CacheFlag.Name) || ctx.GlobalIsSet(CacheGCFlag.Name) {
		cache.TrieDirtyLimit = ctx.GlobalInt(CacheFlag.Name) * ctx.GlobalInt(CacheGCFlag.Name) / 100
	}
	vmcfg := vm.Config{EnablePreimageRecording: ctx.GlobalBool(VMEnableDebugFlag.Name)}
	chain, err = core.NewBlockChain(chainDb, cache, config, engine, vmcfg, nil)
	if err != nil {
		Fatalf("Can't create BlockChain: %v", err)
	}
	return chain, chainDb
}

// MakeConsolePreloads retrieves the absolute paths for the console JavaScript
// scripts to preload before starting.
func MakeConsolePreloads(ctx *cli.Context) []string {
	// Skip preloading if there's nothing to preload
	if ctx.GlobalString(PreloadJSFlag.Name) == "" {
		return nil
	}
	// Otherwise resolve absolute paths and return them
	var preloads []string

	assets := ctx.GlobalString(JSpathFlag.Name)
	for _, file := range strings.Split(ctx.GlobalString(PreloadJSFlag.Name), ",") {
		preloads = append(preloads, common.AbsolutePath(assets, strings.TrimSpace(file)))
	}
	return preloads
}

// MigrateFlags sets the global flag from a local flag when it's set.
// This is a temporary function used for migrating old command/flags to the
// new format.
//
// e.g. geth account new --keystore /tmp/mykeystore --lightkdf
//
// is equivalent after calling this method with:
//
// geth --keystore /tmp/mykeystore --lightkdf account new
//
// This allows the use of the existing configuration functionality.
// When all flags are migrated this function can be removed and the existing
// configuration functionality must be changed that is uses local flags
func MigrateFlags(action func(ctx *cli.Context) error) func(*cli.Context) error {
	return func(ctx *cli.Context) error {
		for _, name := range ctx.FlagNames() {
			if ctx.IsSet(name) {
				ctx.GlobalSet(name, ctx.String(name))
			}
		}
		return action(ctx)
	}
}<|MERGE_RESOLUTION|>--- conflicted
+++ resolved
@@ -30,11 +30,8 @@
 	"path/filepath"
 	"strconv"
 	"strings"
-<<<<<<< HEAD
 	"text/tabwriter"
 	"text/template"
-=======
->>>>>>> 712a73e6
 	"time"
 
 	"github.com/ethereum/go-ethereum/accounts"
@@ -56,11 +53,8 @@
 	"github.com/ethereum/go-ethereum/eth/gasprice"
 	"github.com/ethereum/go-ethereum/ethdb"
 	"github.com/ethereum/go-ethereum/ethstats"
-<<<<<<< HEAD
 	"github.com/ethereum/go-ethereum/graphql"
-=======
 	"github.com/ethereum/go-ethereum/extension"
->>>>>>> 712a73e6
 	"github.com/ethereum/go-ethereum/les"
 	"github.com/ethereum/go-ethereum/log"
 	"github.com/ethereum/go-ethereum/metrics"
@@ -74,12 +68,9 @@
 	"github.com/ethereum/go-ethereum/p2p/netutil"
 	"github.com/ethereum/go-ethereum/params"
 	"github.com/ethereum/go-ethereum/permission"
-<<<<<<< HEAD
 	"github.com/ethereum/go-ethereum/plugin"
 	"github.com/ethereum/go-ethereum/rpc"
-=======
 	"github.com/ethereum/go-ethereum/private"
->>>>>>> 712a73e6
 	whisper "github.com/ethereum/go-ethereum/whisper/whisperv6"
 	pcsclite "github.com/gballet/go-libpcsclite"
 	"gopkg.in/urfave/cli.v1"
@@ -810,7 +801,6 @@
 		Name:  "permissioned",
 		Usage: "If enabled, the node will allow only a defined list of nodes to connect",
 	}
-<<<<<<< HEAD
 	// Plugins settings
 	PluginSettingsFlag = cli.StringFlag{
 		Name:  "plugins",
@@ -828,7 +818,6 @@
 		Name:  "plugins.skipverify",
 		Usage: "If enabled, plugin integrity is NOT verified",
 	}
-=======
 
 	// Contract Extension
 	ContractExtensionServerFlag = cli.StringFlag{
@@ -836,7 +825,6 @@
 		Usage: "The Tessera Third Party server to connect to for use with contract extension",
 	}
 
->>>>>>> 712a73e6
 	// Istanbul settings
 	IstanbulRequestTimeoutFlag = cli.Uint64Flag{
 		Name:  "istanbul.requesttimeout",
@@ -1610,18 +1598,8 @@
 	if gcmode := ctx.GlobalString(GCModeFlag.Name); gcmode != "full" && gcmode != "archive" {
 		Fatalf("--%s must be either 'full' or 'archive'", GCModeFlag.Name)
 	}
-<<<<<<< HEAD
 	if ctx.GlobalIsSet(GCModeFlag.Name) {
 		cfg.NoPruning = ctx.GlobalString(GCModeFlag.Name) == "archive"
-=======
-	cfg.NoPruning = ctx.GlobalString(GCModeFlag.Name) == "archive"
-
-	if ctx.GlobalIsSet(CacheFlag.Name) || ctx.GlobalIsSet(CacheGCFlag.Name) {
-		cfg.TrieCache = ctx.GlobalInt(CacheFlag.Name) * ctx.GlobalInt(CacheGCFlag.Name) / 100
-	}
-	if ctx.GlobalIsSet(MinerNotifyFlag.Name) {
-		cfg.MinerNotify = strings.Split(ctx.GlobalString(MinerNotifyFlag.Name), ",")
->>>>>>> 712a73e6
 	}
 	if ctx.GlobalIsSet(CacheNoPrefetchFlag.Name) {
 		cfg.NoPrefetch = ctx.GlobalBool(CacheNoPrefetchFlag.Name)
@@ -1705,12 +1683,8 @@
 }
 
 // RegisterEthService adds an Ethereum client to the stack.
-<<<<<<< HEAD
 func RegisterEthService(stack *node.Node, cfg *eth.Config) <-chan *eth.Ethereum {
 	// Quorum: raft service listens to this channel to get Ethereum backend
-=======
-func RegisterEthService(stack *node.Node, cfg *eth.Config) chan *eth.Ethereum {
->>>>>>> 712a73e6
 	nodeChan := make(chan *eth.Ethereum, 1)
 	var err error
 	if cfg.SyncMode == downloader.LightSync {
