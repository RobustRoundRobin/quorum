// Copyright 2018 The go-ethereum Authors
// This file is part of the go-ethereum library.
//
// The go-ethereum library is free software: you can redistribute it and/or modify
// it under the terms of the GNU Lesser General Public License as published by
// the Free Software Foundation, either version 3 of the License, or
// (at your option) any later version.
//
// The go-ethereum library is distributed in the hope that it will be useful,
// but WITHOUT ANY WARRANTY; without even the implied warranty of
// MERCHANTABILITY or FITNESS FOR A PARTICULAR PURPOSE. See the
// GNU Lesser General Public License for more details.
//
// You should have received a copy of the GNU Lesser General Public License
// along with the go-ethereum library. If not, see <http://www.gnu.org/licenses/>.

package enode

import (
	"crypto/ecdsa"
	"encoding/base64"
	"encoding/hex"
	"errors"
	"fmt"
	"github.com/ethereum/go-ethereum/log"
	"math/bits"
	"math/rand"
	"net"
	"strings"

	"github.com/ethereum/go-ethereum/p2p/enr"
	"github.com/ethereum/go-ethereum/rlp"
)

var errMissingPrefix = errors.New("missing 'enr:' prefix for base64-encoded record")

// Node represents a host on the network.
type Node struct {
	r  enr.Record
	id ID
}

// New wraps a node record. The record must be valid according to the given
// identity scheme.
func New(validSchemes enr.IdentityScheme, r *enr.Record) (*Node, error) {
	if err := r.VerifySignature(validSchemes); err != nil {
		return nil, err
	}
	node := &Node{r: *r}
	if n := copy(node.id[:], validSchemes.NodeAddr(&node.r)); n != len(ID{}) {
		return nil, fmt.Errorf("invalid node ID length %d, need %d", n, len(ID{}))
	}
	return node, nil
}

// MustParse parses a node record or enode:// URL. It panics if the input is invalid.
func MustParse(rawurl string) *Node {
	n, err := Parse(ValidSchemes, rawurl)
	if err != nil {
		panic("invalid node: " + err.Error())
	}
	return n
}

// Parse decodes and verifies a base64-encoded node record.
func Parse(validSchemes enr.IdentityScheme, input string) (*Node, error) {
	if strings.HasPrefix(input, "enode://") {
		return ParseV4(input)
	}
	if !strings.HasPrefix(input, "enr:") {
		return nil, errMissingPrefix
	}
	bin, err := base64.RawURLEncoding.DecodeString(input[4:])
	if err != nil {
		return nil, err
	}
	var r enr.Record
	if err := rlp.DecodeBytes(bin, &r); err != nil {
		return nil, err
	}
	return New(validSchemes, &r)
}

// ID returns the node identifier.
func (n *Node) ID() ID {
	return n.id
}

// Seq returns the sequence number of the underlying record.
func (n *Node) Seq() uint64 {
	return n.r.Seq()
}

// Incomplete returns true for nodes with no IP address.
func (n *Node) Incomplete() bool {
	return n.IP() == nil
}

// Load retrieves an entry from the underlying record.
func (n *Node) Load(k enr.Entry) error {
	return n.r.Load(k)
}

// IP returns the IP address of the node. This prefers IPv4 addresses.
func (n *Node) IP() net.IP {
<<<<<<< HEAD
	var (
		ip4 enr.IPv4
		ip6 enr.IPv6
	)
	if n.Load(&ip4) == nil {
		return net.IP(ip4)
	}
	if n.Load(&ip6) == nil {
		return net.IP(ip6)
	}
	return nil
=======
	// QUORUM
	// no host is set, so use the IP directly
	if n.Host() == "" {
		return n.loadIP()
	}
	// attempt to look up IP addresses if host is a FQDN
	lookupIPs, err := net.LookupIP(n.Host())
	if err != nil {
		log.Debug("hostname couldn't resolve, using IP instead", "hostname", n.Host(), "err", err.Error())
		return n.loadIP()
	}
	// set to first ip by default
	return lookupIPs[0]
	// END QUORUM
}

func (n *Node) loadIP() net.IP {
	var ip net.IP
	n.Load((*enr.IP)(&ip))
	return ip
>>>>>>> 20c95e5d
}

// Quorum
func (n *Node) Host() string {
	var hostname string
	n.Load((*enr.Hostname)(&hostname))
	return hostname
}
// End-Quorum

// UDP returns the UDP port of the node.
func (n *Node) UDP() int {
	var port enr.UDP
	n.Load(&port)
	return int(port)
}

// used by Quorum RAFT - returns the Raft port of the node
func (n *Node) RaftPort() int {
	var port enr.RaftPort
	err := n.Load(&port)
	if err != nil {
		return 0
	}
	return int(port)
}

func (n *Node) HasRaftPort() bool {
	return n.RaftPort() > 0
}

// UDP returns the TCP port of the node.
func (n *Node) TCP() int {
	var port enr.TCP
	n.Load(&port)
	return int(port)
}

// Pubkey returns the secp256k1 public key of the node, if present.
func (n *Node) Pubkey() *ecdsa.PublicKey {
	var key ecdsa.PublicKey
	if n.Load((*Secp256k1)(&key)) != nil {
		return nil
	}
	return &key
}

// Record returns the node's record. The return value is a copy and may
// be modified by the caller.
func (n *Node) Record() *enr.Record {
	cpy := n.r
	return &cpy
}

// ValidateComplete checks whether n has a valid IP and UDP port.
// Deprecated: don't use this method.
func (n *Node) ValidateComplete() error {
	if n.Incomplete() {
		return errors.New("missing IP address")
	}
	if n.UDP() == 0 {
		return errors.New("missing UDP port")
	}
	ip := n.IP()
	if ip.IsMulticast() || ip.IsUnspecified() {
		return errors.New("invalid IP (multicast/unspecified)")
	}
	// Validate the node key (on curve, etc.).
	var key Secp256k1
	return n.Load(&key)
}

// String returns the text representation of the record.
func (n *Node) String() string {
	if isNewV4(n) {
		return n.URLv4() // backwards-compatibility glue for NewV4 nodes
	}
	enc, _ := rlp.EncodeToBytes(&n.r) // always succeeds because record is valid
	b64 := base64.RawURLEncoding.EncodeToString(enc)
	return "enr:" + b64
}

// MarshalText implements encoding.TextMarshaler.
func (n *Node) MarshalText() ([]byte, error) {
	return []byte(n.String()), nil
}

// UnmarshalText implements encoding.TextUnmarshaler.
func (n *Node) UnmarshalText(text []byte) error {
	dec, err := Parse(ValidSchemes, string(text))
	if err == nil {
		*n = *dec
	}
	return err
}

// ID is a unique identifier for each node.
type ID [32]byte

// Bytes returns a byte slice representation of the ID
func (n ID) Bytes() []byte {
	return n[:]
}

// ID prints as a long hexadecimal number.
func (n ID) String() string {
	return fmt.Sprintf("%x", n[:])
}

// The Go syntax representation of a ID is a call to HexID.
func (n ID) GoString() string {
	return fmt.Sprintf("enode.HexID(\"%x\")", n[:])
}

// TerminalString returns a shortened hex string for terminal logging.
func (n ID) TerminalString() string {
	return hex.EncodeToString(n[:8])
}

// MarshalText implements the encoding.TextMarshaler interface.
func (n ID) MarshalText() ([]byte, error) {
	return []byte(hex.EncodeToString(n[:])), nil
}

// UnmarshalText implements the encoding.TextUnmarshaler interface.
func (n *ID) UnmarshalText(text []byte) error {
	id, err := parseID(string(text))
	if err != nil {
		return err
	}
	*n = id
	return nil
}

// ID is a unique identifier for each node used by RAFT
type EnodeID [64]byte

// ID prints as a long hexadecimal number.
func (n EnodeID) String() string {
	return fmt.Sprintf("%x", n[:])
}

// The Go syntax representation of a ID is a call to HexID.
func (n EnodeID) GoString() string {
	return fmt.Sprintf("enode.HexID(\"%x\")", n[:])
}

// MarshalText implements the encoding.TextMarshaler interface.
func (n EnodeID) MarshalText() ([]byte, error) {
	return []byte(hex.EncodeToString(n[:])), nil
}

// UnmarshalText implements the encoding.TextUnmarshaler interface.
func (n *EnodeID) UnmarshalText(text []byte) error {
	id, err := RaftHexID(string(text))
	if err != nil {
		return err
	}
	*n = id
	return nil
}

// HexID converts a hex string to an ID.
// The string may be prefixed with 0x.
// It panics if the string is not a valid ID.
func HexID(in string) ID {
	id, err := parseID(in)
	if err != nil {
		panic(err)
	}
	return id
}

// used by Quorum RAFT to derive 64 byte nodeId from 128 byte enodeID
func RaftHexID(in string) (EnodeID, error) {
	var id EnodeID
	b, err := hex.DecodeString(strings.TrimPrefix(in, "0x"))
	if err != nil {
		return id, err
	} else if len(b) != len(id) {
		return id, fmt.Errorf("wrong length, want %d hex chars", len(id)*2)
	}

	copy(id[:], b)
	return id, nil
}

func parseID(in string) (ID, error) {
	var id ID
	b, err := hex.DecodeString(strings.TrimPrefix(in, "0x"))
	if err != nil {
		return id, err
	} else if len(b) != len(id) {
		return id, fmt.Errorf("wrong length, want %d hex chars", len(id)*2)
	}
	copy(id[:], b)
	return id, nil
}

// DistCmp compares the distances a->target and b->target.
// Returns -1 if a is closer to target, 1 if b is closer to target
// and 0 if they are equal.
func DistCmp(target, a, b ID) int {
	for i := range target {
		da := a[i] ^ target[i]
		db := b[i] ^ target[i]
		if da > db {
			return 1
		} else if da < db {
			return -1
		}
	}
	return 0
}

// LogDist returns the logarithmic distance between a and b, log2(a ^ b).
func LogDist(a, b ID) int {
	lz := 0
	for i := range a {
		x := a[i] ^ b[i]
		if x == 0 {
			lz += 8
		} else {
			lz += bits.LeadingZeros8(x)
			break
		}
	}
	return len(a)*8 - lz
}

// RandomID returns a random ID b such that logdist(a, b) == n.
func RandomID(a ID, n int) (b ID) {
	if n == 0 {
		return a
	}
	// flip bit at position n, fill the rest with random bits
	b = a
	pos := len(a) - n/8 - 1
	bit := byte(0x01) << (byte(n%8) - 1)
	if bit == 0 {
		pos++
		bit = 0x80
	}
	b[pos] = a[pos]&^bit | ^a[pos]&bit // TODO: randomize end bits
	for i := pos + 1; i < len(a); i++ {
		b[i] = byte(rand.Intn(255))
	}
	return b
}<|MERGE_RESOLUTION|>--- conflicted
+++ resolved
@@ -22,12 +22,12 @@
 	"encoding/hex"
 	"errors"
 	"fmt"
-	"github.com/ethereum/go-ethereum/log"
 	"math/bits"
 	"math/rand"
 	"net"
 	"strings"
 
+	"github.com/ethereum/go-ethereum/log"
 	"github.com/ethereum/go-ethereum/p2p/enr"
 	"github.com/ethereum/go-ethereum/rlp"
 )
@@ -103,7 +103,23 @@
 
 // IP returns the IP address of the node. This prefers IPv4 addresses.
 func (n *Node) IP() net.IP {
-<<<<<<< HEAD
+	// QUORUM
+	// no host is set, so use the IP directly
+	if n.Host() == "" {
+		return n.loadIP()
+	}
+	// attempt to look up IP addresses if host is a FQDN
+	lookupIPs, err := net.LookupIP(n.Host())
+	if err != nil {
+		log.Debug("hostname couldn't resolve, using IP instead", "hostname", n.Host(), "err", err.Error())
+		return n.loadIP()
+	}
+	// set to first ip by default
+	return lookupIPs[0]
+	// END QUORUM
+}
+
+func (n *Node) loadIP() net.IP {
 	var (
 		ip4 enr.IPv4
 		ip6 enr.IPv6
@@ -115,28 +131,6 @@
 		return net.IP(ip6)
 	}
 	return nil
-=======
-	// QUORUM
-	// no host is set, so use the IP directly
-	if n.Host() == "" {
-		return n.loadIP()
-	}
-	// attempt to look up IP addresses if host is a FQDN
-	lookupIPs, err := net.LookupIP(n.Host())
-	if err != nil {
-		log.Debug("hostname couldn't resolve, using IP instead", "hostname", n.Host(), "err", err.Error())
-		return n.loadIP()
-	}
-	// set to first ip by default
-	return lookupIPs[0]
-	// END QUORUM
-}
-
-func (n *Node) loadIP() net.IP {
-	var ip net.IP
-	n.Load((*enr.IP)(&ip))
-	return ip
->>>>>>> 20c95e5d
 }
 
 // Quorum
@@ -145,6 +139,7 @@
 	n.Load((*enr.Hostname)(&hostname))
 	return hostname
 }
+
 // End-Quorum
 
 // UDP returns the UDP port of the node.
