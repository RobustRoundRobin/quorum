// Copyright 2018 The go-ethereum Authors
// This file is part of the go-ethereum library.
//
// The go-ethereum library is free software: you can redistribute it and/or modify
// it under the terms of the GNU Lesser General Public License as published by
// the Free Software Foundation, either version 3 of the License, or
// (at your option) any later version.
//
// The go-ethereum library is distributed in the hope that it will be useful,
// but WITHOUT ANY WARRANTY; without even the implied warranty of
// MERCHANTABILITY or FITNESS FOR A PARTICULAR PURPOSE. See the
// GNU Lesser General Public License for more details.
//
// You should have received a copy of the GNU Lesser General Public License
// along with the go-ethereum library. If not, see <http://www.gnu.org/licenses/>.

package enode

import (
	"crypto/ecdsa"
	"encoding/hex"
	"errors"
	"fmt"
	"net"
	"net/url"
	"regexp"
	"strconv"

	"github.com/ethereum/go-ethereum/common/math"
	"github.com/ethereum/go-ethereum/crypto"
	"github.com/ethereum/go-ethereum/p2p/enr"
)

var incompleteNodeURL = regexp.MustCompile("(?i)^(?:enode://)?([0-9a-f]+)$")

// MustParseV4 parses a node URL. It panics if the URL is not valid.
func MustParseV4(rawurl string) *Node {
	n, err := ParseV4(rawurl)
	if err != nil {
		panic("invalid node URL: " + err.Error())
	}
	return n
}

// ParseV4 parses a node URL.
//
// There are two basic forms of node URLs:
//
//   - incomplete nodes, which only have the public key (node ID)
//   - complete nodes, which contain the public key and IP/Port information
//
// For incomplete nodes, the designator must look like one of these
//
//    enode://<hex node id>
//    <hex node id>
//
// For complete nodes, the node ID is encoded in the username portion
// of the URL, separated from the host by an @ sign. The hostname can
// only be given as an IP address, DNS domain names are not allowed.
// The port in the host name section is the TCP listening port. If the
// TCP and UDP (discovery) ports differ, the UDP port is specified as
// query parameter "discport".
//
// In the following example, the node URL describes
// a node with IP address 10.3.58.6, TCP listening port 30303
// and UDP discovery port 30301.
//
//    enode://<hex node id>@10.3.58.6:30303?discport=30301
func ParseV4(rawurl string) (*Node, error) {
	if m := incompleteNodeURL.FindStringSubmatch(rawurl); m != nil {
		id, err := parsePubkey(m[1])
		if err != nil {
			return nil, fmt.Errorf("invalid public key (%v)", err)
		}
		return NewV4(id, nil, 0, 0, 0), nil
	}
	return parseComplete(rawurl)
}

// NewV4 creates a node from discovery v4 node information. The record
// contained in the node has a zero-length signature.
func NewV4(pubkey *ecdsa.PublicKey, ip net.IP, tcp, udp, raftPort int) *Node {
	var r enr.Record
	if len(ip) > 0 {
		r.Set(enr.IP(ip))
	}
	if udp != 0 {
		r.Set(enr.UDP(udp))
	}
	if tcp != 0 {
		r.Set(enr.TCP(tcp))
	}

	if raftPort != 0 {
		r.Set(enr.RaftPort(raftPort))
	}

	signV4Compat(&r, pubkey)
	n, err := New(v4CompatID{}, &r)
	if err != nil {
		panic(err)
	}
	return n
}

// isNewV4 returns true for nodes created by NewV4.
func isNewV4(n *Node) bool {
	var k s256raw
	return n.r.IdentityScheme() == "" && n.r.Load(&k) == nil && len(n.r.Signature()) == 0
}

func parseComplete(rawurl string) (*Node, error) {
	var (
		id               *ecdsa.PublicKey
		ip               net.IP
		tcpPort, udpPort uint64
	)
	u, err := url.Parse(rawurl)
	if err != nil {
		return nil, err
	}
	if u.Scheme != "enode" {
		return nil, errors.New("invalid URL scheme, want \"enode\"")
	}
	// Parse the Node ID from the user portion.
	if u.User == nil {
		return nil, errors.New("does not contain node ID")
	}
	if id, err = parsePubkey(u.User.String()); err != nil {
		return nil, fmt.Errorf("invalid public key (%v)", err)
	}
	// Parse the IP address.
	host, port, err := net.SplitHostPort(u.Host)
	if err != nil {
		return nil, fmt.Errorf("invalid host: %v", err)
	}
	if ip = net.ParseIP(host); ip == nil {
		return nil, errors.New("invalid IP address")
	}
	// Parse the port numbers.
	if tcpPort, err = strconv.ParseUint(port, 10, 16); err != nil {
		return nil, errors.New("invalid port")
	}
	udpPort = tcpPort
	qv := u.Query()
	if qv.Get("discport") != "" {
		udpPort, err = strconv.ParseUint(qv.Get("discport"), 10, 16)
		if err != nil {
			return nil, errors.New("invalid discport in query")
		}
	}

	var node *Node

	if qv.Get("raftport") != "" {
		raftPort, err := strconv.ParseUint(qv.Get("raftport"), 10, 16)
		if err != nil {
			return nil, errors.New("invalid raftport in query")
		}
		node = NewV4(id, ip, int(tcpPort), int(udpPort), int(raftPort))
	} else {
		node = NewV4(id, ip, int(tcpPort), int(udpPort), 0)
	}
	return node, nil

}

func HexPubkey(h string) (*ecdsa.PublicKey, error) {
	k, err := parsePubkey(h)
	if err != nil {
		return nil, err
	}
	return k, err
}

// parsePubkey parses a hex-encoded secp256k1 public key.
func parsePubkey(in string) (*ecdsa.PublicKey, error) {
	b, err := hex.DecodeString(in)
	if err != nil {
		return nil, err
	} else if len(b) != 64 {
		return nil, fmt.Errorf("wrong length, want %d hex chars", 128)
	}
	b = append([]byte{0x4}, b...)
	return crypto.UnmarshalPubkey(b)
}

<<<<<<< HEAD
// used by Quorum RAFT - to derive enodeID
func (n *Node) EnodeID() string {
	var (
		scheme enr.ID
		nodeid string
		key    ecdsa.PublicKey
	)
	n.Load(&scheme)
	n.Load((*Secp256k1)(&key))
	switch {
	case scheme == "v4" || key != ecdsa.PublicKey{}:
		nodeid = fmt.Sprintf("%x", crypto.FromECDSAPub(&key)[1:])
	default:
		nodeid = fmt.Sprintf("%s.%x", scheme, n.id[:])
	}
	return nodeid
}

func (n *Node) v4URL() string {
=======
func (n *Node) URLv4() string {
>>>>>>> 52f24617
	var (
		scheme enr.ID
		nodeid string
		key    ecdsa.PublicKey
	)
	n.Load(&scheme)
	n.Load((*Secp256k1)(&key))
	switch {
	case scheme == "v4" || key != ecdsa.PublicKey{}:
		nodeid = fmt.Sprintf("%x", crypto.FromECDSAPub(&key)[1:])
	default:
		nodeid = fmt.Sprintf("%s.%x", scheme, n.id[:])
	}
	u := url.URL{Scheme: "enode"}
	if n.Incomplete() {
		u.Host = nodeid
	} else {
		addr := net.TCPAddr{IP: n.IP(), Port: n.TCP()}
		u.User = url.User(nodeid)
		u.Host = addr.String()
		if n.UDP() != n.TCP() {
			u.RawQuery = "discport=" + strconv.Itoa(n.UDP())
		}
		raftPort := n.RaftPort()
		if raftPort != 0 {
			raftQuery := "raftport=" + strconv.Itoa(raftPort)
			if len(u.RawQuery) > 0 {
				u.RawQuery = u.RawQuery + "&" + raftQuery
			} else {
				u.RawQuery = raftQuery
			}
		}
	}
	return u.String()
}

// PubkeyToIDV4 derives the v4 node address from the given public key.
func PubkeyToIDV4(key *ecdsa.PublicKey) ID {
	e := make([]byte, 64)
	math.ReadBits(key.X, e[:len(e)/2])
	math.ReadBits(key.Y, e[len(e)/2:])
	return ID(crypto.Keccak256Hash(e))
}<|MERGE_RESOLUTION|>--- conflicted
+++ resolved
@@ -185,7 +185,6 @@
 	return crypto.UnmarshalPubkey(b)
 }
 
-<<<<<<< HEAD
 // used by Quorum RAFT - to derive enodeID
 func (n *Node) EnodeID() string {
 	var (
@@ -204,10 +203,7 @@
 	return nodeid
 }
 
-func (n *Node) v4URL() string {
-=======
 func (n *Node) URLv4() string {
->>>>>>> 52f24617
 	var (
 		scheme enr.ID
 		nodeid string
