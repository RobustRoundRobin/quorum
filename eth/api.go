--- conflicted
+++ resolved
@@ -295,16 +295,7 @@
 		// If we're dumping the pending state, we need to request
 		// both the pending block as well as the pending state from
 		// the miner and operate on those
-<<<<<<< HEAD
 		_, publicState, privateState = api.eth.miner.Pending()
-=======
-		_, stateDb := api.eth.miner.Pending()
-		return stateDb.RawDump(false, false, true), nil
-	}
-	var block *types.Block
-	if blockNr == rpc.LatestBlockNumber {
-		block = api.eth.blockchain.CurrentBlock()
->>>>>>> 52f24617
 	} else {
 		var block *types.Block
 		if blockNr == rpc.LatestBlockNumber {
@@ -323,16 +314,12 @@
 
 	switch typ {
 	case "public":
-		return publicState.RawDump(), nil
+		return publicState.RawDump(false, false, true), nil
 	case "private":
-		return privateState.RawDump(), nil
+		return privateState.RawDump(false, false, true), nil
 	default:
 		return state.Dump{}, fmt.Errorf("unknown type: '%s'", typ)
 	}
-<<<<<<< HEAD
-=======
-	return stateDb.RawDump(false, false, true), nil
->>>>>>> 52f24617
 }
 
 // PrivateDebugAPI is the collection of Ethereum full node APIs exposed over
