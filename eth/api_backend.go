// Copyright 2015 The go-ethereum Authors
// This file is part of the go-ethereum library.
//
// The go-ethereum library is free software: you can redistribute it and/or modify
// it under the terms of the GNU Lesser General Public License as published by
// the Free Software Foundation, either version 3 of the License, or
// (at your option) any later version.
//
// The go-ethereum library is distributed in the hope that it will be useful,
// but WITHOUT ANY WARRANTY; without even the implied warranty of
// MERCHANTABILITY or FITNESS FOR A PARTICULAR PURPOSE. See the
// GNU Lesser General Public License for more details.
//
// You should have received a copy of the GNU Lesser General Public License
// along with the go-ethereum library. If not, see <http://www.gnu.org/licenses/>.

package eth

import (
	"context"
	"errors"
	"math/big"

	"github.com/ethereum/go-ethereum/accounts"
	"github.com/ethereum/go-ethereum/common"
	"github.com/ethereum/go-ethereum/common/math"
	"github.com/ethereum/go-ethereum/core"
	"github.com/ethereum/go-ethereum/core/bloombits"
	"github.com/ethereum/go-ethereum/core/rawdb"
	"github.com/ethereum/go-ethereum/core/state"
	"github.com/ethereum/go-ethereum/core/types"
	"github.com/ethereum/go-ethereum/core/vm"
	"github.com/ethereum/go-ethereum/eth/downloader"
	"github.com/ethereum/go-ethereum/eth/gasprice"
	"github.com/ethereum/go-ethereum/ethdb"
	"github.com/ethereum/go-ethereum/event"
	"github.com/ethereum/go-ethereum/params"
	"github.com/ethereum/go-ethereum/rpc"
)

// EthAPIBackend implements ethapi.Backend for full nodes
type EthAPIBackend struct {
<<<<<<< HEAD
	extRPCEnabled bool
	eth           *Ethereum
	gpo           *gasprice.Oracle
=======
	eth *Ethereum
	gpo *gasprice.Oracle

	// Quorum
	//
	// hex node id from node public key
	hexNodeId string
>>>>>>> 99f7fd67
}

// ChainConfig returns the active chain configuration.
func (b *EthAPIBackend) ChainConfig() *params.ChainConfig {
	return b.eth.blockchain.Config()
}

func (b *EthAPIBackend) CurrentBlock() *types.Block {
	return b.eth.blockchain.CurrentBlock()
}

func (b *EthAPIBackend) SetHead(number uint64) {
	b.eth.protocolManager.downloader.Cancel()
	b.eth.blockchain.SetHead(number)
}

func (b *EthAPIBackend) HeaderByNumber(ctx context.Context, blockNr rpc.BlockNumber) (*types.Header, error) {
	// Pending block is only known by the miner
	if blockNr == rpc.PendingBlockNumber {
		block := b.eth.miner.PendingBlock()
		return block.Header(), nil
	}
	// Otherwise resolve and return the block
	if blockNr == rpc.LatestBlockNumber {
		return b.eth.blockchain.CurrentBlock().Header(), nil
	}
	return b.eth.blockchain.GetHeaderByNumber(uint64(blockNr)), nil
}

func (b *EthAPIBackend) HeaderByHash(ctx context.Context, hash common.Hash) (*types.Header, error) {
	return b.eth.blockchain.GetHeaderByHash(hash), nil
}

func (b *EthAPIBackend) BlockByNumber(ctx context.Context, blockNr rpc.BlockNumber) (*types.Block, error) {
	// Pending block is only known by the miner
	if blockNr == rpc.PendingBlockNumber {
		if b.eth.protocolManager.raftMode {
			// Use latest instead.
			return b.eth.blockchain.CurrentBlock(), nil
		}
		block := b.eth.miner.PendingBlock()
		return block, nil
	}
	// Otherwise resolve and return the block
	if blockNr == rpc.LatestBlockNumber {
		return b.eth.blockchain.CurrentBlock(), nil
	}
	return b.eth.blockchain.GetBlockByNumber(uint64(blockNr)), nil
}

func (b *EthAPIBackend) StateAndHeaderByNumber(ctx context.Context, blockNr rpc.BlockNumber) (vm.MinimalApiState, *types.Header, error) {
	// Pending state is only known by the miner
	if blockNr == rpc.PendingBlockNumber {
		if b.eth.protocolManager.raftMode {
			// Use latest instead.
			header, err := b.HeaderByNumber(ctx, rpc.LatestBlockNumber)
			if header == nil || err != nil {
				return nil, nil, err
			}
			publicState, privateState, err := b.eth.BlockChain().StateAt(header.Root)
			return EthAPIState{publicState, privateState}, header, err
		}
		block, publicState, privateState := b.eth.miner.Pending()
		return EthAPIState{publicState, privateState}, block.Header(), nil
	}
	// Otherwise resolve the block number and return its state
	header, err := b.HeaderByNumber(ctx, blockNr)
	if err != nil {
		return nil, nil, err
	}
	if header == nil {
		return nil, nil, errors.New("header not found")
	}
	stateDb, privateState, err := b.eth.BlockChain().StateAt(header.Root)
	return EthAPIState{stateDb, privateState}, header, err

}

func (b *EthAPIBackend) GetBlock(ctx context.Context, hash common.Hash) (*types.Block, error) {
	return b.eth.blockchain.GetBlockByHash(hash), nil
}

func (b *EthAPIBackend) GetReceipts(ctx context.Context, hash common.Hash) (types.Receipts, error) {
	return b.eth.blockchain.GetReceiptsByHash(hash), nil
}

func (b *EthAPIBackend) GetLogs(ctx context.Context, hash common.Hash) ([][]*types.Log, error) {
	receipts := b.eth.blockchain.GetReceiptsByHash(hash)
	if receipts == nil {
		return nil, nil
	}
	logs := make([][]*types.Log, len(receipts))
	for i, receipt := range receipts {
		logs[i] = receipt.Logs
	}
	return logs, nil
}

func (b *EthAPIBackend) GetTd(blockHash common.Hash) *big.Int {
	return b.eth.blockchain.GetTdByHash(blockHash)
}

func (b *EthAPIBackend) GetEVM(ctx context.Context, msg core.Message, state vm.MinimalApiState, header *types.Header) (*vm.EVM, func() error, error) {
	statedb := state.(EthAPIState)
	from := statedb.state.GetOrNewStateObject(msg.From())
	from.SetBalance(math.MaxBig256)
	vmError := func() error { return nil }

	context := core.NewEVMContext(msg, header, b.eth.BlockChain(), nil)

	// Set the private state to public state if contract address is not present in the private state
	to := common.Address{}
	if msg.To() != nil {
		to = *msg.To()
	}

	privateState := statedb.privateState
	if !privateState.Exist(to) {
		privateState = statedb.state
	}

	return vm.NewEVM(context, statedb.state, privateState, b.eth.blockchain.Config(), *b.eth.blockchain.GetVMConfig()), vmError, nil
}

func (b *EthAPIBackend) SubscribeRemovedLogsEvent(ch chan<- core.RemovedLogsEvent) event.Subscription {
	return b.eth.BlockChain().SubscribeRemovedLogsEvent(ch)
}

func (b *EthAPIBackend) SubscribeChainEvent(ch chan<- core.ChainEvent) event.Subscription {
	return b.eth.BlockChain().SubscribeChainEvent(ch)
}

func (b *EthAPIBackend) SubscribeChainHeadEvent(ch chan<- core.ChainHeadEvent) event.Subscription {
	return b.eth.BlockChain().SubscribeChainHeadEvent(ch)
}

func (b *EthAPIBackend) SubscribeChainSideEvent(ch chan<- core.ChainSideEvent) event.Subscription {
	return b.eth.BlockChain().SubscribeChainSideEvent(ch)
}

func (b *EthAPIBackend) SubscribeLogsEvent(ch chan<- []*types.Log) event.Subscription {
	return b.eth.BlockChain().SubscribeLogsEvent(ch)
}

func (b *EthAPIBackend) SendTx(ctx context.Context, signedTx *types.Transaction) error {
	// validation for node need to happen here and cannot be done as a part of
	// validateTx in tx_pool.go as tx_pool validation will happen in every node
	if b.hexNodeId != "" && !types.ValidateNodeForTxn(b.hexNodeId, signedTx.From()) {
		return errors.New("cannot send transaction from this node")
	}
	return b.eth.txPool.AddLocal(signedTx)
}

func (b *EthAPIBackend) GetPoolTransactions() (types.Transactions, error) {
	pending, err := b.eth.txPool.Pending()
	if err != nil {
		return nil, err
	}
	var txs types.Transactions
	for _, batch := range pending {
		txs = append(txs, batch...)
	}
	return txs, nil
}

func (b *EthAPIBackend) GetPoolTransaction(hash common.Hash) *types.Transaction {
	return b.eth.txPool.Get(hash)
}

func (b *EthAPIBackend) GetTransaction(ctx context.Context, txHash common.Hash) (*types.Transaction, common.Hash, uint64, uint64, error) {
	tx, blockHash, blockNumber, index := rawdb.ReadTransaction(b.eth.ChainDb(), txHash)
	return tx, blockHash, blockNumber, index, nil
}

func (b *EthAPIBackend) GetPoolNonce(ctx context.Context, addr common.Address) (uint64, error) {
	return b.eth.txPool.Nonce(addr), nil
}

func (b *EthAPIBackend) Stats() (pending int, queued int) {
	return b.eth.txPool.Stats()
}

func (b *EthAPIBackend) TxPoolContent() (map[common.Address]types.Transactions, map[common.Address]types.Transactions) {
	return b.eth.TxPool().Content()
}

func (b *EthAPIBackend) SubscribeNewTxsEvent(ch chan<- core.NewTxsEvent) event.Subscription {
	return b.eth.TxPool().SubscribeNewTxsEvent(ch)
}

func (b *EthAPIBackend) Downloader() *downloader.Downloader {
	return b.eth.Downloader()
}

func (b *EthAPIBackend) ProtocolVersion() int {
	return b.eth.EthVersion()
}

func (b *EthAPIBackend) SuggestPrice(ctx context.Context) (*big.Int, error) {
	if b.ChainConfig().IsQuorum {
		return big.NewInt(0), nil
	} else {
		return b.gpo.SuggestPrice(ctx)
	}
}

func (b *EthAPIBackend) ChainDb() ethdb.Database {
	return b.eth.ChainDb()
}

func (b *EthAPIBackend) EventMux() *event.TypeMux {
	return b.eth.EventMux()
}

func (b *EthAPIBackend) AccountManager() *accounts.Manager {
	return b.eth.AccountManager()
}

func (b *EthAPIBackend) ExtRPCEnabled() bool {
	return b.extRPCEnabled
}

func (b *EthAPIBackend) RPCGasCap() *big.Int {
	return b.eth.config.RPCGasCap
}

func (b *EthAPIBackend) BloomStatus() (uint64, uint64) {
	sections, _, _ := b.eth.bloomIndexer.Sections()
	return params.BloomBitsBlocks, sections
}

func (b *EthAPIBackend) ServiceFilter(ctx context.Context, session *bloombits.MatcherSession) {
	for i := 0; i < bloomFilterThreads; i++ {
		go session.Multiplex(bloomRetrievalBatch, bloomRetrievalWait, b.eth.bloomRequests)
	}
}

// used by Quorum
type EthAPIState struct {
	state, privateState *state.StateDB
}

func (s EthAPIState) GetBalance(addr common.Address) *big.Int {
	if s.privateState.Exist(addr) {
		return s.privateState.GetBalance(addr)
	}
	return s.state.GetBalance(addr)
}

func (s EthAPIState) GetCode(addr common.Address) []byte {
	if s.privateState.Exist(addr) {
		return s.privateState.GetCode(addr)
	}
	return s.state.GetCode(addr)
}

func (s EthAPIState) GetState(a common.Address, b common.Hash) common.Hash {
	if s.privateState.Exist(a) {
		return s.privateState.GetState(a, b)
	}
	return s.state.GetState(a, b)
}

func (s EthAPIState) GetNonce(addr common.Address) uint64 {
	if s.privateState.Exist(addr) {
		return s.privateState.GetNonce(addr)
	}
	return s.state.GetNonce(addr)
}

func (s EthAPIState) GetProof(addr common.Address) ([][]byte, error) {
	if s.privateState.Exist(addr) {
		return s.privateState.GetProof(addr)
	}
	return s.state.GetProof(addr)
}

func (s EthAPIState) GetStorageProof(addr common.Address, h common.Hash) ([][]byte, error) {
	if s.privateState.Exist(addr) {
		return s.privateState.GetStorageProof(addr, h)
	}
	return s.state.GetStorageProof(addr, h)
}

func (s EthAPIState) StorageTrie(addr common.Address) state.Trie {
	if s.privateState.Exist(addr) {
		return s.privateState.StorageTrie(addr)
	}
	return s.state.StorageTrie(addr)
}

func (s EthAPIState) Error() error {
	if s.privateState.Error() != nil {
		return s.privateState.Error()
	}
	return s.state.Error()
}

func (s EthAPIState) GetCodeHash(addr common.Address) common.Hash {
	if s.privateState.Exist(addr) {
		return s.privateState.GetCodeHash(addr)
	}
	return s.state.GetCodeHash(addr)
}

//func (s MinimalApiState) Error<|MERGE_RESOLUTION|>--- conflicted
+++ resolved
@@ -40,19 +40,14 @@
 
 // EthAPIBackend implements ethapi.Backend for full nodes
 type EthAPIBackend struct {
-<<<<<<< HEAD
 	extRPCEnabled bool
 	eth           *Ethereum
 	gpo           *gasprice.Oracle
-=======
-	eth *Ethereum
-	gpo *gasprice.Oracle
 
 	// Quorum
 	//
 	// hex node id from node public key
 	hexNodeId string
->>>>>>> 99f7fd67
 }
 
 // ChainConfig returns the active chain configuration.
