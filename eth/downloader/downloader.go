--- conflicted
+++ resolved
@@ -107,10 +107,6 @@
 	genesis    uint64   // Genesis block number to limit sync to (e.g. light client CHT)
 	queue      *queue   // Scheduler for selecting the hashes to download
 	peers      *peerSet // Set of active peers from which download can proceed
-<<<<<<< HEAD
-	stateDB    ethdb.Database
-=======
->>>>>>> 52f24617
 
 	stateDB    ethdb.Database  // Database to state sync into (and deduplicate via)
 	stateBloom *trie.SyncBloom // Bloom filter for fast trie node existence checks
@@ -214,11 +210,7 @@
 }
 
 // New creates a new downloader to fetch hashes and blocks from remote peers.
-<<<<<<< HEAD
-func New(mode SyncMode, checkpoint uint64, stateDb ethdb.Database, mux *event.TypeMux, chain BlockChain, lightchain LightChain, dropPeer peerDropFn) *Downloader {
-=======
 func New(checkpoint uint64, stateDb ethdb.Database, stateBloom *trie.SyncBloom, mux *event.TypeMux, chain BlockChain, lightchain LightChain, dropPeer peerDropFn) *Downloader {
->>>>>>> 52f24617
 	if lightchain == nil {
 		lightchain = chain
 	}
@@ -634,11 +626,7 @@
 				return nil, errBadPeer
 			}
 			head := headers[0]
-<<<<<<< HEAD
-			if d.mode == FastSync && head.Number.Uint64() < d.checkpoint {
-=======
 			if (d.mode == FastSync || d.mode == LightSync) && head.Number.Uint64() < d.checkpoint {
->>>>>>> 52f24617
 				p.log.Warn("Remote head below checkpoint", "number", head.Number, "hash", head.Hash())
 				return nil, errUnsyncedPeer
 			}
