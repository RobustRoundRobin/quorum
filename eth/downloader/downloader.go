--- conflicted
+++ resolved
@@ -667,7 +667,6 @@
 	requestHead := int(remoteHeight) - 1
 	if requestHead < 0 {
 		requestHead = 0
-<<<<<<< HEAD
 	}
 	// requestBottom is the lowest block we want included in the query
 	// Ideally, we want to include just below own head
@@ -680,20 +679,6 @@
 	if span < 2 {
 		span = 2
 	}
-=======
-	}
-	// requestBottom is the lowest block we want included in the query
-	// Ideally, we want to include just below own head
-	requestBottom := int(localHeight - 1)
-	if requestBottom < 0 {
-		requestBottom = 0
-	}
-	totalSpan := requestHead - requestBottom
-	span := 1 + totalSpan/MaxCount
-	if span < 2 {
-		span = 2
-	}
->>>>>>> 011c4d29
 	if span > 16 {
 		span = 16
 	}
@@ -701,17 +686,10 @@
 	count = 1 + totalSpan/span
 	if count > MaxCount {
 		count = MaxCount
-<<<<<<< HEAD
 	}
 	if count < 2 {
 		count = 2
 	}
-=======
-	}
-	if count < 2 {
-		count = 2
-	}
->>>>>>> 011c4d29
 	from = requestHead - (count-1)*span
 	if from < 0 {
 		from = 0
