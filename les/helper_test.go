// Copyright 2016 The go-ethereum Authors
// This file is part of the go-ethereum library.
//
// The go-ethereum library is free software: you can redistribute it and/or modify
// it under the terms of the GNU Lesser General Public License as published by
// the Free Software Foundation, either version 3 of the License, or
// (at your option) any later version.
//
// The go-ethereum library is distributed in the hope that it will be useful,
// but WITHOUT ANY WARRANTY; without even the implied warranty of
// MERCHANTABILITY or FITNESS FOR A PARTICULAR PURPOSE. See the
// GNU Lesser General Public License for more details.
//
// You should have received a copy of the GNU Lesser General Public License
// along with the go-ethereum library. If not, see <http://www.gnu.org/licenses/>.

// This file contains some shares testing functionality, common to  multiple
// different files and modules being tested.

package les

import (
	"context"
	"crypto/rand"
	"math/big"
	"sync"
	"testing"
	"time"

	"github.com/ethereum/go-ethereum/accounts/abi/bind"
	"github.com/ethereum/go-ethereum/accounts/abi/bind/backends"
	"github.com/ethereum/go-ethereum/common"
	"github.com/ethereum/go-ethereum/common/mclock"
	"github.com/ethereum/go-ethereum/consensus/ethash"
	"github.com/ethereum/go-ethereum/contracts/checkpointoracle/contract"
	"github.com/ethereum/go-ethereum/core"
	"github.com/ethereum/go-ethereum/core/rawdb"
	"github.com/ethereum/go-ethereum/core/types"
	"github.com/ethereum/go-ethereum/crypto"
	"github.com/ethereum/go-ethereum/eth"
	"github.com/ethereum/go-ethereum/ethdb"
	"github.com/ethereum/go-ethereum/event"
	"github.com/ethereum/go-ethereum/les/flowcontrol"
	"github.com/ethereum/go-ethereum/light"
	"github.com/ethereum/go-ethereum/p2p"
	"github.com/ethereum/go-ethereum/p2p/enode"
	"github.com/ethereum/go-ethereum/params"
)

var (
	bankKey, _ = crypto.GenerateKey()
	bankAddr   = crypto.PubkeyToAddress(bankKey.PublicKey)
	bankFunds  = big.NewInt(1000000000000000000)

	userKey1, _ = crypto.GenerateKey()
	userKey2, _ = crypto.GenerateKey()
	userAddr1   = crypto.PubkeyToAddress(userKey1.PublicKey)
	userAddr2   = crypto.PubkeyToAddress(userKey2.PublicKey)

	testContractCode         = common.Hex2Bytes("606060405260cc8060106000396000f360606040526000357c01000000000000000000000000000000000000000000000000000000009004806360cd2685146041578063c16431b914606b57603f565b005b6055600480803590602001909190505060a9565b6040518082815260200191505060405180910390f35b60886004808035906020019091908035906020019091905050608a565b005b80600060005083606481101560025790900160005b50819055505b5050565b6000600060005082606481101560025790900160005b5054905060c7565b91905056")
	testContractAddr         common.Address
	testContractCodeDeployed = testContractCode[16:]
	testContractDeployed     = uint64(2)

	testEventEmitterCode = common.Hex2Bytes("60606040523415600e57600080fd5b7f57050ab73f6b9ebdd9f76b8d4997793f48cf956e965ee070551b9ca0bb71584e60405160405180910390a160358060476000396000f3006060604052600080fd00a165627a7a723058203f727efcad8b5811f8cb1fc2620ce5e8c63570d697aef968172de296ea3994140029")

	// Checkpoint registrar relative
	registrarAddr common.Address
	signerKey, _  = crypto.GenerateKey()
	signerAddr    = crypto.PubkeyToAddress(signerKey.PublicKey)
)

var (
	// The block frequency for creating checkpoint(only used in test)
	sectionSize = big.NewInt(512)

	// The number of confirmations needed to generate a checkpoint(only used in test).
	processConfirms = big.NewInt(4)

	//
	testBufLimit    = uint64(1000000)
	testBufRecharge = uint64(1000)
)

/*
contract test {

    uint256[100] data;

    function Put(uint256 addr, uint256 value) {
        data[addr] = value;
    }

    function Get(uint256 addr) constant returns (uint256 value) {
        return data[addr];
    }
}
*/

// prepareTestchain pre-commits specified number customized blocks into chain.
func prepareTestchain(n int, backend *backends.SimulatedBackend) {
	var (
		ctx    = context.Background()
		signer = types.HomesteadSigner{}
	)
	for i := 0; i < n; i++ {
		switch i {
		case 0:
			// deploy checkpoint contract
			registrarAddr, _, _, _ = contract.DeployCheckpointOracle(bind.NewKeyedTransactor(bankKey), backend, []common.Address{signerAddr}, sectionSize, processConfirms, big.NewInt(1))
			// bankUser transfers some ether to user1
			nonce, _ := backend.PendingNonceAt(ctx, bankAddr)
			tx, _ := types.SignTx(types.NewTransaction(nonce, userAddr1, big.NewInt(10000), params.TxGas, nil, nil), signer, bankKey)
<<<<<<< HEAD
			backend.SendTransaction(ctx, tx)
=======
			backend.SendTransaction(ctx, tx, bind.PrivateTxArgs{})
>>>>>>> 011c4d29
		case 1:
			bankNonce, _ := backend.PendingNonceAt(ctx, bankAddr)
			userNonce1, _ := backend.PendingNonceAt(ctx, userAddr1)

			// bankUser transfers more ether to user1
			tx1, _ := types.SignTx(types.NewTransaction(bankNonce, userAddr1, big.NewInt(1000), params.TxGas, nil, nil), signer, bankKey)
<<<<<<< HEAD
			backend.SendTransaction(ctx, tx1)

			// user1 relays ether to user2
			tx2, _ := types.SignTx(types.NewTransaction(userNonce1, userAddr2, big.NewInt(1000), params.TxGas, nil, nil), signer, userKey1)
			backend.SendTransaction(ctx, tx2)

			// user1 deploys a test contract
			tx3, _ := types.SignTx(types.NewContractCreation(userNonce1+1, big.NewInt(0), 200000, big.NewInt(0), testContractCode), signer, userKey1)
			backend.SendTransaction(ctx, tx3)
=======
			backend.SendTransaction(ctx, tx1, bind.PrivateTxArgs{})

			// user1 relays ether to user2
			tx2, _ := types.SignTx(types.NewTransaction(userNonce1, userAddr2, big.NewInt(1000), params.TxGas, nil, nil), signer, userKey1)
			backend.SendTransaction(ctx, tx2, bind.PrivateTxArgs{})

			// user1 deploys a test contract
			tx3, _ := types.SignTx(types.NewContractCreation(userNonce1+1, big.NewInt(0), 200000, big.NewInt(0), testContractCode), signer, userKey1)
			backend.SendTransaction(ctx, tx3, bind.PrivateTxArgs{})
>>>>>>> 011c4d29
			testContractAddr = crypto.CreateAddress(userAddr1, userNonce1+1)

			// user1 deploys a event contract
			tx4, _ := types.SignTx(types.NewContractCreation(userNonce1+2, big.NewInt(0), 200000, big.NewInt(0), testEventEmitterCode), signer, userKey1)
<<<<<<< HEAD
			backend.SendTransaction(ctx, tx4)
=======
			backend.SendTransaction(ctx, tx4, bind.PrivateTxArgs{})
>>>>>>> 011c4d29
		case 2:
			// bankUser transfer some ether to signer
			bankNonce, _ := backend.PendingNonceAt(ctx, bankAddr)
			tx1, _ := types.SignTx(types.NewTransaction(bankNonce, signerAddr, big.NewInt(1000000000), params.TxGas, nil, nil), signer, bankKey)
<<<<<<< HEAD
			backend.SendTransaction(ctx, tx1)
=======
			backend.SendTransaction(ctx, tx1, bind.PrivateTxArgs{})
>>>>>>> 011c4d29

			// invoke test contract
			data := common.Hex2Bytes("C16431B900000000000000000000000000000000000000000000000000000000000000010000000000000000000000000000000000000000000000000000000000000001")
			tx2, _ := types.SignTx(types.NewTransaction(bankNonce+1, testContractAddr, big.NewInt(0), 100000, nil, data), signer, bankKey)
<<<<<<< HEAD
			backend.SendTransaction(ctx, tx2)
=======
			backend.SendTransaction(ctx, tx2, bind.PrivateTxArgs{})
>>>>>>> 011c4d29
		case 3:
			// invoke test contract
			bankNonce, _ := backend.PendingNonceAt(ctx, bankAddr)
			data := common.Hex2Bytes("C16431B900000000000000000000000000000000000000000000000000000000000000020000000000000000000000000000000000000000000000000000000000000002")
			tx, _ := types.SignTx(types.NewTransaction(bankNonce, testContractAddr, big.NewInt(0), 100000, nil, data), signer, bankKey)
<<<<<<< HEAD
			backend.SendTransaction(ctx, tx)
=======
			backend.SendTransaction(ctx, tx, bind.PrivateTxArgs{})
>>>>>>> 011c4d29
		}
		backend.Commit()
	}
}

// testIndexers creates a set of indexers with specified params for testing purpose.
func testIndexers(db ethdb.Database, odr light.OdrBackend, config *light.IndexerConfig) []*core.ChainIndexer {
	var indexers [3]*core.ChainIndexer
	indexers[0] = light.NewChtIndexer(db, odr, config.ChtSize, config.ChtConfirms)
	indexers[1] = eth.NewBloomIndexer(db, config.BloomSize, config.BloomConfirms)
	indexers[2] = light.NewBloomTrieIndexer(db, odr, config.BloomSize, config.BloomTrieSize)
	// make bloomTrieIndexer as a child indexer of bloom indexer.
	indexers[1].AddChildIndexer(indexers[2])
	return indexers[:]
}

// newTestProtocolManager creates a new protocol manager for testing purposes,
// with the given number of blocks already known, potential notification
// channels for different events and relative chain indexers array.
func newTestProtocolManager(lightSync bool, blocks int, odr *LesOdr, indexers []*core.ChainIndexer, peers *peerSet, db ethdb.Database, ulcServers []string, ulcFraction int, testCost uint64, clock mclock.Clock) (*ProtocolManager, *backends.SimulatedBackend, error) {
	var (
		evmux  = new(event.TypeMux)
		engine = ethash.NewFaker()
		gspec  = core.Genesis{
			Config: params.AllEthashProtocolChanges,
			Alloc:  core.GenesisAlloc{bankAddr: {Balance: bankFunds}},
		}
		pool   txPool
		chain  BlockChain
		exitCh = make(chan struct{})
	)
	gspec.MustCommit(db)
	if peers == nil {
		peers = newPeerSet()
	}
	// create a simulation backend and pre-commit several customized block to the database.
	simulation := backends.NewSimulatedBackendWithDatabase(db, gspec.Alloc, 100000000)
	prepareTestchain(blocks, simulation)

	// initialize empty chain for light client or pre-committed chain for server.
	if lightSync {
		chain, _ = light.NewLightChain(odr, gspec.Config, engine, nil)
	} else {
		chain = simulation.Blockchain()
		pool = core.NewTxPool(core.DefaultTxPoolConfig, gspec.Config, simulation.Blockchain())
	}

	// Create contract registrar
	indexConfig := light.TestServerIndexerConfig
	if lightSync {
		indexConfig = light.TestClientIndexerConfig
	}
	config := &params.CheckpointOracleConfig{
		Address:   crypto.CreateAddress(bankAddr, 0),
		Signers:   []common.Address{signerAddr},
		Threshold: 1,
	}
	var reg *checkpointOracle
	if indexers != nil {
		getLocal := func(index uint64) params.TrustedCheckpoint {
			chtIndexer := indexers[0]
			sectionHead := chtIndexer.SectionHead(index)
			return params.TrustedCheckpoint{
				SectionIndex: index,
				SectionHead:  sectionHead,
				CHTRoot:      light.GetChtRoot(db, index, sectionHead),
				BloomRoot:    light.GetBloomTrieRoot(db, index, sectionHead),
			}
		}
		reg = newCheckpointOracle(config, getLocal)
	}
	pm, err := NewProtocolManager(gspec.Config, nil, indexConfig, ulcServers, ulcFraction, lightSync, NetworkId, evmux, peers, chain, pool, db, odr, nil, reg, exitCh, new(sync.WaitGroup), func() bool { return true })
	if err != nil {
		return nil, nil, err
	}
	// Registrar initialization could failed if checkpoint contract is not specified.
	if pm.reg != nil {
		pm.reg.start(simulation)
	}
	// Set up les server stuff.
	if !lightSync {
		srv := &LesServer{lesCommons: lesCommons{protocolManager: pm, chainDb: db}}
		pm.server = srv
		pm.servingQueue = newServingQueue(int64(time.Millisecond*10), 1)
		pm.servingQueue.setThreads(4)

		srv.defParams = flowcontrol.ServerParams{
			BufLimit:    testBufLimit,
			MinRecharge: testBufRecharge,
		}
		srv.testCost = testCost
		srv.fcManager = flowcontrol.NewClientManager(nil, clock)
	}
	pm.Start(1000)
	return pm, simulation, nil
}

// newTestProtocolManagerMust creates a new protocol manager for testing purposes,
// with the given number of blocks already known, potential notification channels
// for different events and relative chain indexers array. In case of an error, the
// constructor force-fails the test.
func newTestProtocolManagerMust(t *testing.T, lightSync bool, blocks int, odr *LesOdr, indexers []*core.ChainIndexer, peers *peerSet, db ethdb.Database, ulcServers []string, ulcFraction int) (*ProtocolManager, *backends.SimulatedBackend) {
	pm, backend, err := newTestProtocolManager(lightSync, blocks, odr, indexers, peers, db, ulcServers, ulcFraction, 0, &mclock.System{})
	if err != nil {
		t.Fatalf("Failed to create protocol manager: %v", err)
	}
	return pm, backend
}

// testPeer is a simulated peer to allow testing direct network calls.
type testPeer struct {
	net p2p.MsgReadWriter // Network layer reader/writer to simulate remote messaging
	app *p2p.MsgPipeRW    // Application layer reader/writer to simulate the local side
	*peer
}

// newTestPeer creates a new peer registered at the given protocol manager.
func newTestPeer(t *testing.T, name string, version int, pm *ProtocolManager, shake bool, testCost uint64) (*testPeer, <-chan error) {
	// Create a message pipe to communicate through
	app, net := p2p.MsgPipe()

	// Generate a random id and create the peer
	var id enode.ID
	rand.Read(id[:])

	peer := pm.newPeer(version, NetworkId, p2p.NewPeer(id, name, nil), net)

	// Start the peer on a new thread
	errc := make(chan error, 1)
	go func() {
		select {
		case pm.newPeerCh <- peer:
			errc <- pm.handle(peer)
		case <-pm.quitSync:
			errc <- p2p.DiscQuitting
		}
	}()
	tp := &testPeer{
		app:  app,
		net:  net,
		peer: peer,
	}
	// Execute any implicitly requested handshakes and return
	if shake {
		var (
			genesis = pm.blockchain.Genesis()
			head    = pm.blockchain.CurrentHeader()
			td      = pm.blockchain.GetTd(head.Hash(), head.Number.Uint64())
		)
		tp.handshake(t, td, head.Hash(), head.Number.Uint64(), genesis.Hash(), testCost)
	}
	return tp, errc
}

func newTestPeerPair(name string, version int, pm, pm2 *ProtocolManager) (*peer, <-chan error, *peer, <-chan error) {
	// Create a message pipe to communicate through
	app, net := p2p.MsgPipe()

	// Generate a random id and create the peer
	var id enode.ID
	rand.Read(id[:])

	peer := pm.newPeer(version, NetworkId, p2p.NewPeer(id, name, nil), net)
	peer2 := pm2.newPeer(version, NetworkId, p2p.NewPeer(id, name, nil), app)

	// Start the peer on a new thread
	errc := make(chan error, 1)
	errc2 := make(chan error, 1)
	go func() {
		select {
		case pm.newPeerCh <- peer:
			errc <- pm.handle(peer)
		case <-pm.quitSync:
			errc <- p2p.DiscQuitting
		}
	}()
	go func() {
		select {
		case pm2.newPeerCh <- peer2:
			errc2 <- pm2.handle(peer2)
		case <-pm2.quitSync:
			errc2 <- p2p.DiscQuitting
		}
	}()
	return peer, errc, peer2, errc2
}

// handshake simulates a trivial handshake that expects the same state from the
// remote side as we are simulating locally.
func (p *testPeer) handshake(t *testing.T, td *big.Int, head common.Hash, headNum uint64, genesis common.Hash, testCost uint64) {
	var expList keyValueList
	expList = expList.add("protocolVersion", uint64(p.version))
	expList = expList.add("networkId", uint64(NetworkId))
	expList = expList.add("headTd", td)
	expList = expList.add("headHash", head)
	expList = expList.add("headNum", headNum)
	expList = expList.add("genesisHash", genesis)
	sendList := make(keyValueList, len(expList))
	copy(sendList, expList)
	expList = expList.add("serveHeaders", nil)
	expList = expList.add("serveChainSince", uint64(0))
	expList = expList.add("serveStateSince", uint64(0))
	expList = expList.add("serveRecentState", uint64(core.TriesInMemory-4))
	expList = expList.add("txRelay", nil)
	expList = expList.add("flowControl/BL", testBufLimit)
	expList = expList.add("flowControl/MRR", testBufRecharge)
	expList = expList.add("flowControl/MRC", testCostList(testCost))

	if err := p2p.ExpectMsg(p.app, StatusMsg, expList); err != nil {
		t.Fatalf("status recv: %v", err)
	}
	if err := p2p.Send(p.app, StatusMsg, sendList); err != nil {
		t.Fatalf("status send: %v", err)
	}

	p.fcParams = flowcontrol.ServerParams{
		BufLimit:    testBufLimit,
		MinRecharge: testBufRecharge,
	}
}

// close terminates the local side of the peer, notifying the remote protocol
// manager of termination.
func (p *testPeer) close() {
	p.app.Close()
}

// TestEntity represents a network entity for testing with necessary auxiliary fields.
type TestEntity struct {
	db      ethdb.Database
	rPeer   *peer
	tPeer   *testPeer
	peers   *peerSet
	pm      *ProtocolManager
	backend *backends.SimulatedBackend

	// Indexers
	chtIndexer       *core.ChainIndexer
	bloomIndexer     *core.ChainIndexer
	bloomTrieIndexer *core.ChainIndexer
}

// newServerEnv creates a server testing environment with a connected test peer for testing purpose.
func newServerEnv(t *testing.T, blocks int, protocol int, waitIndexers func(*core.ChainIndexer, *core.ChainIndexer, *core.ChainIndexer)) (*TestEntity, func()) {
	db := rawdb.NewMemoryDatabase()
	indexers := testIndexers(db, nil, light.TestServerIndexerConfig)

	pm, b := newTestProtocolManagerMust(t, false, blocks, nil, indexers, nil, db, nil, 0)
	peer, _ := newTestPeer(t, "peer", protocol, pm, true, 0)

	cIndexer, bIndexer, btIndexer := indexers[0], indexers[1], indexers[2]
	cIndexer.Start(pm.blockchain.(*core.BlockChain))
	bIndexer.Start(pm.blockchain.(*core.BlockChain))

	// Wait until indexers generate enough index data.
	if waitIndexers != nil {
		waitIndexers(cIndexer, bIndexer, btIndexer)
	}

	return &TestEntity{
			db:               db,
			tPeer:            peer,
			pm:               pm,
			backend:          b,
			chtIndexer:       cIndexer,
			bloomIndexer:     bIndexer,
			bloomTrieIndexer: btIndexer,
		}, func() {
			peer.close()
			// Note bloom trie indexer will be closed by it parent recursively.
			cIndexer.Close()
			bIndexer.Close()
		}
}

// newClientServerEnv creates a client/server arch environment with a connected les server and light client pair
// for testing purpose.
func newClientServerEnv(t *testing.T, blocks int, protocol int, waitIndexers func(*core.ChainIndexer, *core.ChainIndexer, *core.ChainIndexer), newPeer bool) (*TestEntity, *TestEntity, func()) {
	db, ldb := rawdb.NewMemoryDatabase(), rawdb.NewMemoryDatabase()
	peers, lPeers := newPeerSet(), newPeerSet()

	dist := newRequestDistributor(lPeers, make(chan struct{}), &mclock.System{})
	rm := newRetrieveManager(lPeers, dist, nil)
	odr := NewLesOdr(ldb, light.TestClientIndexerConfig, rm)

	indexers := testIndexers(db, nil, light.TestServerIndexerConfig)
	lIndexers := testIndexers(ldb, odr, light.TestClientIndexerConfig)

	cIndexer, bIndexer, btIndexer := indexers[0], indexers[1], indexers[2]
	lcIndexer, lbIndexer, lbtIndexer := lIndexers[0], lIndexers[1], lIndexers[2]

	odr.SetIndexers(lcIndexer, lbtIndexer, lbIndexer)

	pm, b := newTestProtocolManagerMust(t, false, blocks, nil, indexers, peers, db, nil, 0)
	lpm, lb := newTestProtocolManagerMust(t, true, 0, odr, lIndexers, lPeers, ldb, nil, 0)

	startIndexers := func(clientMode bool, pm *ProtocolManager) {
		if clientMode {
			lcIndexer.Start(pm.blockchain.(*light.LightChain))
			lbIndexer.Start(pm.blockchain.(*light.LightChain))
		} else {
			cIndexer.Start(pm.blockchain.(*core.BlockChain))
			bIndexer.Start(pm.blockchain.(*core.BlockChain))
		}
	}

	startIndexers(false, pm)
	startIndexers(true, lpm)

	// Execute wait until function if it is specified.
	if waitIndexers != nil {
		waitIndexers(cIndexer, bIndexer, btIndexer)
	}

	var (
		peer, lPeer *peer
		err1, err2  <-chan error
	)
	if newPeer {
		peer, err1, lPeer, err2 = newTestPeerPair("peer", protocol, pm, lpm)
		select {
		case <-time.After(time.Millisecond * 100):
		case err := <-err1:
			t.Fatalf("peer 1 handshake error: %v", err)
		case err := <-err2:
			t.Fatalf("peer 2 handshake error: %v", err)
		}
	}

	return &TestEntity{
			db:               db,
			pm:               pm,
			rPeer:            peer,
			peers:            peers,
			backend:          b,
			chtIndexer:       cIndexer,
			bloomIndexer:     bIndexer,
			bloomTrieIndexer: btIndexer,
		}, &TestEntity{
			db:               ldb,
			pm:               lpm,
			rPeer:            lPeer,
			peers:            lPeers,
			backend:          lb,
			chtIndexer:       lcIndexer,
			bloomIndexer:     lbIndexer,
			bloomTrieIndexer: lbtIndexer,
		}, func() {
			// Note bloom trie indexers will be closed by their parents recursively.
			cIndexer.Close()
			bIndexer.Close()
			lcIndexer.Close()
			lbIndexer.Close()
		}
}<|MERGE_RESOLUTION|>--- conflicted
+++ resolved
@@ -111,28 +111,13 @@
 			// bankUser transfers some ether to user1
 			nonce, _ := backend.PendingNonceAt(ctx, bankAddr)
 			tx, _ := types.SignTx(types.NewTransaction(nonce, userAddr1, big.NewInt(10000), params.TxGas, nil, nil), signer, bankKey)
-<<<<<<< HEAD
-			backend.SendTransaction(ctx, tx)
-=======
 			backend.SendTransaction(ctx, tx, bind.PrivateTxArgs{})
->>>>>>> 011c4d29
 		case 1:
 			bankNonce, _ := backend.PendingNonceAt(ctx, bankAddr)
 			userNonce1, _ := backend.PendingNonceAt(ctx, userAddr1)
 
 			// bankUser transfers more ether to user1
 			tx1, _ := types.SignTx(types.NewTransaction(bankNonce, userAddr1, big.NewInt(1000), params.TxGas, nil, nil), signer, bankKey)
-<<<<<<< HEAD
-			backend.SendTransaction(ctx, tx1)
-
-			// user1 relays ether to user2
-			tx2, _ := types.SignTx(types.NewTransaction(userNonce1, userAddr2, big.NewInt(1000), params.TxGas, nil, nil), signer, userKey1)
-			backend.SendTransaction(ctx, tx2)
-
-			// user1 deploys a test contract
-			tx3, _ := types.SignTx(types.NewContractCreation(userNonce1+1, big.NewInt(0), 200000, big.NewInt(0), testContractCode), signer, userKey1)
-			backend.SendTransaction(ctx, tx3)
-=======
 			backend.SendTransaction(ctx, tx1, bind.PrivateTxArgs{})
 
 			// user1 relays ether to user2
@@ -142,44 +127,27 @@
 			// user1 deploys a test contract
 			tx3, _ := types.SignTx(types.NewContractCreation(userNonce1+1, big.NewInt(0), 200000, big.NewInt(0), testContractCode), signer, userKey1)
 			backend.SendTransaction(ctx, tx3, bind.PrivateTxArgs{})
->>>>>>> 011c4d29
 			testContractAddr = crypto.CreateAddress(userAddr1, userNonce1+1)
 
 			// user1 deploys a event contract
 			tx4, _ := types.SignTx(types.NewContractCreation(userNonce1+2, big.NewInt(0), 200000, big.NewInt(0), testEventEmitterCode), signer, userKey1)
-<<<<<<< HEAD
-			backend.SendTransaction(ctx, tx4)
-=======
 			backend.SendTransaction(ctx, tx4, bind.PrivateTxArgs{})
->>>>>>> 011c4d29
 		case 2:
 			// bankUser transfer some ether to signer
 			bankNonce, _ := backend.PendingNonceAt(ctx, bankAddr)
 			tx1, _ := types.SignTx(types.NewTransaction(bankNonce, signerAddr, big.NewInt(1000000000), params.TxGas, nil, nil), signer, bankKey)
-<<<<<<< HEAD
-			backend.SendTransaction(ctx, tx1)
-=======
 			backend.SendTransaction(ctx, tx1, bind.PrivateTxArgs{})
->>>>>>> 011c4d29
 
 			// invoke test contract
 			data := common.Hex2Bytes("C16431B900000000000000000000000000000000000000000000000000000000000000010000000000000000000000000000000000000000000000000000000000000001")
 			tx2, _ := types.SignTx(types.NewTransaction(bankNonce+1, testContractAddr, big.NewInt(0), 100000, nil, data), signer, bankKey)
-<<<<<<< HEAD
-			backend.SendTransaction(ctx, tx2)
-=======
 			backend.SendTransaction(ctx, tx2, bind.PrivateTxArgs{})
->>>>>>> 011c4d29
 		case 3:
 			// invoke test contract
 			bankNonce, _ := backend.PendingNonceAt(ctx, bankAddr)
 			data := common.Hex2Bytes("C16431B900000000000000000000000000000000000000000000000000000000000000020000000000000000000000000000000000000000000000000000000000000002")
 			tx, _ := types.SignTx(types.NewTransaction(bankNonce, testContractAddr, big.NewInt(0), 100000, nil, data), signer, bankKey)
-<<<<<<< HEAD
-			backend.SendTransaction(ctx, tx)
-=======
 			backend.SendTransaction(ctx, tx, bind.PrivateTxArgs{})
->>>>>>> 011c4d29
 		}
 		backend.Commit()
 	}
