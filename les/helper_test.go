// Copyright 2016 The go-ethereum Authors
// This file is part of the go-ethereum library.
//
// The go-ethereum library is free software: you can redistribute it and/or modify
// it under the terms of the GNU Lesser General Public License as published by
// the Free Software Foundation, either version 3 of the License, or
// (at your option) any later version.
//
// The go-ethereum library is distributed in the hope that it will be useful,
// but WITHOUT ANY WARRANTY; without even the implied warranty of
// MERCHANTABILITY or FITNESS FOR A PARTICULAR PURPOSE. See the
// GNU Lesser General Public License for more details.
//
// You should have received a copy of the GNU Lesser General Public License
// along with the go-ethereum library. If not, see <http://www.gnu.org/licenses/>.

// This file contains some shares testing functionality, common to  multiple
// different files and modules being tested.

package les

import (
	"crypto/rand"
	"math/big"
	"sync"
	"testing"
	"time"

	"github.com/ethereum/go-ethereum/common"
	"github.com/ethereum/go-ethereum/consensus/ethash"
	"github.com/ethereum/go-ethereum/core"
	"github.com/ethereum/go-ethereum/core/types"
	"github.com/ethereum/go-ethereum/core/vm"
	"github.com/ethereum/go-ethereum/crypto"
	"github.com/ethereum/go-ethereum/eth"
	"github.com/ethereum/go-ethereum/ethdb"
	"github.com/ethereum/go-ethereum/event"
	"github.com/ethereum/go-ethereum/les/flowcontrol"
	"github.com/ethereum/go-ethereum/light"
	"github.com/ethereum/go-ethereum/p2p"
	"github.com/ethereum/go-ethereum/p2p/discover"
	"github.com/ethereum/go-ethereum/params"
)

var (
	testBankKey, _  = crypto.HexToECDSA("b71c71a67e1177ad4e901695e1b4b9ee17ae16c6668d313eac2f96dbcda3f291")
	testBankAddress = crypto.PubkeyToAddress(testBankKey.PublicKey)
	testBankFunds   = big.NewInt(1000000000000000000)

	acc1Key, _ = crypto.HexToECDSA("8a1f9a8f95be41cd7ccb6168179afb4504aefe388d1e14474d32c45c72ce7b7a")
	acc2Key, _ = crypto.HexToECDSA("49a7b37aa6f6645917e7b807e9d1c00d4fa71f18343b0d4122a4d2df64dd6fee")
	acc1Addr   = crypto.PubkeyToAddress(acc1Key.PublicKey)
	acc2Addr   = crypto.PubkeyToAddress(acc2Key.PublicKey)

	testContractCode         = common.Hex2Bytes("606060405260cc8060106000396000f360606040526000357c01000000000000000000000000000000000000000000000000000000009004806360cd2685146041578063c16431b914606b57603f565b005b6055600480803590602001909190505060a9565b6040518082815260200191505060405180910390f35b60886004808035906020019091908035906020019091905050608a565b005b80600060005083606481101560025790900160005b50819055505b5050565b6000600060005082606481101560025790900160005b5054905060c7565b91905056")
	testContractAddr         common.Address
	testContractCodeDeployed = testContractCode[16:]
	testContractDeployed     = uint64(2)

	testEventEmitterCode = common.Hex2Bytes("60606040523415600e57600080fd5b7f57050ab73f6b9ebdd9f76b8d4997793f48cf956e965ee070551b9ca0bb71584e60405160405180910390a160358060476000396000f3006060604052600080fd00a165627a7a723058203f727efcad8b5811f8cb1fc2620ce5e8c63570d697aef968172de296ea3994140029")
	testEventEmitterAddr common.Address

	testBufLimit = uint64(100)
)

/*
contract test {

    uint256[100] data;

    function Put(uint256 addr, uint256 value) {
        data[addr] = value;
    }

    function Get(uint256 addr) constant returns (uint256 value) {
        return data[addr];
    }
}
*/

func testChainGen(i int, block *core.BlockGen) {
	signer := types.HomesteadSigner{}

	switch i {
	case 0:
		// In block 1, the test bank sends account #1 some ether.
		tx, _ := types.SignTx(types.NewTransaction(block.TxNonce(testBankAddress), acc1Addr, big.NewInt(10000), params.TxGas, nil, nil), signer, testBankKey)
		block.AddTx(tx)
	case 1:
		// In block 2, the test bank sends some more ether to account #1.
		// acc1Addr passes it on to account #2.
		// acc1Addr creates a test contract.
		// acc1Addr creates a test event.
		nonce := block.TxNonce(acc1Addr)

		tx1, _ := types.SignTx(types.NewTransaction(block.TxNonce(testBankAddress), acc1Addr, big.NewInt(1000), params.TxGas, nil, nil), signer, testBankKey)
		tx2, _ := types.SignTx(types.NewTransaction(nonce, acc2Addr, big.NewInt(1000), params.TxGas, nil, nil), signer, acc1Key)
		tx3, _ := types.SignTx(types.NewContractCreation(nonce+1, big.NewInt(0), 200000, big.NewInt(0), testContractCode), signer, acc1Key)
		testContractAddr = crypto.CreateAddress(acc1Addr, nonce+1)
		tx4, _ := types.SignTx(types.NewContractCreation(nonce+2, big.NewInt(0), 200000, big.NewInt(0), testEventEmitterCode), signer, acc1Key)
		testEventEmitterAddr = crypto.CreateAddress(acc1Addr, nonce+2)
		block.AddTx(tx1)
		block.AddTx(tx2)
		block.AddTx(tx3)
		block.AddTx(tx4)
	case 2:
		// Block 3 is empty but was mined by account #2.
		block.SetCoinbase(acc2Addr)
		block.SetExtra([]byte("yeehaw"))
		data := common.Hex2Bytes("C16431B900000000000000000000000000000000000000000000000000000000000000010000000000000000000000000000000000000000000000000000000000000001")
		tx, _ := types.SignTx(types.NewTransaction(block.TxNonce(testBankAddress), testContractAddr, big.NewInt(0), 100000, nil, data), signer, testBankKey)
		block.AddTx(tx)
	case 3:
		// Block 4 includes blocks 2 and 3 as uncle headers (with modified extra data).
		b2 := block.PrevBlock(1).Header()
		b2.Extra = []byte("foo")
		block.AddUncle(b2)
		b3 := block.PrevBlock(2).Header()
		b3.Extra = []byte("foo")
		block.AddUncle(b3)
		data := common.Hex2Bytes("C16431B900000000000000000000000000000000000000000000000000000000000000020000000000000000000000000000000000000000000000000000000000000002")
		tx, _ := types.SignTx(types.NewTransaction(block.TxNonce(testBankAddress), testContractAddr, big.NewInt(0), 100000, nil, data), signer, testBankKey)
		block.AddTx(tx)
	}
}

// testIndexers creates a set of indexers with specified params for testing purpose.
func testIndexers(db ethdb.Database, odr light.OdrBackend, iConfig *light.IndexerConfig) (*core.ChainIndexer, *core.ChainIndexer, *core.ChainIndexer) {
	chtIndexer := light.NewChtIndexer(db, odr, iConfig.ChtSize, iConfig.ChtConfirms)
	bloomIndexer := eth.NewBloomIndexer(db, iConfig.BloomSize, iConfig.BloomConfirms)
	bloomTrieIndexer := light.NewBloomTrieIndexer(db, odr, iConfig.BloomSize, iConfig.BloomTrieSize)
	bloomIndexer.AddChildIndexer(bloomTrieIndexer)
	return chtIndexer, bloomIndexer, bloomTrieIndexer
}

func testRCL() RequestCostList {
	cl := make(RequestCostList, len(reqList))
	for i, code := range reqList {
		cl[i].MsgCode = code
		cl[i].BaseCost = 0
		cl[i].ReqCost = 0
	}
	return cl
}

// newTestProtocolManager creates a new protocol manager for testing purposes,
// with the given number of blocks already known, potential notification
// channels for different events and relative chain indexers array.
func newTestProtocolManager(lightSync bool, blocks int, generator func(int, *core.BlockGen), odr *LesOdr, peers *peerSet, db ethdb.Database) (*ProtocolManager, error) {
	var (
		evmux  = new(event.TypeMux)
		engine = ethash.NewFaker()
		gspec  = core.Genesis{
			Config: params.TestChainConfig,
			Alloc:  core.GenesisAlloc{testBankAddress: {Balance: testBankFunds}},
		}
		genesis = gspec.MustCommit(db)
		chain   BlockChain
	)
	if peers == nil {
		peers = newPeerSet()
	}

	if lightSync {
		chain, _ = light.NewLightChain(odr, gspec.Config, engine)
	} else {
		blockchain, _ := core.NewBlockChain(db, nil, gspec.Config, engine, vm.Config{}, nil)
		gchain, _ := core.GenerateChain(gspec.Config, genesis, ethash.NewFaker(), db, blocks, generator)
		if _, err := blockchain.InsertChain(gchain); err != nil {
			panic(err)
		}
		chain = blockchain
	}

	indexConfig := light.TestServerIndexerConfig
	if lightSync {
		indexConfig = light.TestClientIndexerConfig
	}
<<<<<<< HEAD
	pm, err := NewProtocolManager(gspec.Config, lightSync, protocolVersions, NetworkId, evmux, engine, peers, chain, nil, db, odr, nil,nil, make(chan struct{}), new(sync.WaitGroup))
=======
	pm, err := NewProtocolManager(gspec.Config, indexConfig, lightSync, NetworkId, evmux, engine, peers, chain, nil, db, odr, nil, nil, make(chan struct{}), new(sync.WaitGroup))
>>>>>>> 477eb093
	if err != nil {
		return nil, err
	}
	if !lightSync {
		srv := &LesServer{lesCommons: lesCommons{protocolManager: pm}}
		pm.server = srv

		srv.defParams = &flowcontrol.ServerParams{
			BufLimit:    testBufLimit,
			MinRecharge: 1,
		}

		srv.fcManager = flowcontrol.NewClientManager(50, 10, 1000000000)
		srv.fcCostStats = newCostStats(nil)
	}
	pm.Start(1000)
	return pm, nil
}

// newTestProtocolManagerMust creates a new protocol manager for testing purposes,
// with the given number of blocks already known, potential notification
// channels for different events and relative chain indexers array. In case of an error, the constructor force-
// fails the test.
func newTestProtocolManagerMust(t *testing.T, lightSync bool, blocks int, generator func(int, *core.BlockGen), odr *LesOdr, peers *peerSet, db ethdb.Database) *ProtocolManager {
	pm, err := newTestProtocolManager(lightSync, blocks, generator, odr, peers, db)
	if err != nil {
		t.Fatalf("Failed to create protocol manager: %v", err)
	}
	return pm
}

// testPeer is a simulated peer to allow testing direct network calls.
type testPeer struct {
	net p2p.MsgReadWriter // Network layer reader/writer to simulate remote messaging
	app *p2p.MsgPipeRW    // Application layer reader/writer to simulate the local side
	*peer
}

// newTestPeer creates a new peer registered at the given protocol manager.
func newTestPeer(t *testing.T, name string, version int, pm *ProtocolManager, shake bool) (*testPeer, <-chan error) {
	// Create a message pipe to communicate through
	app, net := p2p.MsgPipe()

	// Generate a random id and create the peer
	var id discover.NodeID
	rand.Read(id[:])

	peer := pm.newPeer(version, NetworkId, p2p.NewPeer(id, name, nil), net)

	// Start the peer on a new thread
	errc := make(chan error, 1)
	go func() {
		select {
		case pm.newPeerCh <- peer:
			errc <- pm.handle(peer)
		case <-pm.quitSync:
			errc <- p2p.DiscQuitting
		}
	}()
	tp := &testPeer{
		app:  app,
		net:  net,
		peer: peer,
	}
	// Execute any implicitly requested handshakes and return
	if shake {
		var (
			genesis = pm.blockchain.Genesis()
			head    = pm.blockchain.CurrentHeader()
			td      = pm.blockchain.GetTd(head.Hash(), head.Number.Uint64())
		)
		tp.handshake(t, td, head.Hash(), head.Number.Uint64(), genesis.Hash())
	}
	return tp, errc
}

func newTestPeerPair(name string, version int, pm, pm2 *ProtocolManager) (*peer, <-chan error, *peer, <-chan error) {
	// Create a message pipe to communicate through
	app, net := p2p.MsgPipe()

	// Generate a random id and create the peer
	var id discover.NodeID
	rand.Read(id[:])

	peer := pm.newPeer(version, NetworkId, p2p.NewPeer(id, name, nil), net)
	peer2 := pm2.newPeer(version, NetworkId, p2p.NewPeer(id, name, nil), app)

	// Start the peer on a new thread
	errc := make(chan error, 1)
	errc2 := make(chan error, 1)
	go func() {
		select {
		case pm.newPeerCh <- peer:
			errc <- pm.handle(peer)
		case <-pm.quitSync:
			errc <- p2p.DiscQuitting
		}
	}()
	go func() {
		select {
		case pm2.newPeerCh <- peer2:
			errc2 <- pm2.handle(peer2)
		case <-pm2.quitSync:
			errc2 <- p2p.DiscQuitting
		}
	}()
	return peer, errc, peer2, errc2
}

// handshake simulates a trivial handshake that expects the same state from the
// remote side as we are simulating locally.
func (p *testPeer) handshake(t *testing.T, td *big.Int, head common.Hash, headNum uint64, genesis common.Hash) {
	var expList keyValueList
	expList = expList.add("protocolVersion", uint64(p.version))
	expList = expList.add("networkId", uint64(NetworkId))
	expList = expList.add("headTd", td)
	expList = expList.add("headHash", head)
	expList = expList.add("headNum", headNum)
	expList = expList.add("genesisHash", genesis)
	sendList := make(keyValueList, len(expList))
	copy(sendList, expList)
	expList = expList.add("serveHeaders", nil)
	expList = expList.add("serveChainSince", uint64(0))
	expList = expList.add("serveStateSince", uint64(0))
	expList = expList.add("txRelay", nil)
	expList = expList.add("flowControl/BL", testBufLimit)
	expList = expList.add("flowControl/MRR", uint64(1))
	expList = expList.add("flowControl/MRC", testRCL())

	if err := p2p.ExpectMsg(p.app, StatusMsg, expList); err != nil {
		t.Fatalf("status recv: %v", err)
	}
	if err := p2p.Send(p.app, StatusMsg, sendList); err != nil {
		t.Fatalf("status send: %v", err)
	}

	p.fcServerParams = &flowcontrol.ServerParams{
		BufLimit:    testBufLimit,
		MinRecharge: 1,
	}
}

// close terminates the local side of the peer, notifying the remote protocol
// manager of termination.
func (p *testPeer) close() {
	p.app.Close()
}

// TestEntity represents a network entity for testing with necessary auxiliary fields.
type TestEntity struct {
	db    ethdb.Database
	rPeer *peer
	tPeer *testPeer
	peers *peerSet
	pm    *ProtocolManager
	// Indexers
	chtIndexer       *core.ChainIndexer
	bloomIndexer     *core.ChainIndexer
	bloomTrieIndexer *core.ChainIndexer
}

// newServerEnv creates a server testing environment with a connected test peer for testing purpose.
func newServerEnv(t *testing.T, blocks int, protocol int, waitIndexers func(*core.ChainIndexer, *core.ChainIndexer, *core.ChainIndexer)) (*TestEntity, func()) {
	db := ethdb.NewMemDatabase()
	cIndexer, bIndexer, btIndexer := testIndexers(db, nil, light.TestServerIndexerConfig)

	pm := newTestProtocolManagerMust(t, false, blocks, testChainGen, nil, nil, db)
	peer, _ := newTestPeer(t, "peer", protocol, pm, true)

	cIndexer.Start(pm.blockchain.(*core.BlockChain))
	bIndexer.Start(pm.blockchain.(*core.BlockChain))

	// Wait until indexers generate enough index data.
	if waitIndexers != nil {
		waitIndexers(cIndexer, bIndexer, btIndexer)
	}

	return &TestEntity{
			db:               db,
			tPeer:            peer,
			pm:               pm,
			chtIndexer:       cIndexer,
			bloomIndexer:     bIndexer,
			bloomTrieIndexer: btIndexer,
		}, func() {
			peer.close()
			// Note bloom trie indexer will be closed by it parent recursively.
			cIndexer.Close()
			bIndexer.Close()
		}
}

// newClientServerEnv creates a client/server arch environment with a connected les server and light client pair
// for testing purpose.
func newClientServerEnv(t *testing.T, blocks int, protocol int, waitIndexers func(*core.ChainIndexer, *core.ChainIndexer, *core.ChainIndexer), newPeer bool) (*TestEntity, *TestEntity, func()) {
	db, ldb := ethdb.NewMemDatabase(), ethdb.NewMemDatabase()
	peers, lPeers := newPeerSet(), newPeerSet()

	dist := newRequestDistributor(lPeers, make(chan struct{}))
	rm := newRetrieveManager(lPeers, dist, nil)
	odr := NewLesOdr(ldb, light.TestClientIndexerConfig, rm)

	cIndexer, bIndexer, btIndexer := testIndexers(db, nil, light.TestServerIndexerConfig)
	lcIndexer, lbIndexer, lbtIndexer := testIndexers(ldb, odr, light.TestClientIndexerConfig)
	odr.SetIndexers(lcIndexer, lbtIndexer, lbIndexer)

	pm := newTestProtocolManagerMust(t, false, blocks, testChainGen, nil, peers, db)
	lpm := newTestProtocolManagerMust(t, true, 0, nil, odr, lPeers, ldb)

	startIndexers := func(clientMode bool, pm *ProtocolManager) {
		if clientMode {
			lcIndexer.Start(pm.blockchain.(*light.LightChain))
			lbIndexer.Start(pm.blockchain.(*light.LightChain))
		} else {
			cIndexer.Start(pm.blockchain.(*core.BlockChain))
			bIndexer.Start(pm.blockchain.(*core.BlockChain))
		}
	}

	startIndexers(false, pm)
	startIndexers(true, lpm)

	// Execute wait until function if it is specified.
	if waitIndexers != nil {
		waitIndexers(cIndexer, bIndexer, btIndexer)
	}

	var (
		peer, lPeer *peer
		err1, err2  <-chan error
	)
	if newPeer {
		peer, err1, lPeer, err2 = newTestPeerPair("peer", protocol, pm, lpm)
		select {
		case <-time.After(time.Millisecond * 100):
		case err := <-err1:
			t.Fatalf("peer 1 handshake error: %v", err)
		case err := <-err2:
			t.Fatalf("peer 2 handshake error: %v", err)
		}
	}

	return &TestEntity{
			db:               db,
			pm:               pm,
			rPeer:            peer,
			peers:            peers,
			chtIndexer:       cIndexer,
			bloomIndexer:     bIndexer,
			bloomTrieIndexer: btIndexer,
		}, &TestEntity{
			db:               ldb,
			pm:               lpm,
			rPeer:            lPeer,
			peers:            lPeers,
			chtIndexer:       lcIndexer,
			bloomIndexer:     lbIndexer,
			bloomTrieIndexer: lbtIndexer,
		}, func() {
			// Note bloom trie indexers will be closed by their parents recursively.
			cIndexer.Close()
			bIndexer.Close()
			lcIndexer.Close()
			lbIndexer.Close()
		}
}<|MERGE_RESOLUTION|>--- conflicted
+++ resolved
@@ -176,11 +176,7 @@
 	if lightSync {
 		indexConfig = light.TestClientIndexerConfig
 	}
-<<<<<<< HEAD
-	pm, err := NewProtocolManager(gspec.Config, lightSync, protocolVersions, NetworkId, evmux, engine, peers, chain, nil, db, odr, nil,nil, make(chan struct{}), new(sync.WaitGroup))
-=======
 	pm, err := NewProtocolManager(gspec.Config, indexConfig, lightSync, NetworkId, evmux, engine, peers, chain, nil, db, odr, nil, nil, make(chan struct{}), new(sync.WaitGroup))
->>>>>>> 477eb093
 	if err != nil {
 		return nil, err
 	}
