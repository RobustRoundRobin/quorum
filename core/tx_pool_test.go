// Copyright 2015 The go-ethereum Authors
// This file is part of the go-ethereum library.
//
// The go-ethereum library is free software: you can redistribute it and/or modify
// it under the terms of the GNU Lesser General Public License as published by
// the Free Software Foundation, either version 3 of the License, or
// (at your option) any later version.
//
// The go-ethereum library is distributed in the hope that it will be useful,
// but WITHOUT ANY WARRANTY; without even the implied warranty of
// MERCHANTABILITY or FITNESS FOR A PARTICULAR PURPOSE. See the
// GNU Lesser General Public License for more details.
//
// You should have received a copy of the GNU Lesser General Public License
// along with the go-ethereum library. If not, see <http://www.gnu.org/licenses/>.

package core

import (
	"crypto/ecdsa"
	"fmt"
	"io/ioutil"
	"math/big"
	"math/rand"
	"os"
	"testing"
	"time"

	"github.com/ethereum/go-ethereum/common"
	"github.com/ethereum/go-ethereum/core/state"
	"github.com/ethereum/go-ethereum/core/types"
	"github.com/ethereum/go-ethereum/crypto"
	"github.com/ethereum/go-ethereum/ethdb"
	"github.com/ethereum/go-ethereum/event"
	"github.com/ethereum/go-ethereum/params"
)

// testTxPoolConfig is a transaction pool configuration without stateful disk
// sideeffects used during testing.
var testTxPoolConfig TxPoolConfig

func init() {
	testTxPoolConfig = DefaultTxPoolConfig
	testTxPoolConfig.Journal = ""
}

type testBlockChain struct {
	statedb       *state.StateDB
	gasLimit      *big.Int
	chainHeadFeed *event.Feed
}

<<<<<<< HEAD
func (bc *testBlockChain) State() (*state.StateDB, *state.StateDB, error) {
	return bc.statedb, bc.statedb, nil
=======
func (bc *testBlockChain) CurrentBlock() *types.Block {
	return types.NewBlock(&types.Header{
		GasLimit: bc.gasLimit,
	}, nil, nil, nil)
>>>>>>> 6c6c7b2a
}

func (bc *testBlockChain) GetBlock(hash common.Hash, number uint64) *types.Block {
	return bc.CurrentBlock()
}

func (bc *testBlockChain) StateAt(common.Hash) (*state.StateDB, error) {
	return bc.statedb, nil
}

func (bc *testBlockChain) SubscribeChainHeadEvent(ch chan<- ChainHeadEvent) event.Subscription {
	return bc.chainHeadFeed.Subscribe(ch)
}

func transaction(nonce uint64, gaslimit *big.Int, key *ecdsa.PrivateKey) *types.Transaction {
	return pricedTransaction(nonce, gaslimit, big.NewInt(1), key)
}

func pricedTransaction(nonce uint64, gaslimit, gasprice *big.Int, key *ecdsa.PrivateKey) *types.Transaction {
	tx, _ := types.SignTx(types.NewTransaction(nonce, common.Address{}, big.NewInt(100), gaslimit, gasprice, nil), types.HomesteadSigner{}, key)
	return tx
}

func setupTxPool() (*TxPool, *ecdsa.PrivateKey) {
	db, _ := ethdb.NewMemDatabase()
	statedb, _ := state.New(common.Hash{}, state.NewDatabase(db))
	blockchain := &testBlockChain{statedb, big.NewInt(1000000), new(event.Feed)}

	key, _ := crypto.GenerateKey()
	pool := NewTxPool(testTxPoolConfig, params.TestChainConfig, blockchain)

	return pool, key
}

// validateTxPoolInternals checks various consistency invariants within the pool.
func validateTxPoolInternals(pool *TxPool) error {
	pool.mu.RLock()
	defer pool.mu.RUnlock()

	// Ensure the total transaction set is consistent with pending + queued
	pending, queued := pool.stats()
	if total := len(pool.all); total != pending+queued {
		return fmt.Errorf("total transaction count %d != %d pending + %d queued", total, pending, queued)
	}
	if priced := pool.priced.items.Len() - pool.priced.stales; priced != pending+queued {
		return fmt.Errorf("total priced transaction count %d != %d pending + %d queued", priced, pending, queued)
	}
	// Ensure the next nonce to assign is the correct one
	for addr, txs := range pool.pending {
		// Find the last transaction
		var last uint64
		for nonce, _ := range txs.txs.items {
			if last < nonce {
				last = nonce
			}
		}
		if nonce := pool.pendingState.GetNonce(addr); nonce != last+1 {
			return fmt.Errorf("pending nonce mismatch: have %v, want %v", nonce, last+1)
		}
	}
	return nil
}

func deriveSender(tx *types.Transaction) (common.Address, error) {
	return types.Sender(types.HomesteadSigner{}, tx)
}

type testChain struct {
	*testBlockChain
	address common.Address
	trigger *bool
}

// testChain.State() is used multiple times to reset the pending state.
// when simulate is true it will create a state that indicates
// that tx0 and tx1 are included in the chain.
func (c *testChain) State() (*state.StateDB, *state.StateDB, error) {
	// delay "state change" by one. The tx pool fetches the
	// state multiple times and by delaying it a bit we simulate
	// a state change between those fetches.
	stdb := c.statedb
	if *c.trigger {
		db, _ := ethdb.NewMemDatabase()
		c.statedb, _ = state.New(common.Hash{}, state.NewDatabase(db))
		// simulate that the new head block included tx0 and tx1
		c.statedb.SetNonce(c.address, 2)
		c.statedb.SetBalance(c.address, new(big.Int).SetUint64(params.Ether))
		*c.trigger = false
	}
	return stdb, stdb, nil
}

// This test simulates a scenario where a new block is imported during a
// state reset and tests whether the pending state is in sync with the
// block head event that initiated the resetState().
func TestStateChangeDuringPoolReset(t *testing.T) {
	var (
		db, _      = ethdb.NewMemDatabase()
		key, _     = crypto.GenerateKey()
		address    = crypto.PubkeyToAddress(key.PublicKey)
		statedb, _ = state.New(common.Hash{}, state.NewDatabase(db))
		trigger    = false
	)

	// setup pool with 2 transaction in it
	statedb.SetBalance(address, new(big.Int).SetUint64(params.Ether))
	blockchain := &testChain{&testBlockChain{statedb, big.NewInt(1000000000), new(event.Feed)}, address, &trigger}

	tx0 := transaction(0, big.NewInt(100000), key)
	tx1 := transaction(1, big.NewInt(100000), key)

	pool := NewTxPool(testTxPoolConfig, params.TestChainConfig, blockchain)
	defer pool.Stop()

	nonce := pool.State().GetNonce(address)
	if nonce != 0 {
		t.Fatalf("Invalid nonce, want 0, got %d", nonce)
	}

	pool.AddRemotes(types.Transactions{tx0, tx1})

	nonce = pool.State().GetNonce(address)
	if nonce != 2 {
		t.Fatalf("Invalid nonce, want 2, got %d", nonce)
	}

	// trigger state change in the background
	trigger = true

	pool.lockedReset(nil, nil)

	pendingTx, err := pool.Pending()
	if err != nil {
		t.Fatalf("Could not fetch pending transactions: %v", err)
	}

	for addr, txs := range pendingTx {
		t.Logf("%0x: %d\n", addr, len(txs))
	}

	nonce = pool.State().GetNonce(address)
	if nonce != 2 {
		t.Fatalf("Invalid nonce, want 2, got %d", nonce)
	}
}

func TestInvalidTransactions(t *testing.T) {
	pool, key := setupTxPool()
	defer pool.Stop()

	tx := transaction(0, big.NewInt(100), key)
	from, _ := deriveSender(tx)
<<<<<<< HEAD
	currentState, _, _ := pool.blockChain.State()
	currentState.AddBalance(from, big.NewInt(1))
=======

	pool.currentState.AddBalance(from, big.NewInt(1))
>>>>>>> 6c6c7b2a
	if err := pool.AddRemote(tx); err != ErrInsufficientFunds {
		t.Error("expected", ErrInsufficientFunds)
	}

	balance := new(big.Int).Add(tx.Value(), new(big.Int).Mul(tx.Gas(), tx.GasPrice()))
	pool.currentState.AddBalance(from, balance)
	if err := pool.AddRemote(tx); err != ErrIntrinsicGas {
		t.Error("expected", ErrIntrinsicGas, "got", err)
	}

	pool.currentState.SetNonce(from, 1)
	pool.currentState.AddBalance(from, big.NewInt(0xffffffffffffff))
	tx = transaction(0, big.NewInt(100000), key)
	if err := pool.AddRemote(tx); err != ErrNonceTooLow {
		t.Error("expected", ErrNonceTooLow)
	}

	tx = transaction(1, big.NewInt(100000), key)
	pool.gasPrice = big.NewInt(1000)
	if err := pool.AddRemote(tx); err != ErrUnderpriced {
		t.Error("expected", ErrUnderpriced, "got", err)
	}
	if err := pool.AddLocal(tx); err != nil {
		t.Error("expected", nil, "got", err)
	}
}

func TestTransactionQueue(t *testing.T) {
	pool, key := setupTxPool()
	defer pool.Stop()

	tx := transaction(0, big.NewInt(100), key)
	from, _ := deriveSender(tx)
<<<<<<< HEAD
	currentState, _, _ := pool.blockChain.State()
	currentState.AddBalance(from, big.NewInt(1000))
	pool.lockedReset()
=======
	pool.currentState.AddBalance(from, big.NewInt(1000))
	pool.lockedReset(nil, nil)
>>>>>>> 6c6c7b2a
	pool.enqueueTx(tx.Hash(), tx)

	pool.promoteExecutables([]common.Address{from})
	if len(pool.pending) != 1 {
		t.Error("expected valid txs to be 1 is", len(pool.pending))
	}

	tx = transaction(1, big.NewInt(100), key)
	from, _ = deriveSender(tx)
	pool.currentState.SetNonce(from, 2)
	pool.enqueueTx(tx.Hash(), tx)
	pool.promoteExecutables([]common.Address{from})
	if _, ok := pool.pending[from].txs.items[tx.Nonce()]; ok {
		t.Error("expected transaction to be in tx pool")
	}

	if len(pool.queue) > 0 {
		t.Error("expected transaction queue to be empty. is", len(pool.queue))
	}

	pool, key = setupTxPool()
	defer pool.Stop()

	tx1 := transaction(0, big.NewInt(100), key)
	tx2 := transaction(10, big.NewInt(100), key)
	tx3 := transaction(11, big.NewInt(100), key)
	from, _ = deriveSender(tx1)
<<<<<<< HEAD
	currentState, _, _ = pool.blockChain.State()
	currentState.AddBalance(from, big.NewInt(1000))
	pool.lockedReset()
=======
	pool.currentState.AddBalance(from, big.NewInt(1000))
	pool.lockedReset(nil, nil)
>>>>>>> 6c6c7b2a

	pool.enqueueTx(tx1.Hash(), tx1)
	pool.enqueueTx(tx2.Hash(), tx2)
	pool.enqueueTx(tx3.Hash(), tx3)

	pool.promoteExecutables([]common.Address{from})

	if len(pool.pending) != 1 {
		t.Error("expected tx pool to be 1, got", len(pool.pending))
	}
	if pool.queue[from].Len() != 2 {
		t.Error("expected len(queue) == 2, got", pool.queue[from].Len())
	}
}

<<<<<<< HEAD
func TestRemoveTx(t *testing.T) {
	pool, key := setupTxPool()
	defer pool.Stop()

	addr := crypto.PubkeyToAddress(key.PublicKey)
	currentState, _, _ := pool.blockChain.State()
	currentState.AddBalance(addr, big.NewInt(1))

	tx1 := transaction(0, big.NewInt(100), key)
	tx2 := transaction(2, big.NewInt(100), key)

	pool.promoteTx(addr, tx1.Hash(), tx1)
	pool.enqueueTx(tx2.Hash(), tx2)

	if len(pool.queue) != 1 {
		t.Error("expected queue to be 1, got", len(pool.queue))
	}
	if len(pool.pending) != 1 {
		t.Error("expected pending to be 1, got", len(pool.pending))
	}
	pool.Remove(tx1.Hash())
	pool.Remove(tx2.Hash())

	if len(pool.queue) > 0 {
		t.Error("expected queue to be 0, got", len(pool.queue))
	}
	if len(pool.pending) > 0 {
		t.Error("expected pending to be 0, got", len(pool.pending))
	}
}

=======
>>>>>>> 6c6c7b2a
func TestNegativeValue(t *testing.T) {
	pool, key := setupTxPool()
	defer pool.Stop()

	tx, _ := types.SignTx(types.NewTransaction(0, common.Address{}, big.NewInt(-1), big.NewInt(100), big.NewInt(1), nil), types.HomesteadSigner{}, key)
	from, _ := deriveSender(tx)
<<<<<<< HEAD
	currentState, _, _ := pool.blockChain.State()
	currentState.AddBalance(from, big.NewInt(1))
=======
	pool.currentState.AddBalance(from, big.NewInt(1))
>>>>>>> 6c6c7b2a
	if err := pool.AddRemote(tx); err != ErrNegativeValue {
		t.Error("expected", ErrNegativeValue, "got", err)
	}
}

func TestTransactionChainFork(t *testing.T) {
	pool, key := setupTxPool()
	defer pool.Stop()

	addr := crypto.PubkeyToAddress(key.PublicKey)
	resetState := func() {
		db, _ := ethdb.NewMemDatabase()
		statedb, _ := state.New(common.Hash{}, state.NewDatabase(db))
<<<<<<< HEAD
		pool.blockChain = &testBlockChain{statedb, big.NewInt(1000000), new(event.Feed), new(event.Feed)}
		currentState, _, _ := pool.blockChain.State()
		currentState.AddBalance(addr, big.NewInt(100000000000000))
		pool.lockedReset()
=======
		statedb.AddBalance(addr, big.NewInt(100000000000000))

		pool.chain = &testBlockChain{statedb, big.NewInt(1000000), new(event.Feed)}
		pool.lockedReset(nil, nil)
>>>>>>> 6c6c7b2a
	}
	resetState()

	tx := transaction(0, big.NewInt(100000), key)
	if _, err := pool.add(tx, false); err != nil {
		t.Error("didn't expect error", err)
	}
	pool.removeTx(tx.Hash())

	// reset the pool's internal state
	resetState()
	if _, err := pool.add(tx, false); err != nil {
		t.Error("didn't expect error", err)
	}
}

func TestTransactionDoubleNonce(t *testing.T) {
	pool, key := setupTxPool()
	defer pool.Stop()

	addr := crypto.PubkeyToAddress(key.PublicKey)
	resetState := func() {
		db, _ := ethdb.NewMemDatabase()
		statedb, _ := state.New(common.Hash{}, state.NewDatabase(db))
<<<<<<< HEAD
		pool.blockChain = &testBlockChain{statedb, big.NewInt(1000000), new(event.Feed), new(event.Feed)}
		currentState, _, _ := pool.blockChain.State()
		currentState.AddBalance(addr, big.NewInt(100000000000000))
		pool.lockedReset()
=======
		statedb.AddBalance(addr, big.NewInt(100000000000000))

		pool.chain = &testBlockChain{statedb, big.NewInt(1000000), new(event.Feed)}
		pool.lockedReset(nil, nil)
>>>>>>> 6c6c7b2a
	}
	resetState()

	signer := types.HomesteadSigner{}
	tx1, _ := types.SignTx(types.NewTransaction(0, common.Address{}, big.NewInt(100), big.NewInt(100000), big.NewInt(1), nil), signer, key)
	tx2, _ := types.SignTx(types.NewTransaction(0, common.Address{}, big.NewInt(100), big.NewInt(1000000), big.NewInt(2), nil), signer, key)
	tx3, _ := types.SignTx(types.NewTransaction(0, common.Address{}, big.NewInt(100), big.NewInt(1000000), big.NewInt(1), nil), signer, key)

	// Add the first two transaction, ensure higher priced stays only
	if replace, err := pool.add(tx1, false); err != nil || replace {
		t.Errorf("first transaction insert failed (%v) or reported replacement (%v)", err, replace)
	}
	if replace, err := pool.add(tx2, false); err != nil || !replace {
		t.Errorf("second transaction insert failed (%v) or not reported replacement (%v)", err, replace)
	}
<<<<<<< HEAD
	state, _, _ := pool.blockChain.State()
	pool.promoteExecutables(state, []common.Address{addr})
=======
	pool.promoteExecutables([]common.Address{addr})
>>>>>>> 6c6c7b2a
	if pool.pending[addr].Len() != 1 {
		t.Error("expected 1 pending transactions, got", pool.pending[addr].Len())
	}
	if tx := pool.pending[addr].txs.items[0]; tx.Hash() != tx2.Hash() {
		t.Errorf("transaction mismatch: have %x, want %x", tx.Hash(), tx2.Hash())
	}
	// Add the third transaction and ensure it's not saved (smaller price)
	pool.add(tx3, false)
	pool.promoteExecutables([]common.Address{addr})
	if pool.pending[addr].Len() != 1 {
		t.Error("expected 1 pending transactions, got", pool.pending[addr].Len())
	}
	if tx := pool.pending[addr].txs.items[0]; tx.Hash() != tx2.Hash() {
		t.Errorf("transaction mismatch: have %x, want %x", tx.Hash(), tx2.Hash())
	}
	// Ensure the total transaction count is correct
	if len(pool.all) != 1 {
		t.Error("expected 1 total transactions, got", len(pool.all))
	}
}

func TestMissingNonce(t *testing.T) {
	pool, key := setupTxPool()
	defer pool.Stop()

	addr := crypto.PubkeyToAddress(key.PublicKey)
<<<<<<< HEAD
	currentState, _, _ := pool.blockChain.State()
	currentState.AddBalance(addr, big.NewInt(100000000000000))
=======
	pool.currentState.AddBalance(addr, big.NewInt(100000000000000))
>>>>>>> 6c6c7b2a
	tx := transaction(1, big.NewInt(100000), key)
	if _, err := pool.add(tx, false); err != nil {
		t.Error("didn't expect error", err)
	}
	if len(pool.pending) != 0 {
		t.Error("expected 0 pending transactions, got", len(pool.pending))
	}
	if pool.queue[addr].Len() != 1 {
		t.Error("expected 1 queued transaction, got", pool.queue[addr].Len())
	}
	if len(pool.all) != 1 {
		t.Error("expected 1 total transactions, got", len(pool.all))
	}
}

func TestTransactionNonceRecovery(t *testing.T) {
	const n = 10
	pool, key := setupTxPool()
	defer pool.Stop()

	addr := crypto.PubkeyToAddress(key.PublicKey)
<<<<<<< HEAD
	currentState, _, _ := pool.blockChain.State()
	currentState.SetNonce(addr, n)
	currentState.AddBalance(addr, big.NewInt(100000000000000))
	pool.lockedReset()
=======
	pool.currentState.SetNonce(addr, n)
	pool.currentState.AddBalance(addr, big.NewInt(100000000000000))
	pool.lockedReset(nil, nil)

>>>>>>> 6c6c7b2a
	tx := transaction(n, big.NewInt(100000), key)
	if err := pool.AddRemote(tx); err != nil {
		t.Error(err)
	}
	// simulate some weird re-order of transactions and missing nonce(s)
<<<<<<< HEAD
	currentState.SetNonce(addr, n-1)
	pool.lockedReset()
	if fn := pool.pendingState.GetNonce(addr); fn != n+1 {
		t.Errorf("expected nonce to be %d, got %d", n+1, fn)
	}
}

func TestRemovedTxEvent(t *testing.T) {
	pool, key := setupTxPool()
	defer pool.Stop()

	tx := transaction(0, big.NewInt(1000000), key)
	from, _ := deriveSender(tx)
	currentState, _, _ := pool.blockChain.State()
	currentState.AddBalance(from, big.NewInt(1000000000000))
	pool.lockedReset()
	blockChain, _ := pool.blockChain.(*testBlockChain)
	blockChain.rmTxFeed.Send(RemovedTransactionEvent{types.Transactions{tx}})
	blockChain.chainHeadFeed.Send(ChainHeadEvent{nil})
	// wait for handling events
	<-time.After(500 * time.Millisecond)
	if pool.pending[from].Len() != 1 {
		t.Error("expected 1 pending tx, got", pool.pending[from].Len())
	}
	if len(pool.all) != 1 {
		t.Error("expected 1 total transactions, got", len(pool.all))
=======
	pool.currentState.SetNonce(addr, n-1)
	pool.lockedReset(nil, nil)
	if fn := pool.pendingState.GetNonce(addr); fn != n-1 {
		t.Errorf("expected nonce to be %d, got %d", n-1, fn)
>>>>>>> 6c6c7b2a
	}
}

// Tests that if an account runs out of funds, any pending and queued transactions
// are dropped.
func TestTransactionDropping(t *testing.T) {
	// Create a test account and fund it
	pool, key := setupTxPool()
	defer pool.Stop()

	account, _ := deriveSender(transaction(0, big.NewInt(0), key))
<<<<<<< HEAD

	state, _, _ := pool.blockChain.State()
	state.AddBalance(account, big.NewInt(1000))
=======
	pool.currentState.AddBalance(account, big.NewInt(1000))
>>>>>>> 6c6c7b2a

	// Add some pending and some queued transactions
	var (
		tx0  = transaction(0, big.NewInt(100), key)
		tx1  = transaction(1, big.NewInt(200), key)
		tx2  = transaction(2, big.NewInt(300), key)
		tx10 = transaction(10, big.NewInt(100), key)
		tx11 = transaction(11, big.NewInt(200), key)
		tx12 = transaction(12, big.NewInt(300), key)
	)
	pool.promoteTx(account, tx0.Hash(), tx0)
	pool.promoteTx(account, tx1.Hash(), tx1)
	pool.promoteTx(account, tx2.Hash(), tx2)
	pool.enqueueTx(tx10.Hash(), tx10)
	pool.enqueueTx(tx11.Hash(), tx11)
	pool.enqueueTx(tx12.Hash(), tx12)

	// Check that pre and post validations leave the pool as is
	if pool.pending[account].Len() != 3 {
		t.Errorf("pending transaction mismatch: have %d, want %d", pool.pending[account].Len(), 3)
	}
	if pool.queue[account].Len() != 3 {
		t.Errorf("queued transaction mismatch: have %d, want %d", pool.queue[account].Len(), 3)
	}
	if len(pool.all) != 6 {
		t.Errorf("total transaction mismatch: have %d, want %d", len(pool.all), 6)
	}
	pool.lockedReset(nil, nil)
	if pool.pending[account].Len() != 3 {
		t.Errorf("pending transaction mismatch: have %d, want %d", pool.pending[account].Len(), 3)
	}
	if pool.queue[account].Len() != 3 {
		t.Errorf("queued transaction mismatch: have %d, want %d", pool.queue[account].Len(), 3)
	}
	if len(pool.all) != 6 {
		t.Errorf("total transaction mismatch: have %d, want %d", len(pool.all), 6)
	}
	// Reduce the balance of the account, and check that invalidated transactions are dropped
	pool.currentState.AddBalance(account, big.NewInt(-650))
	pool.lockedReset(nil, nil)

	if _, ok := pool.pending[account].txs.items[tx0.Nonce()]; !ok {
		t.Errorf("funded pending transaction missing: %v", tx0)
	}
	if _, ok := pool.pending[account].txs.items[tx1.Nonce()]; !ok {
		t.Errorf("funded pending transaction missing: %v", tx0)
	}
	if _, ok := pool.pending[account].txs.items[tx2.Nonce()]; ok {
		t.Errorf("out-of-fund pending transaction present: %v", tx1)
	}
	if _, ok := pool.queue[account].txs.items[tx10.Nonce()]; !ok {
		t.Errorf("funded queued transaction missing: %v", tx10)
	}
	if _, ok := pool.queue[account].txs.items[tx11.Nonce()]; !ok {
		t.Errorf("funded queued transaction missing: %v", tx10)
	}
	if _, ok := pool.queue[account].txs.items[tx12.Nonce()]; ok {
		t.Errorf("out-of-fund queued transaction present: %v", tx11)
	}
	if len(pool.all) != 4 {
		t.Errorf("total transaction mismatch: have %d, want %d", len(pool.all), 4)
	}
	// Reduce the block gas limit, check that invalidated transactions are dropped
	pool.chain.(*testBlockChain).gasLimit = big.NewInt(100)
	pool.lockedReset(nil, nil)

	if _, ok := pool.pending[account].txs.items[tx0.Nonce()]; !ok {
		t.Errorf("funded pending transaction missing: %v", tx0)
	}
	if _, ok := pool.pending[account].txs.items[tx1.Nonce()]; ok {
		t.Errorf("over-gased pending transaction present: %v", tx1)
	}
	if _, ok := pool.queue[account].txs.items[tx10.Nonce()]; !ok {
		t.Errorf("funded queued transaction missing: %v", tx10)
	}
	if _, ok := pool.queue[account].txs.items[tx11.Nonce()]; ok {
		t.Errorf("over-gased queued transaction present: %v", tx11)
	}
	if len(pool.all) != 2 {
		t.Errorf("total transaction mismatch: have %d, want %d", len(pool.all), 2)
	}
}

// Tests that if a transaction is dropped from the current pending pool (e.g. out
// of fund), all consecutive (still valid, but not executable) transactions are
// postponed back into the future queue to prevent broadcasting them.
func TestTransactionPostponing(t *testing.T) {
	// Create a test account and fund it
	pool, key := setupTxPool()
	defer pool.Stop()

	account, _ := deriveSender(transaction(0, big.NewInt(0), key))
<<<<<<< HEAD

	state, _, _ := pool.blockChain.State()
	state.AddBalance(account, big.NewInt(1000))
=======
	pool.currentState.AddBalance(account, big.NewInt(1000))
>>>>>>> 6c6c7b2a

	// Add a batch consecutive pending transactions for validation
	txns := []*types.Transaction{}
	for i := 0; i < 100; i++ {
		var tx *types.Transaction
		if i%2 == 0 {
			tx = transaction(uint64(i), big.NewInt(100), key)
		} else {
			tx = transaction(uint64(i), big.NewInt(500), key)
		}
		pool.promoteTx(account, tx.Hash(), tx)
		txns = append(txns, tx)
	}
	// Check that pre and post validations leave the pool as is
	if pool.pending[account].Len() != len(txns) {
		t.Errorf("pending transaction mismatch: have %d, want %d", pool.pending[account].Len(), len(txns))
	}
	if len(pool.queue) != 0 {
		t.Errorf("queued transaction mismatch: have %d, want %d", pool.queue[account].Len(), 0)
	}
	if len(pool.all) != len(txns) {
		t.Errorf("total transaction mismatch: have %d, want %d", len(pool.all), len(txns))
	}
	pool.lockedReset(nil, nil)
	if pool.pending[account].Len() != len(txns) {
		t.Errorf("pending transaction mismatch: have %d, want %d", pool.pending[account].Len(), len(txns))
	}
	if len(pool.queue) != 0 {
		t.Errorf("queued transaction mismatch: have %d, want %d", pool.queue[account].Len(), 0)
	}
	if len(pool.all) != len(txns) {
		t.Errorf("total transaction mismatch: have %d, want %d", len(pool.all), len(txns))
	}
	// Reduce the balance of the account, and check that transactions are reorganised
	pool.currentState.AddBalance(account, big.NewInt(-750))
	pool.lockedReset(nil, nil)

	if _, ok := pool.pending[account].txs.items[txns[0].Nonce()]; !ok {
		t.Errorf("tx %d: valid and funded transaction missing from pending pool: %v", 0, txns[0])
	}
	if _, ok := pool.queue[account].txs.items[txns[0].Nonce()]; ok {
		t.Errorf("tx %d: valid and funded transaction present in future queue: %v", 0, txns[0])
	}
	for i, tx := range txns[1:] {
		if i%2 == 1 {
			if _, ok := pool.pending[account].txs.items[tx.Nonce()]; ok {
				t.Errorf("tx %d: valid but future transaction present in pending pool: %v", i+1, tx)
			}
			if _, ok := pool.queue[account].txs.items[tx.Nonce()]; !ok {
				t.Errorf("tx %d: valid but future transaction missing from future queue: %v", i+1, tx)
			}
		} else {
			if _, ok := pool.pending[account].txs.items[tx.Nonce()]; ok {
				t.Errorf("tx %d: out-of-fund transaction present in pending pool: %v", i+1, tx)
			}
			if _, ok := pool.queue[account].txs.items[tx.Nonce()]; ok {
				t.Errorf("tx %d: out-of-fund transaction present in future queue: %v", i+1, tx)
			}
		}
	}
	if len(pool.all) != len(txns)/2 {
		t.Errorf("total transaction mismatch: have %d, want %d", len(pool.all), len(txns)/2)
	}
}

// Tests that if the transaction count belonging to a single account goes above
// some threshold, the higher transactions are dropped to prevent DOS attacks.
func TestTransactionQueueAccountLimiting(t *testing.T) {
	// Create a test account and fund it
	pool, key := setupTxPool()
	defer pool.Stop()

	account, _ := deriveSender(transaction(0, big.NewInt(0), key))
<<<<<<< HEAD

	state, _, _ := pool.blockChain.State()
	state.AddBalance(account, big.NewInt(1000000))
	pool.lockedReset()
=======
	pool.currentState.AddBalance(account, big.NewInt(1000000))
>>>>>>> 6c6c7b2a

	// Keep queuing up transactions and make sure all above a limit are dropped
	for i := uint64(1); i <= testTxPoolConfig.AccountQueue+5; i++ {
		if err := pool.AddRemote(transaction(i, big.NewInt(100000), key)); err != nil {
			t.Fatalf("tx %d: failed to add transaction: %v", i, err)
		}
		if len(pool.pending) != 0 {
			t.Errorf("tx %d: pending pool size mismatch: have %d, want %d", i, len(pool.pending), 0)
		}
		if i <= testTxPoolConfig.AccountQueue {
			if pool.queue[account].Len() != int(i) {
				t.Errorf("tx %d: queue size mismatch: have %d, want %d", i, pool.queue[account].Len(), i)
			}
		} else {
			if pool.queue[account].Len() != int(testTxPoolConfig.AccountQueue) {
				t.Errorf("tx %d: queue limit mismatch: have %d, want %d", i, pool.queue[account].Len(), testTxPoolConfig.AccountQueue)
			}
		}
	}
	if len(pool.all) != int(testTxPoolConfig.AccountQueue) {
		t.Errorf("total transaction mismatch: have %d, want %d", len(pool.all), testTxPoolConfig.AccountQueue)
	}
}

// Tests that if the transaction count belonging to multiple accounts go above
// some threshold, the higher transactions are dropped to prevent DOS attacks.
//
// This logic should not hold for local transactions, unless the local tracking
// mechanism is disabled.
func TestTransactionQueueGlobalLimiting(t *testing.T) {
	testTransactionQueueGlobalLimiting(t, false)
}
func TestTransactionQueueGlobalLimitingNoLocals(t *testing.T) {
	testTransactionQueueGlobalLimiting(t, true)
}

func testTransactionQueueGlobalLimiting(t *testing.T, nolocals bool) {
	// Create the pool to test the limit enforcement with
	db, _ := ethdb.NewMemDatabase()
	statedb, _ := state.New(common.Hash{}, state.NewDatabase(db))
	blockchain := &testBlockChain{statedb, big.NewInt(1000000), new(event.Feed)}

	config := testTxPoolConfig
	config.NoLocals = nolocals
	config.GlobalQueue = config.AccountQueue*3 - 1 // reduce the queue limits to shorten test time (-1 to make it non divisible)

	pool := NewTxPool(config, params.TestChainConfig, blockchain)
	defer pool.Stop()

	// Create a number of test accounts and fund them (last one will be the local)
<<<<<<< HEAD
	state, _, _ := pool.blockChain.State()

=======
>>>>>>> 6c6c7b2a
	keys := make([]*ecdsa.PrivateKey, 5)
	for i := 0; i < len(keys); i++ {
		keys[i], _ = crypto.GenerateKey()
		pool.currentState.AddBalance(crypto.PubkeyToAddress(keys[i].PublicKey), big.NewInt(1000000))
	}
	local := keys[len(keys)-1]

	// Generate and queue a batch of transactions
	nonces := make(map[common.Address]uint64)

	txs := make(types.Transactions, 0, 3*config.GlobalQueue)
	for len(txs) < cap(txs) {
		key := keys[rand.Intn(len(keys)-1)] // skip adding transactions with the local account
		addr := crypto.PubkeyToAddress(key.PublicKey)

		txs = append(txs, transaction(nonces[addr]+1, big.NewInt(100000), key))
		nonces[addr]++
	}
	// Import the batch and verify that limits have been enforced
	pool.AddRemotes(txs)

	queued := 0
	for addr, list := range pool.queue {
		if list.Len() > int(config.AccountQueue) {
			t.Errorf("addr %x: queued accounts overflown allowance: %d > %d", addr, list.Len(), config.AccountQueue)
		}
		queued += list.Len()
	}
	if queued > int(config.GlobalQueue) {
		t.Fatalf("total transactions overflow allowance: %d > %d", queued, config.GlobalQueue)
	}
	// Generate a batch of transactions from the local account and import them
	txs = txs[:0]
	for i := uint64(0); i < 3*config.GlobalQueue; i++ {
		txs = append(txs, transaction(i+1, big.NewInt(100000), local))
	}
	pool.AddLocals(txs)

	// If locals are disabled, the previous eviction algorithm should apply here too
	if nolocals {
		queued := 0
		for addr, list := range pool.queue {
			if list.Len() > int(config.AccountQueue) {
				t.Errorf("addr %x: queued accounts overflown allowance: %d > %d", addr, list.Len(), config.AccountQueue)
			}
			queued += list.Len()
		}
		if queued > int(config.GlobalQueue) {
			t.Fatalf("total transactions overflow allowance: %d > %d", queued, config.GlobalQueue)
		}
	} else {
		// Local exemptions are enabled, make sure the local account owned the queue
		if len(pool.queue) != 1 {
			t.Errorf("multiple accounts in queue: have %v, want %v", len(pool.queue), 1)
		}
		// Also ensure no local transactions are ever dropped, even if above global limits
		if queued := pool.queue[crypto.PubkeyToAddress(local.PublicKey)].Len(); uint64(queued) != 3*config.GlobalQueue {
			t.Fatalf("local account queued transaction count mismatch: have %v, want %v", queued, 3*config.GlobalQueue)
		}
	}
}

// Tests that if an account remains idle for a prolonged amount of time, any
// non-executable transactions queued up are dropped to prevent wasting resources
// on shuffling them around.
//
// This logic should not hold for local transactions, unless the local tracking
// mechanism is disabled.
func TestTransactionQueueTimeLimiting(t *testing.T)         { testTransactionQueueTimeLimiting(t, false) }
func TestTransactionQueueTimeLimitingNoLocals(t *testing.T) { testTransactionQueueTimeLimiting(t, true) }

func testTransactionQueueTimeLimiting(t *testing.T, nolocals bool) {
	// Reduce the eviction interval to a testable amount
	defer func(old time.Duration) { evictionInterval = old }(evictionInterval)
	evictionInterval = time.Second

	// Create the pool to test the non-expiration enforcement
	db, _ := ethdb.NewMemDatabase()
	statedb, _ := state.New(common.Hash{}, state.NewDatabase(db))
	blockchain := &testBlockChain{statedb, big.NewInt(1000000), new(event.Feed)}

	config := testTxPoolConfig
	config.Lifetime = time.Second
	config.NoLocals = nolocals

	pool := NewTxPool(config, params.TestChainConfig, blockchain)
	defer pool.Stop()

	// Create two test accounts to ensure remotes expire but locals do not
	local, _ := crypto.GenerateKey()
	remote, _ := crypto.GenerateKey()

<<<<<<< HEAD
	state, _, _ := pool.blockChain.State()
	state.AddBalance(crypto.PubkeyToAddress(local.PublicKey), big.NewInt(1000000000))
	state.AddBalance(crypto.PubkeyToAddress(remote.PublicKey), big.NewInt(1000000000))
=======
	pool.currentState.AddBalance(crypto.PubkeyToAddress(local.PublicKey), big.NewInt(1000000000))
	pool.currentState.AddBalance(crypto.PubkeyToAddress(remote.PublicKey), big.NewInt(1000000000))
>>>>>>> 6c6c7b2a

	// Add the two transactions and ensure they both are queued up
	if err := pool.AddLocal(pricedTransaction(1, big.NewInt(100000), big.NewInt(1), local)); err != nil {
		t.Fatalf("failed to add local transaction: %v", err)
	}
	if err := pool.AddRemote(pricedTransaction(1, big.NewInt(100000), big.NewInt(1), remote)); err != nil {
		t.Fatalf("failed to add remote transaction: %v", err)
	}
	pending, queued := pool.Stats()
	if pending != 0 {
		t.Fatalf("pending transactions mismatched: have %d, want %d", pending, 0)
	}
	if queued != 2 {
		t.Fatalf("queued transactions mismatched: have %d, want %d", queued, 2)
	}
	if err := validateTxPoolInternals(pool); err != nil {
		t.Fatalf("pool internal state corrupted: %v", err)
	}
	// Wait a bit for eviction to run and clean up any leftovers, and ensure only the local remains
	time.Sleep(2 * config.Lifetime)

	pending, queued = pool.Stats()
	if pending != 0 {
		t.Fatalf("pending transactions mismatched: have %d, want %d", pending, 0)
	}
	if nolocals {
		if queued != 0 {
			t.Fatalf("queued transactions mismatched: have %d, want %d", queued, 0)
		}
	} else {
		if queued != 1 {
			t.Fatalf("queued transactions mismatched: have %d, want %d", queued, 1)
		}
	}
	if err := validateTxPoolInternals(pool); err != nil {
		t.Fatalf("pool internal state corrupted: %v", err)
	}
}

// Tests that even if the transaction count belonging to a single account goes
// above some threshold, as long as the transactions are executable, they are
// accepted.
func TestTransactionPendingLimiting(t *testing.T) {
	// Create a test account and fund it
	pool, key := setupTxPool()
	defer pool.Stop()

	account, _ := deriveSender(transaction(0, big.NewInt(0), key))
<<<<<<< HEAD

	state, _, _ := pool.blockChain.State()
	state.AddBalance(account, big.NewInt(1000000))
	pool.lockedReset()
=======
	pool.currentState.AddBalance(account, big.NewInt(1000000))
>>>>>>> 6c6c7b2a

	// Keep queuing up transactions and make sure all above a limit are dropped
	for i := uint64(0); i < testTxPoolConfig.AccountQueue+5; i++ {
		if err := pool.AddRemote(transaction(i, big.NewInt(100000), key)); err != nil {
			t.Fatalf("tx %d: failed to add transaction: %v", i, err)
		}
		if pool.pending[account].Len() != int(i)+1 {
			t.Errorf("tx %d: pending pool size mismatch: have %d, want %d", i, pool.pending[account].Len(), i+1)
		}
		if len(pool.queue) != 0 {
			t.Errorf("tx %d: queue size mismatch: have %d, want %d", i, pool.queue[account].Len(), 0)
		}
	}
	if len(pool.all) != int(testTxPoolConfig.AccountQueue+5) {
		t.Errorf("total transaction mismatch: have %d, want %d", len(pool.all), testTxPoolConfig.AccountQueue+5)
	}
}

// Tests that the transaction limits are enforced the same way irrelevant whether
// the transactions are added one by one or in batches.
func TestTransactionQueueLimitingEquivalency(t *testing.T)   { testTransactionLimitingEquivalency(t, 1) }
func TestTransactionPendingLimitingEquivalency(t *testing.T) { testTransactionLimitingEquivalency(t, 0) }

func testTransactionLimitingEquivalency(t *testing.T, origin uint64) {
	// Add a batch of transactions to a pool one by one
	pool1, key1 := setupTxPool()
	defer pool1.Stop()

	account1, _ := deriveSender(transaction(0, big.NewInt(0), key1))
<<<<<<< HEAD
	state1, _, _ := pool1.blockChain.State()
	state1.AddBalance(account1, big.NewInt(1000000))
=======
	pool1.currentState.AddBalance(account1, big.NewInt(1000000))
>>>>>>> 6c6c7b2a

	for i := uint64(0); i < testTxPoolConfig.AccountQueue+5; i++ {
		if err := pool1.AddRemote(transaction(origin+i, big.NewInt(100000), key1)); err != nil {
			t.Fatalf("tx %d: failed to add transaction: %v", i, err)
		}
	}
	// Add a batch of transactions to a pool in one big batch
	pool2, key2 := setupTxPool()
	defer pool2.Stop()

	account2, _ := deriveSender(transaction(0, big.NewInt(0), key2))
<<<<<<< HEAD
	state2, _, _ := pool2.blockChain.State()
	state2.AddBalance(account2, big.NewInt(1000000))
=======
	pool2.currentState.AddBalance(account2, big.NewInt(1000000))
>>>>>>> 6c6c7b2a

	txns := []*types.Transaction{}
	for i := uint64(0); i < testTxPoolConfig.AccountQueue+5; i++ {
		txns = append(txns, transaction(origin+i, big.NewInt(100000), key2))
	}
	pool2.AddRemotes(txns)

	// Ensure the batch optimization honors the same pool mechanics
	if len(pool1.pending) != len(pool2.pending) {
		t.Errorf("pending transaction count mismatch: one-by-one algo: %d, batch algo: %d", len(pool1.pending), len(pool2.pending))
	}
	if len(pool1.queue) != len(pool2.queue) {
		t.Errorf("queued transaction count mismatch: one-by-one algo: %d, batch algo: %d", len(pool1.queue), len(pool2.queue))
	}
	if len(pool1.all) != len(pool2.all) {
		t.Errorf("total transaction count mismatch: one-by-one algo %d, batch algo %d", len(pool1.all), len(pool2.all))
	}
	if err := validateTxPoolInternals(pool1); err != nil {
		t.Errorf("pool 1 internal state corrupted: %v", err)
	}
	if err := validateTxPoolInternals(pool2); err != nil {
		t.Errorf("pool 2 internal state corrupted: %v", err)
	}
}

// Tests that if the transaction count belonging to multiple accounts go above
// some hard threshold, the higher transactions are dropped to prevent DOS
// attacks.
func TestTransactionPendingGlobalLimiting(t *testing.T) {
	// Create the pool to test the limit enforcement with
	db, _ := ethdb.NewMemDatabase()
	statedb, _ := state.New(common.Hash{}, state.NewDatabase(db))
	blockchain := &testBlockChain{statedb, big.NewInt(1000000), new(event.Feed)}

	config := testTxPoolConfig
	config.GlobalSlots = config.AccountSlots * 10

	pool := NewTxPool(config, params.TestChainConfig, blockchain)
	defer pool.Stop()

	// Create a number of test accounts and fund them
<<<<<<< HEAD
	state, _, _ := pool.blockChain.State()

=======
>>>>>>> 6c6c7b2a
	keys := make([]*ecdsa.PrivateKey, 5)
	for i := 0; i < len(keys); i++ {
		keys[i], _ = crypto.GenerateKey()
		pool.currentState.AddBalance(crypto.PubkeyToAddress(keys[i].PublicKey), big.NewInt(1000000))
	}
	// Generate and queue a batch of transactions
	nonces := make(map[common.Address]uint64)

	txs := types.Transactions{}
	for _, key := range keys {
		addr := crypto.PubkeyToAddress(key.PublicKey)
		for j := 0; j < int(config.GlobalSlots)/len(keys)*2; j++ {
			txs = append(txs, transaction(nonces[addr], big.NewInt(100000), key))
			nonces[addr]++
		}
	}
	// Import the batch and verify that limits have been enforced
	pool.AddRemotes(txs)

	pending := 0
	for _, list := range pool.pending {
		pending += list.Len()
	}
	if pending > int(config.GlobalSlots) {
		t.Fatalf("total pending transactions overflow allowance: %d > %d", pending, config.GlobalSlots)
	}
	if err := validateTxPoolInternals(pool); err != nil {
		t.Fatalf("pool internal state corrupted: %v", err)
	}
}

// Tests that if transactions start being capped, transactions are also removed from 'all'
func TestTransactionCapClearsFromAll(t *testing.T) {
	// Create the pool to test the limit enforcement with
	db, _ := ethdb.NewMemDatabase()
	statedb, _ := state.New(common.Hash{}, state.NewDatabase(db))
	blockchain := &testBlockChain{statedb, big.NewInt(1000000), new(event.Feed)}

	config := testTxPoolConfig
	config.AccountSlots = 2
	config.AccountQueue = 2
	config.GlobalSlots = 8

	pool := NewTxPool(config, params.TestChainConfig, blockchain)
	defer pool.Stop()

	// Create a number of test accounts and fund them
<<<<<<< HEAD
	state, _, _ := pool.blockChain.State()

=======
>>>>>>> 6c6c7b2a
	key, _ := crypto.GenerateKey()
	addr := crypto.PubkeyToAddress(key.PublicKey)
	pool.currentState.AddBalance(addr, big.NewInt(1000000))

	txs := types.Transactions{}
	for j := 0; j < int(config.GlobalSlots)*2; j++ {
		txs = append(txs, transaction(uint64(j), big.NewInt(100000), key))
	}
	// Import the batch and verify that limits have been enforced
	pool.AddRemotes(txs)
	if err := validateTxPoolInternals(pool); err != nil {
		t.Fatalf("pool internal state corrupted: %v", err)
	}
}

// Tests that if the transaction count belonging to multiple accounts go above
// some hard threshold, if they are under the minimum guaranteed slot count then
// the transactions are still kept.
func TestTransactionPendingMinimumAllowance(t *testing.T) {
	// Create the pool to test the limit enforcement with
	db, _ := ethdb.NewMemDatabase()
	statedb, _ := state.New(common.Hash{}, state.NewDatabase(db))
	blockchain := &testBlockChain{statedb, big.NewInt(1000000), new(event.Feed)}

	config := testTxPoolConfig
	config.GlobalSlots = 0

	pool := NewTxPool(config, params.TestChainConfig, blockchain)
	defer pool.Stop()

	// Create a number of test accounts and fund them
<<<<<<< HEAD
	state, _, _ := pool.blockChain.State()

=======
>>>>>>> 6c6c7b2a
	keys := make([]*ecdsa.PrivateKey, 5)
	for i := 0; i < len(keys); i++ {
		keys[i], _ = crypto.GenerateKey()
		pool.currentState.AddBalance(crypto.PubkeyToAddress(keys[i].PublicKey), big.NewInt(1000000))
	}
	// Generate and queue a batch of transactions
	nonces := make(map[common.Address]uint64)

	txs := types.Transactions{}
	for _, key := range keys {
		addr := crypto.PubkeyToAddress(key.PublicKey)
		for j := 0; j < int(config.AccountSlots)*2; j++ {
			txs = append(txs, transaction(nonces[addr], big.NewInt(100000), key))
			nonces[addr]++
		}
	}
	// Import the batch and verify that limits have been enforced
	pool.AddRemotes(txs)

	for addr, list := range pool.pending {
		if list.Len() != int(config.AccountSlots) {
			t.Errorf("addr %x: total pending transactions mismatch: have %d, want %d", addr, list.Len(), config.AccountSlots)
		}
	}
	if err := validateTxPoolInternals(pool); err != nil {
		t.Fatalf("pool internal state corrupted: %v", err)
	}
}

// Tests that setting the transaction pool gas price to a higher value correctly
// discards everything cheaper than that and moves any gapped transactions back
// from the pending pool to the queue.
//
// Note, local transactions are never allowed to be dropped.
func TestTransactionPoolRepricing(t *testing.T) {
	// Create the pool to test the pricing enforcement with
	db, _ := ethdb.NewMemDatabase()
	statedb, _ := state.New(common.Hash{}, state.NewDatabase(db))
	blockchain := &testBlockChain{statedb, big.NewInt(1000000), new(event.Feed)}

	pool := NewTxPool(testTxPoolConfig, params.TestChainConfig, blockchain)
	defer pool.Stop()

	// Create a number of test accounts and fund them
<<<<<<< HEAD
	state, _, _ := pool.blockChain.State()

=======
>>>>>>> 6c6c7b2a
	keys := make([]*ecdsa.PrivateKey, 3)
	for i := 0; i < len(keys); i++ {
		keys[i], _ = crypto.GenerateKey()
		pool.currentState.AddBalance(crypto.PubkeyToAddress(keys[i].PublicKey), big.NewInt(1000000))
	}
	// Generate and queue a batch of transactions, both pending and queued
	txs := types.Transactions{}

	txs = append(txs, pricedTransaction(0, big.NewInt(100000), big.NewInt(2), keys[0]))
	txs = append(txs, pricedTransaction(1, big.NewInt(100000), big.NewInt(1), keys[0]))
	txs = append(txs, pricedTransaction(2, big.NewInt(100000), big.NewInt(2), keys[0]))

	txs = append(txs, pricedTransaction(1, big.NewInt(100000), big.NewInt(2), keys[1]))
	txs = append(txs, pricedTransaction(2, big.NewInt(100000), big.NewInt(1), keys[1]))
	txs = append(txs, pricedTransaction(3, big.NewInt(100000), big.NewInt(2), keys[1]))

	ltx := pricedTransaction(0, big.NewInt(100000), big.NewInt(1), keys[2])

	// Import the batch and that both pending and queued transactions match up
	pool.AddRemotes(txs)
	pool.AddLocal(ltx)

	pending, queued := pool.Stats()
	if pending != 4 {
		t.Fatalf("pending transactions mismatched: have %d, want %d", pending, 4)
	}
	if queued != 3 {
		t.Fatalf("queued transactions mismatched: have %d, want %d", queued, 3)
	}
	if err := validateTxPoolInternals(pool); err != nil {
		t.Fatalf("pool internal state corrupted: %v", err)
	}
	// Reprice the pool and check that underpriced transactions get dropped
	pool.SetGasPrice(big.NewInt(2))

	pending, queued = pool.Stats()
	if pending != 2 {
		t.Fatalf("pending transactions mismatched: have %d, want %d", pending, 2)
	}
	if queued != 3 {
		t.Fatalf("queued transactions mismatched: have %d, want %d", queued, 3)
	}
	if err := validateTxPoolInternals(pool); err != nil {
		t.Fatalf("pool internal state corrupted: %v", err)
	}
	// Check that we can't add the old transactions back
	if err := pool.AddRemote(pricedTransaction(1, big.NewInt(100000), big.NewInt(1), keys[0])); err != ErrUnderpriced {
		t.Fatalf("adding underpriced pending transaction error mismatch: have %v, want %v", err, ErrUnderpriced)
	}
	if err := pool.AddRemote(pricedTransaction(2, big.NewInt(100000), big.NewInt(1), keys[1])); err != ErrUnderpriced {
		t.Fatalf("adding underpriced queued transaction error mismatch: have %v, want %v", err, ErrUnderpriced)
	}
	if err := validateTxPoolInternals(pool); err != nil {
		t.Fatalf("pool internal state corrupted: %v", err)
	}
	// However we can add local underpriced transactions
	tx := pricedTransaction(1, big.NewInt(100000), big.NewInt(1), keys[2])
	if err := pool.AddLocal(tx); err != nil {
		t.Fatalf("failed to add underpriced local transaction: %v", err)
	}
	if pending, _ = pool.Stats(); pending != 3 {
		t.Fatalf("pending transactions mismatched: have %d, want %d", pending, 3)
	}
	if err := validateTxPoolInternals(pool); err != nil {
		t.Fatalf("pool internal state corrupted: %v", err)
	}
}

// Tests that setting the transaction pool gas price to a higher value does not
// remove local transactions.
func TestTransactionPoolRepricingKeepsLocals(t *testing.T) {
	// Create the pool to test the pricing enforcement with
	db, _ := ethdb.NewMemDatabase()
	statedb, _ := state.New(common.Hash{}, state.NewDatabase(db))
	blockchain := &testBlockChain{statedb, big.NewInt(1000000), new(event.Feed)}

	pool := NewTxPool(testTxPoolConfig, params.TestChainConfig, blockchain)
	defer pool.Stop()

	// Create a number of test accounts and fund them
	keys := make([]*ecdsa.PrivateKey, 3)
	for i := 0; i < len(keys); i++ {
		keys[i], _ = crypto.GenerateKey()
		pool.currentState.AddBalance(crypto.PubkeyToAddress(keys[i].PublicKey), big.NewInt(1000*1000000))
	}
	// Create transaction (both pending and queued) with a linearly growing gasprice
	for i := uint64(0); i < 500; i++ {
		// Add pending
		p_tx := pricedTransaction(i, big.NewInt(100000), big.NewInt(int64(i)), keys[2])
		if err := pool.AddLocal(p_tx); err != nil {
			t.Fatal(err)
		}
		// Add queued
		q_tx := pricedTransaction(i+501, big.NewInt(100000), big.NewInt(int64(i)), keys[2])
		if err := pool.AddLocal(q_tx); err != nil {
			t.Fatal(err)
		}
	}
	pending, queued := pool.Stats()
	expPending, expQueued := 500, 500
	validate := func() {
		pending, queued = pool.Stats()
		if pending != expPending {
			t.Fatalf("pending transactions mismatched: have %d, want %d", pending, expPending)
		}
		if queued != expQueued {
			t.Fatalf("queued transactions mismatched: have %d, want %d", queued, expQueued)
		}

		if err := validateTxPoolInternals(pool); err != nil {
			t.Fatalf("pool internal state corrupted: %v", err)
		}
	}
	validate()

	// Reprice the pool and check that nothing is dropped
	pool.SetGasPrice(big.NewInt(2))
	validate()

	pool.SetGasPrice(big.NewInt(2))
	pool.SetGasPrice(big.NewInt(4))
	pool.SetGasPrice(big.NewInt(8))
	pool.SetGasPrice(big.NewInt(100))
	validate()
}

// Tests that when the pool reaches its global transaction limit, underpriced
// transactions are gradually shifted out for more expensive ones and any gapped
// pending transactions are moved into te queue.
//
// Note, local transactions are never allowed to be dropped.
func TestTransactionPoolUnderpricing(t *testing.T) {
	// Create the pool to test the pricing enforcement with
	db, _ := ethdb.NewMemDatabase()
	statedb, _ := state.New(common.Hash{}, state.NewDatabase(db))
	blockchain := &testBlockChain{statedb, big.NewInt(1000000), new(event.Feed)}

	config := testTxPoolConfig
	config.GlobalSlots = 2
	config.GlobalQueue = 2

	pool := NewTxPool(config, params.TestChainConfig, blockchain)
	defer pool.Stop()

	// Create a number of test accounts and fund them
<<<<<<< HEAD
	state, _, _ := pool.blockChain.State()

=======
>>>>>>> 6c6c7b2a
	keys := make([]*ecdsa.PrivateKey, 3)
	for i := 0; i < len(keys); i++ {
		keys[i], _ = crypto.GenerateKey()
		pool.currentState.AddBalance(crypto.PubkeyToAddress(keys[i].PublicKey), big.NewInt(1000000))
	}
	// Generate and queue a batch of transactions, both pending and queued
	txs := types.Transactions{}

	txs = append(txs, pricedTransaction(0, big.NewInt(100000), big.NewInt(1), keys[0]))
	txs = append(txs, pricedTransaction(1, big.NewInt(100000), big.NewInt(2), keys[0]))

	txs = append(txs, pricedTransaction(1, big.NewInt(100000), big.NewInt(1), keys[1]))

	ltx := pricedTransaction(0, big.NewInt(100000), big.NewInt(1), keys[2])

	// Import the batch and that both pending and queued transactions match up
	pool.AddRemotes(txs)
	pool.AddLocal(ltx)

	pending, queued := pool.Stats()
	if pending != 3 {
		t.Fatalf("pending transactions mismatched: have %d, want %d", pending, 3)
	}
	if queued != 1 {
		t.Fatalf("queued transactions mismatched: have %d, want %d", queued, 1)
	}
	if err := validateTxPoolInternals(pool); err != nil {
		t.Fatalf("pool internal state corrupted: %v", err)
	}
	// Ensure that adding an underpriced transaction on block limit fails
	if err := pool.AddRemote(pricedTransaction(0, big.NewInt(100000), big.NewInt(1), keys[1])); err != ErrUnderpriced {
		t.Fatalf("adding underpriced pending transaction error mismatch: have %v, want %v", err, ErrUnderpriced)
	}
	// Ensure that adding high priced transactions drops cheap ones, but not own
	if err := pool.AddRemote(pricedTransaction(0, big.NewInt(100000), big.NewInt(3), keys[1])); err != nil {
		t.Fatalf("failed to add well priced transaction: %v", err)
	}
	if err := pool.AddRemote(pricedTransaction(2, big.NewInt(100000), big.NewInt(4), keys[1])); err != nil {
		t.Fatalf("failed to add well priced transaction: %v", err)
	}
	if err := pool.AddRemote(pricedTransaction(3, big.NewInt(100000), big.NewInt(5), keys[1])); err != nil {
		t.Fatalf("failed to add well priced transaction: %v", err)
	}
	pending, queued = pool.Stats()
	if pending != 2 {
		t.Fatalf("pending transactions mismatched: have %d, want %d", pending, 2)
	}
	if queued != 2 {
		t.Fatalf("queued transactions mismatched: have %d, want %d", queued, 2)
	}
	if err := validateTxPoolInternals(pool); err != nil {
		t.Fatalf("pool internal state corrupted: %v", err)
	}
	// Ensure that adding local transactions can push out even higher priced ones
	tx := pricedTransaction(1, big.NewInt(100000), big.NewInt(0), keys[2])
	if err := pool.AddLocal(tx); err != nil {
		t.Fatalf("failed to add underpriced local transaction: %v", err)
	}
	pending, queued = pool.Stats()
	if pending != 2 {
		t.Fatalf("pending transactions mismatched: have %d, want %d", pending, 2)
	}
	if queued != 2 {
		t.Fatalf("queued transactions mismatched: have %d, want %d", queued, 2)
	}
	if err := validateTxPoolInternals(pool); err != nil {
		t.Fatalf("pool internal state corrupted: %v", err)
	}
}

// Tests that the pool rejects replacement transactions that don't meet the minimum
// price bump required.
func TestTransactionReplacement(t *testing.T) {
	// Create the pool to test the pricing enforcement with
	db, _ := ethdb.NewMemDatabase()
	statedb, _ := state.New(common.Hash{}, state.NewDatabase(db))
	blockchain := &testBlockChain{statedb, big.NewInt(1000000), new(event.Feed)}

	pool := NewTxPool(testTxPoolConfig, params.TestChainConfig, blockchain)
	defer pool.Stop()

	// Create a test account to add transactions with
	key, _ := crypto.GenerateKey()
<<<<<<< HEAD

	state, _, _ := pool.blockChain.State()
	state.AddBalance(crypto.PubkeyToAddress(key.PublicKey), big.NewInt(1000000000))
=======
	pool.currentState.AddBalance(crypto.PubkeyToAddress(key.PublicKey), big.NewInt(1000000000))
>>>>>>> 6c6c7b2a

	// Add pending transactions, ensuring the minimum price bump is enforced for replacement (for ultra low prices too)
	price := int64(100)
	threshold := (price * (100 + int64(testTxPoolConfig.PriceBump))) / 100

	if err := pool.AddRemote(pricedTransaction(0, big.NewInt(100000), big.NewInt(1), key)); err != nil {
		t.Fatalf("failed to add original cheap pending transaction: %v", err)
	}
	if err := pool.AddRemote(pricedTransaction(0, big.NewInt(100001), big.NewInt(1), key)); err != ErrReplaceUnderpriced {
		t.Fatalf("original cheap pending transaction replacement error mismatch: have %v, want %v", err, ErrReplaceUnderpriced)
	}
	if err := pool.AddRemote(pricedTransaction(0, big.NewInt(100000), big.NewInt(2), key)); err != nil {
		t.Fatalf("failed to replace original cheap pending transaction: %v", err)
	}

	if err := pool.AddRemote(pricedTransaction(0, big.NewInt(100000), big.NewInt(price), key)); err != nil {
		t.Fatalf("failed to add original proper pending transaction: %v", err)
	}
	if err := pool.AddRemote(pricedTransaction(0, big.NewInt(100000), big.NewInt(threshold), key)); err != ErrReplaceUnderpriced {
		t.Fatalf("original proper pending transaction replacement error mismatch: have %v, want %v", err, ErrReplaceUnderpriced)
	}
	if err := pool.AddRemote(pricedTransaction(0, big.NewInt(100000), big.NewInt(threshold+1), key)); err != nil {
		t.Fatalf("failed to replace original proper pending transaction: %v", err)
	}
	// Add queued transactions, ensuring the minimum price bump is enforced for replacement (for ultra low prices too)
	if err := pool.AddRemote(pricedTransaction(2, big.NewInt(100000), big.NewInt(1), key)); err != nil {
		t.Fatalf("failed to add original queued transaction: %v", err)
	}
	if err := pool.AddRemote(pricedTransaction(2, big.NewInt(100001), big.NewInt(1), key)); err != ErrReplaceUnderpriced {
		t.Fatalf("original queued transaction replacement error mismatch: have %v, want %v", err, ErrReplaceUnderpriced)
	}
	if err := pool.AddRemote(pricedTransaction(2, big.NewInt(100000), big.NewInt(2), key)); err != nil {
		t.Fatalf("failed to replace original queued transaction: %v", err)
	}

	if err := pool.AddRemote(pricedTransaction(2, big.NewInt(100000), big.NewInt(price), key)); err != nil {
		t.Fatalf("failed to add original queued transaction: %v", err)
	}
	if err := pool.AddRemote(pricedTransaction(2, big.NewInt(100001), big.NewInt(threshold), key)); err != ErrReplaceUnderpriced {
		t.Fatalf("original queued transaction replacement error mismatch: have %v, want %v", err, ErrReplaceUnderpriced)
	}
	if err := pool.AddRemote(pricedTransaction(2, big.NewInt(100000), big.NewInt(threshold+1), key)); err != nil {
		t.Fatalf("failed to replace original queued transaction: %v", err)
	}
	if err := validateTxPoolInternals(pool); err != nil {
		t.Fatalf("pool internal state corrupted: %v", err)
	}
}

// Tests that local transactions are journaled to disk, but remote transactions
// get discarded between restarts.
func TestTransactionJournaling(t *testing.T)         { testTransactionJournaling(t, false) }
func TestTransactionJournalingNoLocals(t *testing.T) { testTransactionJournaling(t, true) }

func testTransactionJournaling(t *testing.T, nolocals bool) {
	// Create a temporary file for the journal
	file, err := ioutil.TempFile("", "")
	if err != nil {
		t.Fatalf("failed to create temporary journal: %v", err)
	}
	journal := file.Name()
	defer os.Remove(journal)

	// Clean up the temporary file, we only need the path for now
	file.Close()
	os.Remove(journal)

	// Create the original pool to inject transaction into the journal
	db, _ := ethdb.NewMemDatabase()
	statedb, _ := state.New(common.Hash{}, state.NewDatabase(db))
	blockchain := &testBlockChain{statedb, big.NewInt(1000000), new(event.Feed)}

	config := testTxPoolConfig
	config.NoLocals = nolocals
	config.Journal = journal
	config.Rejournal = time.Second

	pool := NewTxPool(config, params.TestChainConfig, blockchain)

	// Create two test accounts to ensure remotes expire but locals do not
	local, _ := crypto.GenerateKey()
	remote, _ := crypto.GenerateKey()

<<<<<<< HEAD
	statedb, _, _ = pool.blockChain.State()
	statedb.AddBalance(crypto.PubkeyToAddress(local.PublicKey), big.NewInt(1000000000))
	statedb.AddBalance(crypto.PubkeyToAddress(remote.PublicKey), big.NewInt(1000000000))
=======
	pool.currentState.AddBalance(crypto.PubkeyToAddress(local.PublicKey), big.NewInt(1000000000))
	pool.currentState.AddBalance(crypto.PubkeyToAddress(remote.PublicKey), big.NewInt(1000000000))
>>>>>>> 6c6c7b2a

	// Add three local and a remote transactions and ensure they are queued up
	if err := pool.AddLocal(pricedTransaction(0, big.NewInt(100000), big.NewInt(1), local)); err != nil {
		t.Fatalf("failed to add local transaction: %v", err)
	}
	if err := pool.AddLocal(pricedTransaction(1, big.NewInt(100000), big.NewInt(1), local)); err != nil {
		t.Fatalf("failed to add local transaction: %v", err)
	}
	if err := pool.AddLocal(pricedTransaction(2, big.NewInt(100000), big.NewInt(1), local)); err != nil {
		t.Fatalf("failed to add local transaction: %v", err)
	}
	if err := pool.AddRemote(pricedTransaction(0, big.NewInt(100000), big.NewInt(1), remote)); err != nil {
		t.Fatalf("failed to add remote transaction: %v", err)
	}
	pending, queued := pool.Stats()
	if pending != 4 {
		t.Fatalf("pending transactions mismatched: have %d, want %d", pending, 4)
	}
	if queued != 0 {
		t.Fatalf("queued transactions mismatched: have %d, want %d", queued, 0)
	}
	if err := validateTxPoolInternals(pool); err != nil {
		t.Fatalf("pool internal state corrupted: %v", err)
	}
	// Terminate the old pool, bump the local nonce, create a new pool and ensure relevant transaction survive
	pool.Stop()
	statedb.SetNonce(crypto.PubkeyToAddress(local.PublicKey), 1)
	blockchain = &testBlockChain{statedb, big.NewInt(1000000), new(event.Feed)}
	pool = NewTxPool(config, params.TestChainConfig, blockchain)

	pending, queued = pool.Stats()
	if queued != 0 {
		t.Fatalf("queued transactions mismatched: have %d, want %d", queued, 0)
	}
	if nolocals {
		if pending != 0 {
			t.Fatalf("pending transactions mismatched: have %d, want %d", pending, 0)
		}
	} else {
		if pending != 2 {
			t.Fatalf("pending transactions mismatched: have %d, want %d", pending, 2)
		}
	}
	if err := validateTxPoolInternals(pool); err != nil {
		t.Fatalf("pool internal state corrupted: %v", err)
	}
	// Bump the nonce temporarily and ensure the newly invalidated transaction is removed
	statedb.SetNonce(crypto.PubkeyToAddress(local.PublicKey), 2)
	pool.lockedReset(nil, nil)
	time.Sleep(2 * config.Rejournal)
	pool.Stop()
	statedb.SetNonce(crypto.PubkeyToAddress(local.PublicKey), 1)
	blockchain = &testBlockChain{statedb, big.NewInt(1000000), new(event.Feed)}
	pool = NewTxPool(config, params.TestChainConfig, blockchain)

	pending, queued = pool.Stats()
	if pending != 0 {
		t.Fatalf("pending transactions mismatched: have %d, want %d", pending, 0)
	}
	if nolocals {
		if queued != 0 {
			t.Fatalf("queued transactions mismatched: have %d, want %d", queued, 0)
		}
	} else {
		if queued != 1 {
			t.Fatalf("queued transactions mismatched: have %d, want %d", queued, 1)
		}
	}
	if err := validateTxPoolInternals(pool); err != nil {
		t.Fatalf("pool internal state corrupted: %v", err)
	}
	pool.Stop()
}

// Benchmarks the speed of validating the contents of the pending queue of the
// transaction pool.
func BenchmarkPendingDemotion100(b *testing.B)   { benchmarkPendingDemotion(b, 100) }
func BenchmarkPendingDemotion1000(b *testing.B)  { benchmarkPendingDemotion(b, 1000) }
func BenchmarkPendingDemotion10000(b *testing.B) { benchmarkPendingDemotion(b, 10000) }

func benchmarkPendingDemotion(b *testing.B, size int) {
	// Add a batch of transactions to a pool one by one
	pool, key := setupTxPool()
	defer pool.Stop()

	account, _ := deriveSender(transaction(0, big.NewInt(0), key))
<<<<<<< HEAD
	state, _, _ := pool.blockChain.State()
	state.AddBalance(account, big.NewInt(1000000))
=======
	pool.currentState.AddBalance(account, big.NewInt(1000000))
>>>>>>> 6c6c7b2a

	for i := 0; i < size; i++ {
		tx := transaction(uint64(i), big.NewInt(100000), key)
		pool.promoteTx(account, tx.Hash(), tx)
	}
	// Benchmark the speed of pool validation
	b.ResetTimer()
	for i := 0; i < b.N; i++ {
		pool.demoteUnexecutables()
	}
}

// Benchmarks the speed of scheduling the contents of the future queue of the
// transaction pool.
func BenchmarkFuturePromotion100(b *testing.B)   { benchmarkFuturePromotion(b, 100) }
func BenchmarkFuturePromotion1000(b *testing.B)  { benchmarkFuturePromotion(b, 1000) }
func BenchmarkFuturePromotion10000(b *testing.B) { benchmarkFuturePromotion(b, 10000) }

func benchmarkFuturePromotion(b *testing.B, size int) {
	// Add a batch of transactions to a pool one by one
	pool, key := setupTxPool()
	defer pool.Stop()

	account, _ := deriveSender(transaction(0, big.NewInt(0), key))
<<<<<<< HEAD
	state, _, _ := pool.blockChain.State()
	state.AddBalance(account, big.NewInt(1000000))
=======
	pool.currentState.AddBalance(account, big.NewInt(1000000))
>>>>>>> 6c6c7b2a

	for i := 0; i < size; i++ {
		tx := transaction(uint64(1+i), big.NewInt(100000), key)
		pool.enqueueTx(tx.Hash(), tx)
	}
	// Benchmark the speed of pool validation
	b.ResetTimer()
	for i := 0; i < b.N; i++ {
		pool.promoteExecutables(nil)
	}
}

// Benchmarks the speed of iterative transaction insertion.
func BenchmarkPoolInsert(b *testing.B) {
	// Generate a batch of transactions to enqueue into the pool
	pool, key := setupTxPool()
	defer pool.Stop()

	account, _ := deriveSender(transaction(0, big.NewInt(0), key))
<<<<<<< HEAD
	state, _, _ := pool.blockChain.State()
	state.AddBalance(account, big.NewInt(1000000))
=======
	pool.currentState.AddBalance(account, big.NewInt(1000000))
>>>>>>> 6c6c7b2a

	txs := make(types.Transactions, b.N)
	for i := 0; i < b.N; i++ {
		txs[i] = transaction(uint64(i), big.NewInt(100000), key)
	}
	// Benchmark importing the transactions into the queue
	b.ResetTimer()
	for _, tx := range txs {
		pool.AddRemote(tx)
	}
}

// Benchmarks the speed of batched transaction insertion.
func BenchmarkPoolBatchInsert100(b *testing.B)   { benchmarkPoolBatchInsert(b, 100) }
func BenchmarkPoolBatchInsert1000(b *testing.B)  { benchmarkPoolBatchInsert(b, 1000) }
func BenchmarkPoolBatchInsert10000(b *testing.B) { benchmarkPoolBatchInsert(b, 10000) }

func benchmarkPoolBatchInsert(b *testing.B, size int) {
	// Generate a batch of transactions to enqueue into the pool
	pool, key := setupTxPool()
	defer pool.Stop()

	account, _ := deriveSender(transaction(0, big.NewInt(0), key))
<<<<<<< HEAD
	state, _, _ := pool.blockChain.State()
	state.AddBalance(account, big.NewInt(1000000))
=======
	pool.currentState.AddBalance(account, big.NewInt(1000000))
>>>>>>> 6c6c7b2a

	batches := make([]types.Transactions, b.N)
	for i := 0; i < b.N; i++ {
		batches[i] = make(types.Transactions, size)
		for j := 0; j < size; j++ {
			batches[i][j] = transaction(uint64(size*i+j), big.NewInt(100000), key)
		}
	}
	// Benchmark importing the transactions into the queue
	b.ResetTimer()
	for _, batch := range batches {
		pool.AddRemotes(batch)
	}
}<|MERGE_RESOLUTION|>--- conflicted
+++ resolved
@@ -50,23 +50,18 @@
 	chainHeadFeed *event.Feed
 }
 
-<<<<<<< HEAD
-func (bc *testBlockChain) State() (*state.StateDB, *state.StateDB, error) {
-	return bc.statedb, bc.statedb, nil
-=======
 func (bc *testBlockChain) CurrentBlock() *types.Block {
 	return types.NewBlock(&types.Header{
 		GasLimit: bc.gasLimit,
 	}, nil, nil, nil)
->>>>>>> 6c6c7b2a
 }
 
 func (bc *testBlockChain) GetBlock(hash common.Hash, number uint64) *types.Block {
 	return bc.CurrentBlock()
 }
 
-func (bc *testBlockChain) StateAt(common.Hash) (*state.StateDB, error) {
-	return bc.statedb, nil
+func (bc *testBlockChain) StateAt(common.Hash) (*state.StateDB, *state.StateDB, error) {
+	return bc.statedb, bc.statedb, nil
 }
 
 func (bc *testBlockChain) SubscribeChainHeadEvent(ch chan<- ChainHeadEvent) event.Subscription {
@@ -211,13 +206,7 @@
 
 	tx := transaction(0, big.NewInt(100), key)
 	from, _ := deriveSender(tx)
-<<<<<<< HEAD
-	currentState, _, _ := pool.blockChain.State()
-	currentState.AddBalance(from, big.NewInt(1))
-=======
-
 	pool.currentState.AddBalance(from, big.NewInt(1))
->>>>>>> 6c6c7b2a
 	if err := pool.AddRemote(tx); err != ErrInsufficientFunds {
 		t.Error("expected", ErrInsufficientFunds)
 	}
@@ -251,14 +240,8 @@
 
 	tx := transaction(0, big.NewInt(100), key)
 	from, _ := deriveSender(tx)
-<<<<<<< HEAD
-	currentState, _, _ := pool.blockChain.State()
-	currentState.AddBalance(from, big.NewInt(1000))
-	pool.lockedReset()
-=======
 	pool.currentState.AddBalance(from, big.NewInt(1000))
 	pool.lockedReset(nil, nil)
->>>>>>> 6c6c7b2a
 	pool.enqueueTx(tx.Hash(), tx)
 
 	pool.promoteExecutables([]common.Address{from})
@@ -286,14 +269,8 @@
 	tx2 := transaction(10, big.NewInt(100), key)
 	tx3 := transaction(11, big.NewInt(100), key)
 	from, _ = deriveSender(tx1)
-<<<<<<< HEAD
-	currentState, _, _ = pool.blockChain.State()
-	currentState.AddBalance(from, big.NewInt(1000))
-	pool.lockedReset()
-=======
 	pool.currentState.AddBalance(from, big.NewInt(1000))
 	pool.lockedReset(nil, nil)
->>>>>>> 6c6c7b2a
 
 	pool.enqueueTx(tx1.Hash(), tx1)
 	pool.enqueueTx(tx2.Hash(), tx2)
@@ -309,52 +286,13 @@
 	}
 }
 
-<<<<<<< HEAD
-func TestRemoveTx(t *testing.T) {
-	pool, key := setupTxPool()
-	defer pool.Stop()
-
-	addr := crypto.PubkeyToAddress(key.PublicKey)
-	currentState, _, _ := pool.blockChain.State()
-	currentState.AddBalance(addr, big.NewInt(1))
-
-	tx1 := transaction(0, big.NewInt(100), key)
-	tx2 := transaction(2, big.NewInt(100), key)
-
-	pool.promoteTx(addr, tx1.Hash(), tx1)
-	pool.enqueueTx(tx2.Hash(), tx2)
-
-	if len(pool.queue) != 1 {
-		t.Error("expected queue to be 1, got", len(pool.queue))
-	}
-	if len(pool.pending) != 1 {
-		t.Error("expected pending to be 1, got", len(pool.pending))
-	}
-	pool.Remove(tx1.Hash())
-	pool.Remove(tx2.Hash())
-
-	if len(pool.queue) > 0 {
-		t.Error("expected queue to be 0, got", len(pool.queue))
-	}
-	if len(pool.pending) > 0 {
-		t.Error("expected pending to be 0, got", len(pool.pending))
-	}
-}
-
-=======
->>>>>>> 6c6c7b2a
 func TestNegativeValue(t *testing.T) {
 	pool, key := setupTxPool()
 	defer pool.Stop()
 
 	tx, _ := types.SignTx(types.NewTransaction(0, common.Address{}, big.NewInt(-1), big.NewInt(100), big.NewInt(1), nil), types.HomesteadSigner{}, key)
 	from, _ := deriveSender(tx)
-<<<<<<< HEAD
-	currentState, _, _ := pool.blockChain.State()
-	currentState.AddBalance(from, big.NewInt(1))
-=======
 	pool.currentState.AddBalance(from, big.NewInt(1))
->>>>>>> 6c6c7b2a
 	if err := pool.AddRemote(tx); err != ErrNegativeValue {
 		t.Error("expected", ErrNegativeValue, "got", err)
 	}
@@ -368,17 +306,10 @@
 	resetState := func() {
 		db, _ := ethdb.NewMemDatabase()
 		statedb, _ := state.New(common.Hash{}, state.NewDatabase(db))
-<<<<<<< HEAD
-		pool.blockChain = &testBlockChain{statedb, big.NewInt(1000000), new(event.Feed), new(event.Feed)}
-		currentState, _, _ := pool.blockChain.State()
-		currentState.AddBalance(addr, big.NewInt(100000000000000))
-		pool.lockedReset()
-=======
 		statedb.AddBalance(addr, big.NewInt(100000000000000))
 
 		pool.chain = &testBlockChain{statedb, big.NewInt(1000000), new(event.Feed)}
 		pool.lockedReset(nil, nil)
->>>>>>> 6c6c7b2a
 	}
 	resetState()
 
@@ -403,17 +334,10 @@
 	resetState := func() {
 		db, _ := ethdb.NewMemDatabase()
 		statedb, _ := state.New(common.Hash{}, state.NewDatabase(db))
-<<<<<<< HEAD
-		pool.blockChain = &testBlockChain{statedb, big.NewInt(1000000), new(event.Feed), new(event.Feed)}
-		currentState, _, _ := pool.blockChain.State()
-		currentState.AddBalance(addr, big.NewInt(100000000000000))
-		pool.lockedReset()
-=======
 		statedb.AddBalance(addr, big.NewInt(100000000000000))
 
 		pool.chain = &testBlockChain{statedb, big.NewInt(1000000), new(event.Feed)}
 		pool.lockedReset(nil, nil)
->>>>>>> 6c6c7b2a
 	}
 	resetState()
 
@@ -429,12 +353,7 @@
 	if replace, err := pool.add(tx2, false); err != nil || !replace {
 		t.Errorf("second transaction insert failed (%v) or not reported replacement (%v)", err, replace)
 	}
-<<<<<<< HEAD
-	state, _, _ := pool.blockChain.State()
-	pool.promoteExecutables(state, []common.Address{addr})
-=======
 	pool.promoteExecutables([]common.Address{addr})
->>>>>>> 6c6c7b2a
 	if pool.pending[addr].Len() != 1 {
 		t.Error("expected 1 pending transactions, got", pool.pending[addr].Len())
 	}
@@ -461,12 +380,7 @@
 	defer pool.Stop()
 
 	addr := crypto.PubkeyToAddress(key.PublicKey)
-<<<<<<< HEAD
-	currentState, _, _ := pool.blockChain.State()
-	currentState.AddBalance(addr, big.NewInt(100000000000000))
-=======
 	pool.currentState.AddBalance(addr, big.NewInt(100000000000000))
->>>>>>> 6c6c7b2a
 	tx := transaction(1, big.NewInt(100000), key)
 	if _, err := pool.add(tx, false); err != nil {
 		t.Error("didn't expect error", err)
@@ -488,55 +402,19 @@
 	defer pool.Stop()
 
 	addr := crypto.PubkeyToAddress(key.PublicKey)
-<<<<<<< HEAD
-	currentState, _, _ := pool.blockChain.State()
-	currentState.SetNonce(addr, n)
-	currentState.AddBalance(addr, big.NewInt(100000000000000))
-	pool.lockedReset()
-=======
 	pool.currentState.SetNonce(addr, n)
 	pool.currentState.AddBalance(addr, big.NewInt(100000000000000))
 	pool.lockedReset(nil, nil)
 
->>>>>>> 6c6c7b2a
 	tx := transaction(n, big.NewInt(100000), key)
 	if err := pool.AddRemote(tx); err != nil {
 		t.Error(err)
 	}
 	// simulate some weird re-order of transactions and missing nonce(s)
-<<<<<<< HEAD
-	currentState.SetNonce(addr, n-1)
-	pool.lockedReset()
-	if fn := pool.pendingState.GetNonce(addr); fn != n+1 {
-		t.Errorf("expected nonce to be %d, got %d", n+1, fn)
-	}
-}
-
-func TestRemovedTxEvent(t *testing.T) {
-	pool, key := setupTxPool()
-	defer pool.Stop()
-
-	tx := transaction(0, big.NewInt(1000000), key)
-	from, _ := deriveSender(tx)
-	currentState, _, _ := pool.blockChain.State()
-	currentState.AddBalance(from, big.NewInt(1000000000000))
-	pool.lockedReset()
-	blockChain, _ := pool.blockChain.(*testBlockChain)
-	blockChain.rmTxFeed.Send(RemovedTransactionEvent{types.Transactions{tx}})
-	blockChain.chainHeadFeed.Send(ChainHeadEvent{nil})
-	// wait for handling events
-	<-time.After(500 * time.Millisecond)
-	if pool.pending[from].Len() != 1 {
-		t.Error("expected 1 pending tx, got", pool.pending[from].Len())
-	}
-	if len(pool.all) != 1 {
-		t.Error("expected 1 total transactions, got", len(pool.all))
-=======
 	pool.currentState.SetNonce(addr, n-1)
 	pool.lockedReset(nil, nil)
 	if fn := pool.pendingState.GetNonce(addr); fn != n-1 {
 		t.Errorf("expected nonce to be %d, got %d", n-1, fn)
->>>>>>> 6c6c7b2a
 	}
 }
 
@@ -548,13 +426,7 @@
 	defer pool.Stop()
 
 	account, _ := deriveSender(transaction(0, big.NewInt(0), key))
-<<<<<<< HEAD
-
-	state, _, _ := pool.blockChain.State()
-	state.AddBalance(account, big.NewInt(1000))
-=======
 	pool.currentState.AddBalance(account, big.NewInt(1000))
->>>>>>> 6c6c7b2a
 
 	// Add some pending and some queued transactions
 	var (
@@ -647,13 +519,7 @@
 	defer pool.Stop()
 
 	account, _ := deriveSender(transaction(0, big.NewInt(0), key))
-<<<<<<< HEAD
-
-	state, _, _ := pool.blockChain.State()
-	state.AddBalance(account, big.NewInt(1000))
-=======
 	pool.currentState.AddBalance(account, big.NewInt(1000))
->>>>>>> 6c6c7b2a
 
 	// Add a batch consecutive pending transactions for validation
 	txns := []*types.Transaction{}
@@ -727,14 +593,7 @@
 	defer pool.Stop()
 
 	account, _ := deriveSender(transaction(0, big.NewInt(0), key))
-<<<<<<< HEAD
-
-	state, _, _ := pool.blockChain.State()
-	state.AddBalance(account, big.NewInt(1000000))
-	pool.lockedReset()
-=======
 	pool.currentState.AddBalance(account, big.NewInt(1000000))
->>>>>>> 6c6c7b2a
 
 	// Keep queuing up transactions and make sure all above a limit are dropped
 	for i := uint64(1); i <= testTxPoolConfig.AccountQueue+5; i++ {
@@ -785,11 +644,6 @@
 	defer pool.Stop()
 
 	// Create a number of test accounts and fund them (last one will be the local)
-<<<<<<< HEAD
-	state, _, _ := pool.blockChain.State()
-
-=======
->>>>>>> 6c6c7b2a
 	keys := make([]*ecdsa.PrivateKey, 5)
 	for i := 0; i < len(keys); i++ {
 		keys[i], _ = crypto.GenerateKey()
@@ -882,14 +736,8 @@
 	local, _ := crypto.GenerateKey()
 	remote, _ := crypto.GenerateKey()
 
-<<<<<<< HEAD
-	state, _, _ := pool.blockChain.State()
-	state.AddBalance(crypto.PubkeyToAddress(local.PublicKey), big.NewInt(1000000000))
-	state.AddBalance(crypto.PubkeyToAddress(remote.PublicKey), big.NewInt(1000000000))
-=======
 	pool.currentState.AddBalance(crypto.PubkeyToAddress(local.PublicKey), big.NewInt(1000000000))
 	pool.currentState.AddBalance(crypto.PubkeyToAddress(remote.PublicKey), big.NewInt(1000000000))
->>>>>>> 6c6c7b2a
 
 	// Add the two transactions and ensure they both are queued up
 	if err := pool.AddLocal(pricedTransaction(1, big.NewInt(100000), big.NewInt(1), local)); err != nil {
@@ -938,14 +786,7 @@
 	defer pool.Stop()
 
 	account, _ := deriveSender(transaction(0, big.NewInt(0), key))
-<<<<<<< HEAD
-
-	state, _, _ := pool.blockChain.State()
-	state.AddBalance(account, big.NewInt(1000000))
-	pool.lockedReset()
-=======
 	pool.currentState.AddBalance(account, big.NewInt(1000000))
->>>>>>> 6c6c7b2a
 
 	// Keep queuing up transactions and make sure all above a limit are dropped
 	for i := uint64(0); i < testTxPoolConfig.AccountQueue+5; i++ {
@@ -975,12 +816,7 @@
 	defer pool1.Stop()
 
 	account1, _ := deriveSender(transaction(0, big.NewInt(0), key1))
-<<<<<<< HEAD
-	state1, _, _ := pool1.blockChain.State()
-	state1.AddBalance(account1, big.NewInt(1000000))
-=======
 	pool1.currentState.AddBalance(account1, big.NewInt(1000000))
->>>>>>> 6c6c7b2a
 
 	for i := uint64(0); i < testTxPoolConfig.AccountQueue+5; i++ {
 		if err := pool1.AddRemote(transaction(origin+i, big.NewInt(100000), key1)); err != nil {
@@ -992,12 +828,7 @@
 	defer pool2.Stop()
 
 	account2, _ := deriveSender(transaction(0, big.NewInt(0), key2))
-<<<<<<< HEAD
-	state2, _, _ := pool2.blockChain.State()
-	state2.AddBalance(account2, big.NewInt(1000000))
-=======
 	pool2.currentState.AddBalance(account2, big.NewInt(1000000))
->>>>>>> 6c6c7b2a
 
 	txns := []*types.Transaction{}
 	for i := uint64(0); i < testTxPoolConfig.AccountQueue+5; i++ {
@@ -1039,11 +870,6 @@
 	defer pool.Stop()
 
 	// Create a number of test accounts and fund them
-<<<<<<< HEAD
-	state, _, _ := pool.blockChain.State()
-
-=======
->>>>>>> 6c6c7b2a
 	keys := make([]*ecdsa.PrivateKey, 5)
 	for i := 0; i < len(keys); i++ {
 		keys[i], _ = crypto.GenerateKey()
@@ -1091,11 +917,6 @@
 	defer pool.Stop()
 
 	// Create a number of test accounts and fund them
-<<<<<<< HEAD
-	state, _, _ := pool.blockChain.State()
-
-=======
->>>>>>> 6c6c7b2a
 	key, _ := crypto.GenerateKey()
 	addr := crypto.PubkeyToAddress(key.PublicKey)
 	pool.currentState.AddBalance(addr, big.NewInt(1000000))
@@ -1127,11 +948,6 @@
 	defer pool.Stop()
 
 	// Create a number of test accounts and fund them
-<<<<<<< HEAD
-	state, _, _ := pool.blockChain.State()
-
-=======
->>>>>>> 6c6c7b2a
 	keys := make([]*ecdsa.PrivateKey, 5)
 	for i := 0; i < len(keys); i++ {
 		keys[i], _ = crypto.GenerateKey()
@@ -1176,11 +992,6 @@
 	defer pool.Stop()
 
 	// Create a number of test accounts and fund them
-<<<<<<< HEAD
-	state, _, _ := pool.blockChain.State()
-
-=======
->>>>>>> 6c6c7b2a
 	keys := make([]*ecdsa.PrivateKey, 3)
 	for i := 0; i < len(keys); i++ {
 		keys[i], _ = crypto.GenerateKey()
@@ -1326,11 +1137,6 @@
 	defer pool.Stop()
 
 	// Create a number of test accounts and fund them
-<<<<<<< HEAD
-	state, _, _ := pool.blockChain.State()
-
-=======
->>>>>>> 6c6c7b2a
 	keys := make([]*ecdsa.PrivateKey, 3)
 	for i := 0; i < len(keys); i++ {
 		keys[i], _ = crypto.GenerateKey()
@@ -1414,13 +1220,7 @@
 
 	// Create a test account to add transactions with
 	key, _ := crypto.GenerateKey()
-<<<<<<< HEAD
-
-	state, _, _ := pool.blockChain.State()
-	state.AddBalance(crypto.PubkeyToAddress(key.PublicKey), big.NewInt(1000000000))
-=======
 	pool.currentState.AddBalance(crypto.PubkeyToAddress(key.PublicKey), big.NewInt(1000000000))
->>>>>>> 6c6c7b2a
 
 	// Add pending transactions, ensuring the minimum price bump is enforced for replacement (for ultra low prices too)
 	price := int64(100)
@@ -1504,14 +1304,8 @@
 	local, _ := crypto.GenerateKey()
 	remote, _ := crypto.GenerateKey()
 
-<<<<<<< HEAD
-	statedb, _, _ = pool.blockChain.State()
-	statedb.AddBalance(crypto.PubkeyToAddress(local.PublicKey), big.NewInt(1000000000))
-	statedb.AddBalance(crypto.PubkeyToAddress(remote.PublicKey), big.NewInt(1000000000))
-=======
 	pool.currentState.AddBalance(crypto.PubkeyToAddress(local.PublicKey), big.NewInt(1000000000))
 	pool.currentState.AddBalance(crypto.PubkeyToAddress(remote.PublicKey), big.NewInt(1000000000))
->>>>>>> 6c6c7b2a
 
 	// Add three local and a remote transactions and ensure they are queued up
 	if err := pool.AddLocal(pricedTransaction(0, big.NewInt(100000), big.NewInt(1), local)); err != nil {
@@ -1598,12 +1392,7 @@
 	defer pool.Stop()
 
 	account, _ := deriveSender(transaction(0, big.NewInt(0), key))
-<<<<<<< HEAD
-	state, _, _ := pool.blockChain.State()
-	state.AddBalance(account, big.NewInt(1000000))
-=======
 	pool.currentState.AddBalance(account, big.NewInt(1000000))
->>>>>>> 6c6c7b2a
 
 	for i := 0; i < size; i++ {
 		tx := transaction(uint64(i), big.NewInt(100000), key)
@@ -1628,12 +1417,7 @@
 	defer pool.Stop()
 
 	account, _ := deriveSender(transaction(0, big.NewInt(0), key))
-<<<<<<< HEAD
-	state, _, _ := pool.blockChain.State()
-	state.AddBalance(account, big.NewInt(1000000))
-=======
 	pool.currentState.AddBalance(account, big.NewInt(1000000))
->>>>>>> 6c6c7b2a
 
 	for i := 0; i < size; i++ {
 		tx := transaction(uint64(1+i), big.NewInt(100000), key)
@@ -1653,12 +1437,7 @@
 	defer pool.Stop()
 
 	account, _ := deriveSender(transaction(0, big.NewInt(0), key))
-<<<<<<< HEAD
-	state, _, _ := pool.blockChain.State()
-	state.AddBalance(account, big.NewInt(1000000))
-=======
 	pool.currentState.AddBalance(account, big.NewInt(1000000))
->>>>>>> 6c6c7b2a
 
 	txs := make(types.Transactions, b.N)
 	for i := 0; i < b.N; i++ {
@@ -1682,12 +1461,7 @@
 	defer pool.Stop()
 
 	account, _ := deriveSender(transaction(0, big.NewInt(0), key))
-<<<<<<< HEAD
-	state, _, _ := pool.blockChain.State()
-	state.AddBalance(account, big.NewInt(1000000))
-=======
 	pool.currentState.AddBalance(account, big.NewInt(1000000))
->>>>>>> 6c6c7b2a
 
 	batches := make([]types.Transactions, b.N)
 	for i := 0; i < b.N; i++ {
