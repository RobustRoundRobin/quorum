--- conflicted
+++ resolved
@@ -229,15 +229,10 @@
 		data = st.data
 	}
 
-<<<<<<< HEAD
 	// Pay intrinsic gas. For a private contract this is done using the public hash passed in,
 	// not the private data retrieved above. This is because we need any (participant) validator
 	// node to get the same result as a (non-participant) minter node, to avoid out-of-gas issues.
-	gas, err := IntrinsicGas(st.data, contractCreation, homestead)
-=======
-	// Pay intrinsic gas
 	gas, err := IntrinsicGas(st.data, contractCreation, homestead, istanbul)
->>>>>>> bd059680
 	if err != nil {
 		return nil, 0, false, err
 	}
