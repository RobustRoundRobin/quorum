// Copyright 2014 The go-ethereum Authors
// This file is part of the go-ethereum library.
//
// The go-ethereum library is free software: you can redistribute it and/or modify
// it under the terms of the GNU Lesser General Public License as published by
// the Free Software Foundation, either version 3 of the License, or
// (at your option) any later version.
//
// The go-ethereum library is distributed in the hope that it will be useful,
// but WITHOUT ANY WARRANTY; without even the implied warranty of
// MERCHANTABILITY or FITNESS FOR A PARTICULAR PURPOSE. See the
// GNU Lesser General Public License for more details.
//
// You should have received a copy of the GNU Lesser General Public License
// along with the go-ethereum library. If not, see <http://www.gnu.org/licenses/>.

package core

import (
	"bytes"
	"encoding/hex"
	"encoding/json"
	"errors"
	"fmt"
	"math/big"
	"strings"

	"github.com/ethereum/go-ethereum/common"
	"github.com/ethereum/go-ethereum/common/hexutil"
	"github.com/ethereum/go-ethereum/common/math"
	"github.com/ethereum/go-ethereum/core/rawdb"
	"github.com/ethereum/go-ethereum/core/state"
	"github.com/ethereum/go-ethereum/core/types"
	"github.com/ethereum/go-ethereum/ethdb"
	"github.com/ethereum/go-ethereum/log"
	"github.com/ethereum/go-ethereum/params"
	"github.com/ethereum/go-ethereum/rlp"
)

//go:generate gencodec -type Genesis -field-override genesisSpecMarshaling -out gen_genesis.go
//go:generate gencodec -type GenesisAccount -field-override genesisAccountMarshaling -out gen_genesis_account.go

var errGenesisNoConfig = errors.New("genesis has no chain configuration")

// Genesis specifies the header fields, state of a genesis block. It also defines hard
// fork switch-over blocks through the chain configuration.
type Genesis struct {
	Config     *params.ChainConfig `json:"config"`
	Nonce      uint64              `json:"nonce"`
	Timestamp  uint64              `json:"timestamp"`
	ExtraData  []byte              `json:"extraData"`
	GasLimit   uint64              `json:"gasLimit"   gencodec:"required"`
	Difficulty *big.Int            `json:"difficulty" gencodec:"required"`
	Mixhash    common.Hash         `json:"mixHash"`
	Coinbase   common.Address      `json:"coinbase"`
	Alloc      GenesisAlloc        `json:"alloc"      gencodec:"required"`

	// These fields are used for consensus tests. Please don't use them
	// in actual genesis blocks.
	Number     uint64      `json:"number"`
	GasUsed    uint64      `json:"gasUsed"`
	ParentHash common.Hash `json:"parentHash"`
}

// GenesisAlloc specifies the initial state that is part of the genesis block.
type GenesisAlloc map[common.Address]GenesisAccount

func (ga *GenesisAlloc) UnmarshalJSON(data []byte) error {
	m := make(map[common.UnprefixedAddress]GenesisAccount)
	if err := json.Unmarshal(data, &m); err != nil {
		return err
	}
	*ga = make(GenesisAlloc)
	for addr, a := range m {
		(*ga)[common.Address(addr)] = a
	}
	return nil
}

// GenesisAccount is an account in the state of the genesis block.
type GenesisAccount struct {
	Code       []byte                      `json:"code,omitempty"`
	Storage    map[common.Hash]common.Hash `json:"storage,omitempty"`
	Balance    *big.Int                    `json:"balance" gencodec:"required"`
	Nonce      uint64                      `json:"nonce,omitempty"`
	PrivateKey []byte                      `json:"secretKey,omitempty"` // for tests
}

// field type overrides for gencodec
type genesisSpecMarshaling struct {
	Nonce      math.HexOrDecimal64
	Timestamp  math.HexOrDecimal64
	ExtraData  hexutil.Bytes
	GasLimit   math.HexOrDecimal64
	GasUsed    math.HexOrDecimal64
	Number     math.HexOrDecimal64
	Difficulty *math.HexOrDecimal256
	Alloc      map[common.UnprefixedAddress]GenesisAccount
}

type genesisAccountMarshaling struct {
	Code       hexutil.Bytes
	Balance    *math.HexOrDecimal256
	Nonce      math.HexOrDecimal64
	Storage    map[storageJSON]storageJSON
	PrivateKey hexutil.Bytes
}

// storageJSON represents a 256 bit byte array, but allows less than 256 bits when
// unmarshaling from hex.
type storageJSON common.Hash

func (h *storageJSON) UnmarshalText(text []byte) error {
	text = bytes.TrimPrefix(text, []byte("0x"))
	if len(text) > 64 {
		return fmt.Errorf("too many hex characters in storage key/value %q", text)
	}
	offset := len(h) - len(text)/2 // pad on the left
	if _, err := hex.Decode(h[offset:], text); err != nil {
		fmt.Println(err)
		return fmt.Errorf("invalid hex storage key/value %q", text)
	}
	return nil
}

func (h storageJSON) MarshalText() ([]byte, error) {
	return hexutil.Bytes(h[:]).MarshalText()
}

// GenesisMismatchError is raised when trying to overwrite an existing
// genesis block with an incompatible one.
type GenesisMismatchError struct {
	Stored, New common.Hash
}

func (e *GenesisMismatchError) Error() string {
	return fmt.Sprintf("database already contains an incompatible genesis block (have %x, new %x)", e.Stored[:8], e.New[:8])
}

// SetupGenesisBlock writes or updates the genesis block in db.
// The block that will be used is:
//
//                          genesis == nil       genesis != nil
//                       +------------------------------------------
//     db has no genesis |  main-net default  |  genesis
//     db has genesis    |  from DB           |  genesis (if compatible)
//
// The stored chain configuration will be updated if it is compatible (i.e. does not
// specify a fork block below the local head block). In case of a conflict, the
// error is a *params.ConfigCompatError and the new, unwritten config is returned.
//
// The returned chain configuration is never nil.
func SetupGenesisBlock(db ethdb.Database, genesis *Genesis) (*params.ChainConfig, common.Hash, error) {
	if genesis != nil && genesis.Config == nil {
		return params.AllEthashProtocolChanges, common.Hash{}, errGenesisNoConfig
	}

	// Just commit the new block if there is no stored genesis block.
	stored := rawdb.ReadCanonicalHash(db, 0)
	if (stored == common.Hash{}) {
		if genesis == nil {
			log.Info("Writing default main-net genesis block")
			genesis = DefaultGenesisBlock()
		} else {
			log.Info("Writing custom genesis block")
		}
		block, err := genesis.Commit(db)
		return genesis.Config, block.Hash(), err
	}

	// Check whether the genesis block is already written.
	if genesis != nil {
		hash := genesis.ToBlock(nil).Hash()
		if hash != stored {
			return genesis.Config, hash, &GenesisMismatchError{stored, hash}
		}
	}

	// Get the existing chain configuration.
	newcfg := genesis.configOrDefault(stored)
	storedcfg := rawdb.ReadChainConfig(db, stored)
	if storedcfg == nil {
		log.Warn("Found genesis block without chain config")
		rawdb.WriteChainConfig(db, stored, newcfg)
		return newcfg, stored, nil
	}
	// Special case: don't change the existing config of a non-mainnet chain if no new
	// config is supplied. These chains would get AllProtocolChanges (and a compat error)
	// if we just continued here.
	if genesis == nil && stored != params.MainnetGenesisHash {
		return storedcfg, stored, nil
	}

	// Check config compatibility and write the config. Compatibility errors
	// are returned to the caller unless we're already at block zero.
	height := rawdb.ReadHeaderNumber(db, rawdb.ReadHeadHeaderHash(db))
	if height == nil {
		return newcfg, stored, fmt.Errorf("missing block number for head header hash")
	}
<<<<<<< HEAD
	compatErr := storedcfg.CheckCompatible(newcfg, *height)
	if compatErr != nil && *height != 0 && compatErr.RewindTo != 0 {
=======
	compatErr := storedcfg.CheckCompatible(newcfg, height, GetIsQuorumEIP155Activated(db))
	if compatErr != nil && height != 0 && compatErr.RewindTo != 0 {
>>>>>>> 8c9ed51f
		return newcfg, stored, compatErr
	}
	rawdb.WriteChainConfig(db, stored, newcfg)
	return newcfg, stored, nil
}

func (g *Genesis) configOrDefault(ghash common.Hash) *params.ChainConfig {
	switch {
	case g != nil:
		return g.Config
	case ghash == params.MainnetGenesisHash:
		return params.MainnetChainConfig
	case ghash == params.TestnetGenesisHash:
		return params.TestnetChainConfig
	default:
		return params.AllEthashProtocolChanges
	}
}

// ToBlock creates the genesis block and writes state of a genesis specification
// to the given database (or discards it if nil).
func (g *Genesis) ToBlock(db ethdb.Database) *types.Block {
	if db == nil {
		db = ethdb.NewMemDatabase()
	}
	statedb, _ := state.New(common.Hash{}, state.NewDatabase(db))
	for addr, account := range g.Alloc {
		statedb.AddBalance(addr, account.Balance)
		statedb.SetCode(addr, account.Code)
		statedb.SetNonce(addr, account.Nonce)
		for key, value := range account.Storage {
			statedb.SetState(addr, key, value)
		}
	}
	root := statedb.IntermediateRoot(false)
	head := &types.Header{
		Number:     new(big.Int).SetUint64(g.Number),
		Nonce:      types.EncodeNonce(g.Nonce),
		Time:       new(big.Int).SetUint64(g.Timestamp),
		ParentHash: g.ParentHash,
		Extra:      g.ExtraData,
		GasLimit:   g.GasLimit,
		GasUsed:    g.GasUsed,
		Difficulty: g.Difficulty,
		MixDigest:  g.Mixhash,
		Coinbase:   g.Coinbase,
		Root:       root,
	}
	if g.GasLimit == 0 {
		head.GasLimit = params.GenesisGasLimit
	}
	if g.Difficulty == nil {
		head.Difficulty = params.GenesisDifficulty
	}
	statedb.Commit(false)
	statedb.Database().TrieDB().Commit(root, true)

	return types.NewBlock(head, nil, nil, nil)
}

// Commit writes the block and state of a genesis specification to the database.
// The block is committed as the canonical head block.
func (g *Genesis) Commit(db ethdb.Database) (*types.Block, error) {
	block := g.ToBlock(db)
	if block.Number().Sign() != 0 {
		return nil, fmt.Errorf("can't commit genesis block with number > 0")
	}
	rawdb.WriteTd(db, block.Hash(), block.NumberU64(), g.Difficulty)
	rawdb.WriteBlock(db, block)
	rawdb.WriteReceipts(db, block.Hash(), block.NumberU64(), nil)
	rawdb.WriteCanonicalHash(db, block.Hash(), block.NumberU64())
	rawdb.WriteHeadBlockHash(db, block.Hash())
	rawdb.WriteHeadHeaderHash(db, block.Hash())

	config := g.Config
	if config == nil {
		config = params.AllEthashProtocolChanges
	}
	rawdb.WriteChainConfig(db, block.Hash(), config)
	return block, nil
}

// MustCommit writes the genesis block and state to db, panicking on error.
// The block is committed as the canonical head block.
func (g *Genesis) MustCommit(db ethdb.Database) *types.Block {
	block, err := g.Commit(db)
	if err != nil {
		panic(err)
	}
	return block
}

// GenesisBlockForTesting creates and writes a block in which addr has the given wei balance.
func GenesisBlockForTesting(db ethdb.Database, addr common.Address, balance *big.Int) *types.Block {
	g := Genesis{Alloc: GenesisAlloc{addr: {Balance: balance}}}
	return g.MustCommit(db)
}

// DefaultGenesisBlock returns the Ethereum main net genesis block.
func DefaultGenesisBlock() *Genesis {
	return &Genesis{
		Config:     params.MainnetChainConfig,
		Nonce:      66,
		ExtraData:  hexutil.MustDecode("0x11bbe8db4e347b4e8c937c1c8370e4b5ed33adb3db69cbdb7a38e1e50b1b82fa"),
		GasLimit:   5000,
		Difficulty: big.NewInt(17179869184),
		Alloc:      decodePrealloc(mainnetAllocData),
	}
}

// DefaultTestnetGenesisBlock returns the Ropsten network genesis block.
func DefaultTestnetGenesisBlock() *Genesis {
	return &Genesis{
		Config:     params.TestnetChainConfig,
		Nonce:      66,
		ExtraData:  hexutil.MustDecode("0x3535353535353535353535353535353535353535353535353535353535353535"),
		GasLimit:   16777216,
		Difficulty: big.NewInt(1048576),
		Alloc:      decodePrealloc(testnetAllocData),
	}
}

// DefaultRinkebyGenesisBlock returns the Rinkeby network genesis block.
func DefaultRinkebyGenesisBlock() *Genesis {
	return &Genesis{
		Config:     params.RinkebyChainConfig,
		Timestamp:  1492009146,
		ExtraData:  hexutil.MustDecode("0x52657370656374206d7920617574686f7269746168207e452e436172746d616e42eb768f2244c8811c63729a21a3569731535f067ffc57839b00206d1ad20c69a1981b489f772031b279182d99e65703f0076e4812653aab85fca0f00000000000000000000000000000000000000000000000000000000000000000000000000000000000000000000000000000000000000000000000000000000000"),
		GasLimit:   4700000,
		Difficulty: big.NewInt(1),
		Alloc:      decodePrealloc(rinkebyAllocData),
	}
}

// DefaultOttomanGenesisBlock returns the Ottoman network genesis block.
func DefaultOttomanGenesisBlock() *Genesis {
	return &Genesis{
		Config:     params.OttomanChainConfig,
		Timestamp:  1496993285,
		ExtraData:  hexutil.MustDecode("0x0000000000000000000000000000000000000000000000000000000000000000f89af85494475cc98b5521ab2a1335683e7567c8048bfe79ed9407d8299de61faed3686ba4c4e6c3b9083d7e2371944fe035ce99af680d89e2c4d73aca01dbfc1bd2fd94dc421209441a754f79c4a4ecd2b49c935aad0312b8410000000000000000000000000000000000000000000000000000000000000000000000000000000000000000000000000000000000000000000000000000000000c0"),
		GasLimit:   4700000,
		Difficulty: big.NewInt(1),
		Mixhash:    common.HexToHash("0x63746963616c2062797a616e74696e65206661756c7420746f6c6572616e6365"),
		Alloc:      decodePrealloc(ottomanAllocData),
	}
}

// DeveloperGenesisBlock returns the 'geth --dev' genesis block. Note, this must
// be seeded with the
func DeveloperGenesisBlock(period uint64, faucet common.Address) *Genesis {
	// Override the default period to the user requested one
	config := *params.AllCliqueProtocolChanges
	config.Clique.Period = period

	// Assemble and return the genesis with the precompiles and faucet pre-funded
	return &Genesis{
		Config:     &config,
		ExtraData:  append(append(make([]byte, 32), faucet[:]...), make([]byte, 65)...),
		GasLimit:   6283185,
		Difficulty: big.NewInt(1),
		Alloc: map[common.Address]GenesisAccount{
			common.BytesToAddress([]byte{1}): {Balance: big.NewInt(1)}, // ECRecover
			common.BytesToAddress([]byte{2}): {Balance: big.NewInt(1)}, // SHA256
			common.BytesToAddress([]byte{3}): {Balance: big.NewInt(1)}, // RIPEMD
			common.BytesToAddress([]byte{4}): {Balance: big.NewInt(1)}, // Identity
			common.BytesToAddress([]byte{5}): {Balance: big.NewInt(1)}, // ModExp
			common.BytesToAddress([]byte{6}): {Balance: big.NewInt(1)}, // ECAdd
			common.BytesToAddress([]byte{7}): {Balance: big.NewInt(1)}, // ECScalarMul
			common.BytesToAddress([]byte{8}): {Balance: big.NewInt(1)}, // ECPairing
			faucet: {Balance: new(big.Int).Sub(new(big.Int).Lsh(big.NewInt(1), 256), big.NewInt(9))},
		},
	}
}

func decodePrealloc(data string) GenesisAlloc {
	var p []struct{ Addr, Balance *big.Int }
	if err := rlp.NewStream(strings.NewReader(data), 0).Decode(&p); err != nil {
		panic(err)
	}
	ga := make(GenesisAlloc, len(p))
	for _, account := range p {
		ga[common.BigToAddress(account.Addr)] = GenesisAccount{Balance: account.Balance}
	}
	return ga
}<|MERGE_RESOLUTION|>--- conflicted
+++ resolved
@@ -197,13 +197,8 @@
 	if height == nil {
 		return newcfg, stored, fmt.Errorf("missing block number for head header hash")
 	}
-<<<<<<< HEAD
-	compatErr := storedcfg.CheckCompatible(newcfg, *height)
+	compatErr := storedcfg.CheckCompatible(newcfg, *height, GetIsQuorumEIP155Activated(db))
 	if compatErr != nil && *height != 0 && compatErr.RewindTo != 0 {
-=======
-	compatErr := storedcfg.CheckCompatible(newcfg, height, GetIsQuorumEIP155Activated(db))
-	if compatErr != nil && height != 0 && compatErr.RewindTo != 0 {
->>>>>>> 8c9ed51f
 		return newcfg, stored, compatErr
 	}
 	rawdb.WriteChainConfig(db, stored, newcfg)
