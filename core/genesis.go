--- conflicted
+++ resolved
@@ -182,7 +182,6 @@
 
 		// /Quorum
 
-<<<<<<< HEAD
 		block, err := genesis.Commit(db)
 		if err != nil {
 			return genesis.Config, common.Hash{}, err
@@ -204,29 +203,6 @@
 		}
 		block, err := genesis.Commit(db)
 		if err != nil {
-=======
-		block, err := genesis.Commit(db)
-		if err != nil {
-			return genesis.Config, common.Hash{}, err
-		}
-		return genesis.Config, block.Hash(), nil
-	}
-
-	// We have the genesis block in database(perhaps in ancient database)
-	// but the corresponding state is missing.
-	header := rawdb.ReadHeader(db, stored, 0)
-	if _, err := state.New(header.Root, state.NewDatabaseWithCache(db, 0)); err != nil {
-		if genesis == nil {
-			genesis = DefaultGenesisBlock()
-		}
-		// Ensure the stored genesis matches with the given one.
-		hash := genesis.ToBlock(nil).Hash()
-		if hash != stored {
-			return genesis.Config, hash, &GenesisMismatchError{stored, hash}
-		}
-		block, err := genesis.Commit(db)
-		if err != nil {
->>>>>>> c04d1c8b
 			return genesis.Config, hash, err
 		}
 		return genesis.Config, block.Hash(), nil
