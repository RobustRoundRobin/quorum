// Copyright 2015 The go-ethereum Authors
// This file is part of the go-ethereum library.
//
// The go-ethereum library is free software: you can redistribute it and/or modify
// it under the terms of the GNU Lesser General Public License as published by
// the Free Software Foundation, either version 3 of the License, or
// (at your option) any later version.
//
// The go-ethereum library is distributed in the hope that it will be useful,
// but WITHOUT ANY WARRANTY; without even the implied warranty of
// MERCHANTABILITY or FITNESS FOR A PARTICULAR PURPOSE. See the
// GNU Lesser General Public License for more details.
//
// You should have received a copy of the GNU Lesser General Public License
// along with the go-ethereum library. If not, see <http://www.gnu.org/licenses/>.

package vm

import (
	"errors"
	"math/big"

	"github.com/ethereum/go-ethereum/params"
)

type (
	executionFunc       func(pc *uint64, env *EVM, contract *Contract, memory *Memory, stack *Stack) ([]byte, error)
	gasFunc             func(params.GasTable, *EVM, *Contract, *Stack, *Memory, uint64) (uint64, error) // last parameter is the requested memory size as a uint64
	stackValidationFunc func(*Stack) error
	memorySizeFunc      func(*Stack) *big.Int
)

var errGasUintOverflow = errors.New("gas uint64 overflow")

type operation struct {
<<<<<<< HEAD
	// op is the operation function
=======
	// execute is the operation function
>>>>>>> 37685930
	execute executionFunc
	// gasCost is the gas function and returns the gas required for execution
	gasCost gasFunc
	// validateStack validates the stack (size) for the operation
	validateStack stackValidationFunc
	// memorySize returns the memory size required for the operation
	memorySize memorySizeFunc

	halts   bool // indicates whether the operation should halt further execution
	jumps   bool // indicates whether the program counter should not increment
	writes  bool // determines whether this a state modifying operation
	valid   bool // indication whether the retrieved operation is valid and known
	reverts bool // determines whether the operation reverts state (implicitly halts)
	returns bool // determines whether the operations sets the return data content
}

var (
<<<<<<< HEAD
	frontierInstructionSet       = NewFrontierInstructionSet()
	homesteadInstructionSet      = NewHomesteadInstructionSet()
	byzantiumInstructionSet      = NewByzantiumInstructionSet()
	constantinopleInstructionSet = NewConstantinopleInstructionSet()
=======
	frontierInstructionSet       = newFrontierInstructionSet()
	homesteadInstructionSet      = newHomesteadInstructionSet()
	byzantiumInstructionSet      = newByzantiumInstructionSet()
	constantinopleInstructionSet = newConstantinopleInstructionSet()
>>>>>>> 37685930
)

// NewConstantinopleInstructionSet returns the frontier, homestead
// byzantium and contantinople instructions.
<<<<<<< HEAD
func NewConstantinopleInstructionSet() [256]operation {
	// instructions that can be executed during the byzantium phase.
	instructionSet := NewByzantiumInstructionSet()
=======
func newConstantinopleInstructionSet() [256]operation {
	// instructions that can be executed during the byzantium phase.
	instructionSet := newByzantiumInstructionSet()
>>>>>>> 37685930
	instructionSet[SHL] = operation{
		execute:       opSHL,
		gasCost:       constGasFunc(GasFastestStep),
		validateStack: makeStackFunc(2, 1),
		valid:         true,
	}
	instructionSet[SHR] = operation{
		execute:       opSHR,
		gasCost:       constGasFunc(GasFastestStep),
		validateStack: makeStackFunc(2, 1),
		valid:         true,
	}
	instructionSet[SAR] = operation{
		execute:       opSAR,
		gasCost:       constGasFunc(GasFastestStep),
		validateStack: makeStackFunc(2, 1),
		valid:         true,
	}
	return instructionSet
}

// NewByzantiumInstructionSet returns the frontier, homestead and
// byzantium instructions.
<<<<<<< HEAD
func NewByzantiumInstructionSet() [256]operation {
	// instructions that can be executed during the homestead phase.
	instructionSet := NewHomesteadInstructionSet()
=======
func newByzantiumInstructionSet() [256]operation {
	// instructions that can be executed during the homestead phase.
	instructionSet := newHomesteadInstructionSet()
>>>>>>> 37685930
	instructionSet[STATICCALL] = operation{
		execute:       opStaticCall,
		gasCost:       gasStaticCall,
		validateStack: makeStackFunc(6, 1),
		memorySize:    memoryStaticCall,
		valid:         true,
		returns:       true,
	}
	instructionSet[RETURNDATASIZE] = operation{
		execute:       opReturnDataSize,
		gasCost:       constGasFunc(GasQuickStep),
		validateStack: makeStackFunc(0, 1),
		valid:         true,
	}
	instructionSet[RETURNDATACOPY] = operation{
		execute:       opReturnDataCopy,
		gasCost:       gasReturnDataCopy,
		validateStack: makeStackFunc(3, 0),
		memorySize:    memoryReturnDataCopy,
		valid:         true,
	}
	instructionSet[REVERT] = operation{
		execute:       opRevert,
		gasCost:       gasRevert,
		validateStack: makeStackFunc(2, 0),
		memorySize:    memoryRevert,
		valid:         true,
		reverts:       true,
		returns:       true,
	}
	return instructionSet
}

// NewHomesteadInstructionSet returns the frontier and homestead
// instructions that can be executed during the homestead phase.
<<<<<<< HEAD
func NewHomesteadInstructionSet() [256]operation {
	instructionSet := NewFrontierInstructionSet()
=======
func newHomesteadInstructionSet() [256]operation {
	instructionSet := newFrontierInstructionSet()
>>>>>>> 37685930
	instructionSet[DELEGATECALL] = operation{
		execute:       opDelegateCall,
		gasCost:       gasDelegateCall,
		validateStack: makeStackFunc(6, 1),
		memorySize:    memoryDelegateCall,
		valid:         true,
		returns:       true,
	}
	return instructionSet
}

// NewFrontierInstructionSet returns the frontier instructions
// that can be executed during the frontier phase.
<<<<<<< HEAD
func NewFrontierInstructionSet() [256]operation {
=======
func newFrontierInstructionSet() [256]operation {
>>>>>>> 37685930
	return [256]operation{
		STOP: {
			execute:       opStop,
			gasCost:       constGasFunc(0),
			validateStack: makeStackFunc(0, 0),
			halts:         true,
			valid:         true,
		},
		ADD: {
			execute:       opAdd,
			gasCost:       constGasFunc(GasFastestStep),
			validateStack: makeStackFunc(2, 1),
			valid:         true,
		},
		MUL: {
			execute:       opMul,
			gasCost:       constGasFunc(GasFastStep),
			validateStack: makeStackFunc(2, 1),
			valid:         true,
		},
		SUB: {
			execute:       opSub,
			gasCost:       constGasFunc(GasFastestStep),
			validateStack: makeStackFunc(2, 1),
			valid:         true,
		},
		DIV: {
			execute:       opDiv,
			gasCost:       constGasFunc(GasFastStep),
			validateStack: makeStackFunc(2, 1),
			valid:         true,
		},
		SDIV: {
			execute:       opSdiv,
			gasCost:       constGasFunc(GasFastStep),
			validateStack: makeStackFunc(2, 1),
			valid:         true,
		},
		MOD: {
			execute:       opMod,
			gasCost:       constGasFunc(GasFastStep),
			validateStack: makeStackFunc(2, 1),
			valid:         true,
		},
		SMOD: {
			execute:       opSmod,
			gasCost:       constGasFunc(GasFastStep),
			validateStack: makeStackFunc(2, 1),
			valid:         true,
		},
		ADDMOD: {
			execute:       opAddmod,
			gasCost:       constGasFunc(GasMidStep),
			validateStack: makeStackFunc(3, 1),
			valid:         true,
		},
		MULMOD: {
			execute:       opMulmod,
			gasCost:       constGasFunc(GasMidStep),
			validateStack: makeStackFunc(3, 1),
			valid:         true,
		},
		EXP: {
			execute:       opExp,
			gasCost:       gasExp,
			validateStack: makeStackFunc(2, 1),
			valid:         true,
		},
		SIGNEXTEND: {
			execute:       opSignExtend,
			gasCost:       constGasFunc(GasFastStep),
			validateStack: makeStackFunc(2, 1),
			valid:         true,
		},
		LT: {
			execute:       opLt,
			gasCost:       constGasFunc(GasFastestStep),
			validateStack: makeStackFunc(2, 1),
			valid:         true,
		},
		GT: {
			execute:       opGt,
			gasCost:       constGasFunc(GasFastestStep),
			validateStack: makeStackFunc(2, 1),
			valid:         true,
		},
		SLT: {
			execute:       opSlt,
			gasCost:       constGasFunc(GasFastestStep),
			validateStack: makeStackFunc(2, 1),
			valid:         true,
		},
		SGT: {
			execute:       opSgt,
			gasCost:       constGasFunc(GasFastestStep),
			validateStack: makeStackFunc(2, 1),
			valid:         true,
		},
		EQ: {
			execute:       opEq,
			gasCost:       constGasFunc(GasFastestStep),
			validateStack: makeStackFunc(2, 1),
			valid:         true,
		},
		ISZERO: {
			execute:       opIszero,
			gasCost:       constGasFunc(GasFastestStep),
			validateStack: makeStackFunc(1, 1),
			valid:         true,
		},
		AND: {
			execute:       opAnd,
			gasCost:       constGasFunc(GasFastestStep),
			validateStack: makeStackFunc(2, 1),
			valid:         true,
		},
		XOR: {
			execute:       opXor,
			gasCost:       constGasFunc(GasFastestStep),
			validateStack: makeStackFunc(2, 1),
			valid:         true,
		},
		OR: {
			execute:       opOr,
			gasCost:       constGasFunc(GasFastestStep),
			validateStack: makeStackFunc(2, 1),
			valid:         true,
		},
		NOT: {
			execute:       opNot,
			gasCost:       constGasFunc(GasFastestStep),
			validateStack: makeStackFunc(1, 1),
			valid:         true,
		},
		BYTE: {
			execute:       opByte,
			gasCost:       constGasFunc(GasFastestStep),
			validateStack: makeStackFunc(2, 1),
			valid:         true,
		},
		SHA3: {
			execute:       opSha3,
			gasCost:       gasSha3,
			validateStack: makeStackFunc(2, 1),
			memorySize:    memorySha3,
			valid:         true,
		},
		ADDRESS: {
			execute:       opAddress,
			gasCost:       constGasFunc(GasQuickStep),
			validateStack: makeStackFunc(0, 1),
			valid:         true,
		},
		BALANCE: {
			execute:       opBalance,
			gasCost:       gasBalance,
			validateStack: makeStackFunc(1, 1),
			valid:         true,
		},
		ORIGIN: {
			execute:       opOrigin,
			gasCost:       constGasFunc(GasQuickStep),
			validateStack: makeStackFunc(0, 1),
			valid:         true,
		},
		CALLER: {
			execute:       opCaller,
			gasCost:       constGasFunc(GasQuickStep),
			validateStack: makeStackFunc(0, 1),
			valid:         true,
		},
		CALLVALUE: {
			execute:       opCallValue,
			gasCost:       constGasFunc(GasQuickStep),
			validateStack: makeStackFunc(0, 1),
			valid:         true,
		},
		CALLDATALOAD: {
			execute:       opCallDataLoad,
			gasCost:       constGasFunc(GasFastestStep),
			validateStack: makeStackFunc(1, 1),
			valid:         true,
		},
		CALLDATASIZE: {
			execute:       opCallDataSize,
			gasCost:       constGasFunc(GasQuickStep),
			validateStack: makeStackFunc(0, 1),
			valid:         true,
		},
		CALLDATACOPY: {
			execute:       opCallDataCopy,
			gasCost:       gasCallDataCopy,
			validateStack: makeStackFunc(3, 0),
			memorySize:    memoryCallDataCopy,
			valid:         true,
		},
		CODESIZE: {
			execute:       opCodeSize,
			gasCost:       constGasFunc(GasQuickStep),
			validateStack: makeStackFunc(0, 1),
			valid:         true,
		},
		CODECOPY: {
			execute:       opCodeCopy,
			gasCost:       gasCodeCopy,
			validateStack: makeStackFunc(3, 0),
			memorySize:    memoryCodeCopy,
			valid:         true,
		},
		GASPRICE: {
			execute:       opGasprice,
			gasCost:       constGasFunc(GasQuickStep),
			validateStack: makeStackFunc(0, 1),
			valid:         true,
		},
		EXTCODESIZE: {
			execute:       opExtCodeSize,
			gasCost:       gasExtCodeSize,
			validateStack: makeStackFunc(1, 1),
			valid:         true,
		},
		EXTCODECOPY: {
			execute:       opExtCodeCopy,
			gasCost:       gasExtCodeCopy,
			validateStack: makeStackFunc(4, 0),
			memorySize:    memoryExtCodeCopy,
			valid:         true,
		},
		BLOCKHASH: {
			execute:       opBlockhash,
			gasCost:       constGasFunc(GasExtStep),
			validateStack: makeStackFunc(1, 1),
			valid:         true,
		},
		COINBASE: {
			execute:       opCoinbase,
			gasCost:       constGasFunc(GasQuickStep),
			validateStack: makeStackFunc(0, 1),
			valid:         true,
		},
		TIMESTAMP: {
			execute:       opTimestamp,
			gasCost:       constGasFunc(GasQuickStep),
			validateStack: makeStackFunc(0, 1),
			valid:         true,
		},
		NUMBER: {
			execute:       opNumber,
			gasCost:       constGasFunc(GasQuickStep),
			validateStack: makeStackFunc(0, 1),
			valid:         true,
		},
		DIFFICULTY: {
			execute:       opDifficulty,
			gasCost:       constGasFunc(GasQuickStep),
			validateStack: makeStackFunc(0, 1),
			valid:         true,
		},
		GASLIMIT: {
			execute:       opGasLimit,
			gasCost:       constGasFunc(GasQuickStep),
			validateStack: makeStackFunc(0, 1),
			valid:         true,
		},
		POP: {
			execute:       opPop,
			gasCost:       constGasFunc(GasQuickStep),
			validateStack: makeStackFunc(1, 0),
			valid:         true,
		},
		MLOAD: {
			execute:       opMload,
			gasCost:       gasMLoad,
			validateStack: makeStackFunc(1, 1),
			memorySize:    memoryMLoad,
			valid:         true,
		},
		MSTORE: {
			execute:       opMstore,
			gasCost:       gasMStore,
			validateStack: makeStackFunc(2, 0),
			memorySize:    memoryMStore,
			valid:         true,
		},
		MSTORE8: {
			execute:       opMstore8,
			gasCost:       gasMStore8,
			memorySize:    memoryMStore8,
			validateStack: makeStackFunc(2, 0),

			valid: true,
		},
		SLOAD: {
			execute:       opSload,
			gasCost:       gasSLoad,
			validateStack: makeStackFunc(1, 1),
			valid:         true,
		},
		SSTORE: {
			execute:       opSstore,
			gasCost:       gasSStore,
			validateStack: makeStackFunc(2, 0),
			valid:         true,
			writes:        true,
		},
		JUMP: {
			execute:       opJump,
			gasCost:       constGasFunc(GasMidStep),
			validateStack: makeStackFunc(1, 0),
			jumps:         true,
			valid:         true,
		},
		JUMPI: {
			execute:       opJumpi,
			gasCost:       constGasFunc(GasSlowStep),
			validateStack: makeStackFunc(2, 0),
			jumps:         true,
			valid:         true,
		},
		PC: {
			execute:       opPc,
			gasCost:       constGasFunc(GasQuickStep),
			validateStack: makeStackFunc(0, 1),
			valid:         true,
		},
		MSIZE: {
			execute:       opMsize,
			gasCost:       constGasFunc(GasQuickStep),
			validateStack: makeStackFunc(0, 1),
			valid:         true,
		},
		GAS: {
			execute:       opGas,
			gasCost:       constGasFunc(GasQuickStep),
			validateStack: makeStackFunc(0, 1),
			valid:         true,
		},
		JUMPDEST: {
			execute:       opJumpdest,
			gasCost:       constGasFunc(params.JumpdestGas),
			validateStack: makeStackFunc(0, 0),
			valid:         true,
		},
		PUSH1: {
			execute:       makePush(1, 1),
			gasCost:       gasPush,
			validateStack: makeStackFunc(0, 1),
			valid:         true,
		},
		PUSH2: {
			execute:       makePush(2, 2),
			gasCost:       gasPush,
			validateStack: makeStackFunc(0, 1),
			valid:         true,
		},
		PUSH3: {
			execute:       makePush(3, 3),
			gasCost:       gasPush,
			validateStack: makeStackFunc(0, 1),
			valid:         true,
		},
		PUSH4: {
			execute:       makePush(4, 4),
			gasCost:       gasPush,
			validateStack: makeStackFunc(0, 1),
			valid:         true,
		},
		PUSH5: {
			execute:       makePush(5, 5),
			gasCost:       gasPush,
			validateStack: makeStackFunc(0, 1),
			valid:         true,
		},
		PUSH6: {
			execute:       makePush(6, 6),
			gasCost:       gasPush,
			validateStack: makeStackFunc(0, 1),
			valid:         true,
		},
		PUSH7: {
			execute:       makePush(7, 7),
			gasCost:       gasPush,
			validateStack: makeStackFunc(0, 1),
			valid:         true,
		},
		PUSH8: {
			execute:       makePush(8, 8),
			gasCost:       gasPush,
			validateStack: makeStackFunc(0, 1),
			valid:         true,
		},
		PUSH9: {
			execute:       makePush(9, 9),
			gasCost:       gasPush,
			validateStack: makeStackFunc(0, 1),
			valid:         true,
		},
		PUSH10: {
			execute:       makePush(10, 10),
			gasCost:       gasPush,
			validateStack: makeStackFunc(0, 1),
			valid:         true,
		},
		PUSH11: {
			execute:       makePush(11, 11),
			gasCost:       gasPush,
			validateStack: makeStackFunc(0, 1),
			valid:         true,
		},
		PUSH12: {
			execute:       makePush(12, 12),
			gasCost:       gasPush,
			validateStack: makeStackFunc(0, 1),
			valid:         true,
		},
		PUSH13: {
			execute:       makePush(13, 13),
			gasCost:       gasPush,
			validateStack: makeStackFunc(0, 1),
			valid:         true,
		},
		PUSH14: {
			execute:       makePush(14, 14),
			gasCost:       gasPush,
			validateStack: makeStackFunc(0, 1),
			valid:         true,
		},
		PUSH15: {
			execute:       makePush(15, 15),
			gasCost:       gasPush,
			validateStack: makeStackFunc(0, 1),
			valid:         true,
		},
		PUSH16: {
			execute:       makePush(16, 16),
			gasCost:       gasPush,
			validateStack: makeStackFunc(0, 1),
			valid:         true,
		},
		PUSH17: {
			execute:       makePush(17, 17),
			gasCost:       gasPush,
			validateStack: makeStackFunc(0, 1),
			valid:         true,
		},
		PUSH18: {
			execute:       makePush(18, 18),
			gasCost:       gasPush,
			validateStack: makeStackFunc(0, 1),
			valid:         true,
		},
		PUSH19: {
			execute:       makePush(19, 19),
			gasCost:       gasPush,
			validateStack: makeStackFunc(0, 1),
			valid:         true,
		},
		PUSH20: {
			execute:       makePush(20, 20),
			gasCost:       gasPush,
			validateStack: makeStackFunc(0, 1),
			valid:         true,
		},
		PUSH21: {
			execute:       makePush(21, 21),
			gasCost:       gasPush,
			validateStack: makeStackFunc(0, 1),
			valid:         true,
		},
		PUSH22: {
			execute:       makePush(22, 22),
			gasCost:       gasPush,
			validateStack: makeStackFunc(0, 1),
			valid:         true,
		},
		PUSH23: {
			execute:       makePush(23, 23),
			gasCost:       gasPush,
			validateStack: makeStackFunc(0, 1),
			valid:         true,
		},
		PUSH24: {
			execute:       makePush(24, 24),
			gasCost:       gasPush,
			validateStack: makeStackFunc(0, 1),
			valid:         true,
		},
		PUSH25: {
			execute:       makePush(25, 25),
			gasCost:       gasPush,
			validateStack: makeStackFunc(0, 1),
			valid:         true,
		},
		PUSH26: {
			execute:       makePush(26, 26),
			gasCost:       gasPush,
			validateStack: makeStackFunc(0, 1),
			valid:         true,
		},
		PUSH27: {
			execute:       makePush(27, 27),
			gasCost:       gasPush,
			validateStack: makeStackFunc(0, 1),
			valid:         true,
		},
		PUSH28: {
			execute:       makePush(28, 28),
			gasCost:       gasPush,
			validateStack: makeStackFunc(0, 1),
			valid:         true,
		},
		PUSH29: {
			execute:       makePush(29, 29),
			gasCost:       gasPush,
			validateStack: makeStackFunc(0, 1),
			valid:         true,
		},
		PUSH30: {
			execute:       makePush(30, 30),
			gasCost:       gasPush,
			validateStack: makeStackFunc(0, 1),
			valid:         true,
		},
		PUSH31: {
			execute:       makePush(31, 31),
			gasCost:       gasPush,
			validateStack: makeStackFunc(0, 1),
			valid:         true,
		},
		PUSH32: {
			execute:       makePush(32, 32),
			gasCost:       gasPush,
			validateStack: makeStackFunc(0, 1),
			valid:         true,
		},
		DUP1: {
			execute:       makeDup(1),
			gasCost:       gasDup,
			validateStack: makeDupStackFunc(1),
			valid:         true,
		},
		DUP2: {
			execute:       makeDup(2),
			gasCost:       gasDup,
			validateStack: makeDupStackFunc(2),
			valid:         true,
		},
		DUP3: {
			execute:       makeDup(3),
			gasCost:       gasDup,
			validateStack: makeDupStackFunc(3),
			valid:         true,
		},
		DUP4: {
			execute:       makeDup(4),
			gasCost:       gasDup,
			validateStack: makeDupStackFunc(4),
			valid:         true,
		},
		DUP5: {
			execute:       makeDup(5),
			gasCost:       gasDup,
			validateStack: makeDupStackFunc(5),
			valid:         true,
		},
		DUP6: {
			execute:       makeDup(6),
			gasCost:       gasDup,
			validateStack: makeDupStackFunc(6),
			valid:         true,
		},
		DUP7: {
			execute:       makeDup(7),
			gasCost:       gasDup,
			validateStack: makeDupStackFunc(7),
			valid:         true,
		},
		DUP8: {
			execute:       makeDup(8),
			gasCost:       gasDup,
			validateStack: makeDupStackFunc(8),
			valid:         true,
		},
		DUP9: {
			execute:       makeDup(9),
			gasCost:       gasDup,
			validateStack: makeDupStackFunc(9),
			valid:         true,
		},
		DUP10: {
			execute:       makeDup(10),
			gasCost:       gasDup,
			validateStack: makeDupStackFunc(10),
			valid:         true,
		},
		DUP11: {
			execute:       makeDup(11),
			gasCost:       gasDup,
			validateStack: makeDupStackFunc(11),
			valid:         true,
		},
		DUP12: {
			execute:       makeDup(12),
			gasCost:       gasDup,
			validateStack: makeDupStackFunc(12),
			valid:         true,
		},
		DUP13: {
			execute:       makeDup(13),
			gasCost:       gasDup,
			validateStack: makeDupStackFunc(13),
			valid:         true,
		},
		DUP14: {
			execute:       makeDup(14),
			gasCost:       gasDup,
			validateStack: makeDupStackFunc(14),
			valid:         true,
		},
		DUP15: {
			execute:       makeDup(15),
			gasCost:       gasDup,
			validateStack: makeDupStackFunc(15),
			valid:         true,
		},
		DUP16: {
			execute:       makeDup(16),
			gasCost:       gasDup,
			validateStack: makeDupStackFunc(16),
			valid:         true,
		},
		SWAP1: {
			execute:       makeSwap(1),
			gasCost:       gasSwap,
			validateStack: makeSwapStackFunc(2),
			valid:         true,
		},
		SWAP2: {
			execute:       makeSwap(2),
			gasCost:       gasSwap,
			validateStack: makeSwapStackFunc(3),
			valid:         true,
		},
		SWAP3: {
			execute:       makeSwap(3),
			gasCost:       gasSwap,
			validateStack: makeSwapStackFunc(4),
			valid:         true,
		},
		SWAP4: {
			execute:       makeSwap(4),
			gasCost:       gasSwap,
			validateStack: makeSwapStackFunc(5),
			valid:         true,
		},
		SWAP5: {
			execute:       makeSwap(5),
			gasCost:       gasSwap,
			validateStack: makeSwapStackFunc(6),
			valid:         true,
		},
		SWAP6: {
			execute:       makeSwap(6),
			gasCost:       gasSwap,
			validateStack: makeSwapStackFunc(7),
			valid:         true,
		},
		SWAP7: {
			execute:       makeSwap(7),
			gasCost:       gasSwap,
			validateStack: makeSwapStackFunc(8),
			valid:         true,
		},
		SWAP8: {
			execute:       makeSwap(8),
			gasCost:       gasSwap,
			validateStack: makeSwapStackFunc(9),
			valid:         true,
		},
		SWAP9: {
			execute:       makeSwap(9),
			gasCost:       gasSwap,
			validateStack: makeSwapStackFunc(10),
			valid:         true,
		},
		SWAP10: {
			execute:       makeSwap(10),
			gasCost:       gasSwap,
			validateStack: makeSwapStackFunc(11),
			valid:         true,
		},
		SWAP11: {
			execute:       makeSwap(11),
			gasCost:       gasSwap,
			validateStack: makeSwapStackFunc(12),
			valid:         true,
		},
		SWAP12: {
			execute:       makeSwap(12),
			gasCost:       gasSwap,
			validateStack: makeSwapStackFunc(13),
			valid:         true,
		},
		SWAP13: {
			execute:       makeSwap(13),
			gasCost:       gasSwap,
			validateStack: makeSwapStackFunc(14),
			valid:         true,
		},
		SWAP14: {
			execute:       makeSwap(14),
			gasCost:       gasSwap,
			validateStack: makeSwapStackFunc(15),
			valid:         true,
		},
		SWAP15: {
			execute:       makeSwap(15),
			gasCost:       gasSwap,
			validateStack: makeSwapStackFunc(16),
			valid:         true,
		},
		SWAP16: {
			execute:       makeSwap(16),
			gasCost:       gasSwap,
			validateStack: makeSwapStackFunc(17),
			valid:         true,
		},
		LOG0: {
			execute:       makeLog(0),
			gasCost:       makeGasLog(0),
			validateStack: makeStackFunc(2, 0),
			memorySize:    memoryLog,
			valid:         true,
			writes:        true,
		},
		LOG1: {
			execute:       makeLog(1),
			gasCost:       makeGasLog(1),
			validateStack: makeStackFunc(3, 0),
			memorySize:    memoryLog,
			valid:         true,
			writes:        true,
		},
		LOG2: {
			execute:       makeLog(2),
			gasCost:       makeGasLog(2),
			validateStack: makeStackFunc(4, 0),
			memorySize:    memoryLog,
			valid:         true,
			writes:        true,
		},
		LOG3: {
			execute:       makeLog(3),
			gasCost:       makeGasLog(3),
			validateStack: makeStackFunc(5, 0),
			memorySize:    memoryLog,
			valid:         true,
			writes:        true,
		},
		LOG4: {
			execute:       makeLog(4),
			gasCost:       makeGasLog(4),
			validateStack: makeStackFunc(6, 0),
			memorySize:    memoryLog,
			valid:         true,
			writes:        true,
		},
		CREATE: {
			execute:       opCreate,
			gasCost:       gasCreate,
			validateStack: makeStackFunc(3, 1),
			memorySize:    memoryCreate,
			valid:         true,
			writes:        true,
			returns:       true,
		},
		CALL: {
			execute:       opCall,
			gasCost:       gasCall,
			validateStack: makeStackFunc(7, 1),
			memorySize:    memoryCall,
			valid:         true,
			returns:       true,
		},
		CALLCODE: {
			execute:       opCallCode,
			gasCost:       gasCallCode,
			validateStack: makeStackFunc(7, 1),
			memorySize:    memoryCall,
			valid:         true,
			returns:       true,
		},
		RETURN: {
			execute:       opReturn,
			gasCost:       gasReturn,
			validateStack: makeStackFunc(2, 0),
			memorySize:    memoryReturn,
			halts:         true,
			valid:         true,
		},
		SELFDESTRUCT: {
			execute:       opSuicide,
			gasCost:       gasSuicide,
			validateStack: makeStackFunc(1, 0),
			halts:         true,
			valid:         true,
			writes:        true,
		},
	}
}<|MERGE_RESOLUTION|>--- conflicted
+++ resolved
@@ -33,11 +33,7 @@
 var errGasUintOverflow = errors.New("gas uint64 overflow")
 
 type operation struct {
-<<<<<<< HEAD
-	// op is the operation function
-=======
 	// execute is the operation function
->>>>>>> 37685930
 	execute executionFunc
 	// gasCost is the gas function and returns the gas required for execution
 	gasCost gasFunc
@@ -55,30 +51,17 @@
 }
 
 var (
-<<<<<<< HEAD
-	frontierInstructionSet       = NewFrontierInstructionSet()
-	homesteadInstructionSet      = NewHomesteadInstructionSet()
-	byzantiumInstructionSet      = NewByzantiumInstructionSet()
-	constantinopleInstructionSet = NewConstantinopleInstructionSet()
-=======
 	frontierInstructionSet       = newFrontierInstructionSet()
 	homesteadInstructionSet      = newHomesteadInstructionSet()
 	byzantiumInstructionSet      = newByzantiumInstructionSet()
 	constantinopleInstructionSet = newConstantinopleInstructionSet()
->>>>>>> 37685930
 )
 
 // NewConstantinopleInstructionSet returns the frontier, homestead
 // byzantium and contantinople instructions.
-<<<<<<< HEAD
-func NewConstantinopleInstructionSet() [256]operation {
-	// instructions that can be executed during the byzantium phase.
-	instructionSet := NewByzantiumInstructionSet()
-=======
 func newConstantinopleInstructionSet() [256]operation {
 	// instructions that can be executed during the byzantium phase.
 	instructionSet := newByzantiumInstructionSet()
->>>>>>> 37685930
 	instructionSet[SHL] = operation{
 		execute:       opSHL,
 		gasCost:       constGasFunc(GasFastestStep),
@@ -102,15 +85,9 @@
 
 // NewByzantiumInstructionSet returns the frontier, homestead and
 // byzantium instructions.
-<<<<<<< HEAD
-func NewByzantiumInstructionSet() [256]operation {
-	// instructions that can be executed during the homestead phase.
-	instructionSet := NewHomesteadInstructionSet()
-=======
 func newByzantiumInstructionSet() [256]operation {
 	// instructions that can be executed during the homestead phase.
 	instructionSet := newHomesteadInstructionSet()
->>>>>>> 37685930
 	instructionSet[STATICCALL] = operation{
 		execute:       opStaticCall,
 		gasCost:       gasStaticCall,
@@ -146,13 +123,8 @@
 
 // NewHomesteadInstructionSet returns the frontier and homestead
 // instructions that can be executed during the homestead phase.
-<<<<<<< HEAD
-func NewHomesteadInstructionSet() [256]operation {
-	instructionSet := NewFrontierInstructionSet()
-=======
 func newHomesteadInstructionSet() [256]operation {
 	instructionSet := newFrontierInstructionSet()
->>>>>>> 37685930
 	instructionSet[DELEGATECALL] = operation{
 		execute:       opDelegateCall,
 		gasCost:       gasDelegateCall,
@@ -166,11 +138,7 @@
 
 // NewFrontierInstructionSet returns the frontier instructions
 // that can be executed during the frontier phase.
-<<<<<<< HEAD
-func NewFrontierInstructionSet() [256]operation {
-=======
 func newFrontierInstructionSet() [256]operation {
->>>>>>> 37685930
 	return [256]operation{
 		STOP: {
 			execute:       opStop,
