// Copyright 2014 The go-ethereum Authors
// This file is part of the go-ethereum library.
//
// The go-ethereum library is free software: you can redistribute it and/or modify
// it under the terms of the GNU Lesser General Public License as published by
// the Free Software Foundation, either version 3 of the License, or
// (at your option) any later version.
//
// The go-ethereum library is distributed in the hope that it will be useful,
// but WITHOUT ANY WARRANTY; without even the implied warranty of
// MERCHANTABILITY or FITNESS FOR A PARTICULAR PURPOSE. See the
// GNU Lesser General Public License for more details.
//
// You should have received a copy of the GNU Lesser General Public License
// along with the go-ethereum library. If not, see <http://www.gnu.org/licenses/>.

package vm

import (
	"math/big"
	"sync/atomic"
	"time"

	"github.com/ethereum/go-ethereum/common"
	"github.com/ethereum/go-ethereum/core/state"
	"github.com/ethereum/go-ethereum/crypto"
	"github.com/ethereum/go-ethereum/params"
)

// note: Quorum, States, and Value Transfer
//
// In Quorum there is a tricky issue in one specific case when there is call from private state to public state:
// * The state db is selected based on the callee (public)
// * With every call there is an associated value transfer -- in our case this is 0
// * Thus, there is an implicit transfer of 0 value from the caller to callee on the public state
// * However in our scenario the caller is private
// * Thus, the transfer creates a ghost of the private account on the public state with no value, code, or storage
//
// The solution is to skip this transfer of 0 value under Quorum

// emptyCodeHash is used by create to ensure deployment is disallowed to already
// deployed contract addresses (relevant after the account abstraction).
var emptyCodeHash = crypto.Keccak256Hash(nil)

type (
	// CanTransferFunc is the signature of a transfer guard function
	CanTransferFunc func(StateDB, common.Address, *big.Int) bool
	// TransferFunc is the signature of a transfer function
	TransferFunc func(StateDB, common.Address, common.Address, *big.Int)
	// GetHashFunc returns the nth block hash in the blockchain
	// and is used by the BLOCKHASH EVM op code.
	GetHashFunc func(uint64) common.Hash
)

// run runs the given contract and takes care of running precompiles with a fallback to the byte code interpreter.
func run(evm *EVM, contract *Contract, input []byte, readOnly bool) ([]byte, error) {
	if contract.CodeAddr != nil {
		precompiles := PrecompiledContractsHomestead
		if evm.ChainConfig().IsByzantium(evm.BlockNumber) {
			precompiles = PrecompiledContractsByzantium
		}
		if p := precompiles[*contract.CodeAddr]; p != nil {
			return RunPrecompiledContract(p, input, contract)
		}
	}
	for _, interpreter := range evm.interpreters {
		if interpreter.CanRun(contract.Code) {
			if evm.interpreter != interpreter {
				// Ensure that the interpreter pointer is set back
				// to its current value upon return.
				defer func(i Interpreter) {
					evm.interpreter = i
				}(evm.interpreter)
				evm.interpreter = interpreter
			}
			return interpreter.Run(contract, input, readOnly)
		}
	}
	return nil, ErrNoCompatibleInterpreter
}

// Context provides the EVM with auxiliary information. Once provided
// it shouldn't be modified.
type Context struct {
	// CanTransfer returns whether the account contains
	// sufficient ether to transfer the value
	CanTransfer CanTransferFunc
	// Transfer transfers ether from one account to the other
	Transfer TransferFunc
	// GetHash returns the hash corresponding to n
	GetHash GetHashFunc

	// Message information
	Origin   common.Address // Provides information for ORIGIN
	GasPrice *big.Int       // Provides information for GASPRICE

	// Block information
	Coinbase    common.Address // Provides information for COINBASE
	GasLimit    uint64         // Provides information for GASLIMIT
	BlockNumber *big.Int       // Provides information for NUMBER
	Time        *big.Int       // Provides information for TIME
	Difficulty  *big.Int       // Provides information for DIFFICULTY
}

type PublicState StateDB
type PrivateState StateDB

// EVM is the Ethereum Virtual Machine base object and provides
// the necessary tools to run a contract on the given state with
// the provided context. It should be noted that any error
// generated through any of the calls should be considered a
// revert-state-and-consume-all-gas operation, no checks on
// specific errors should ever be performed. The interpreter makes
// sure that any errors generated are to be considered faulty code.
//
// The EVM should never be reused and is not thread safe.
type EVM struct {
	// Context provides auxiliary blockchain related information
	Context
	// StateDB gives access to the underlying state
	StateDB StateDB
	// Depth is the current call stack
	depth int

	// chainConfig contains information about the current chain
	chainConfig *params.ChainConfig
	// chain rules contains the chain rules for the current epoch
	chainRules params.Rules
	// virtual machine configuration options used to initialise the
	// evm.
	vmConfig Config
	// global (to this context) ethereum virtual machine
	// used throughout the execution of the tx.
	interpreters []Interpreter
	interpreter  Interpreter
	// abort is used to abort the EVM calling operations
	// NOTE: must be set atomically
	abort int32
	// callGasTemp holds the gas available for the current call. This is needed because the
	// available gas is calculated in gasCall* according to the 63/64 rule and later
	// applied in opCall*.
	callGasTemp uint64

	// Quorum additions:
	publicState       PublicState
	privateState      PrivateState
	states            [1027]*state.StateDB // TODO(joel) we should be able to get away with 1024 or maybe 1025
	currentStateDepth uint
	// This flag has different semantics from the `Interpreter:readOnly` flag (though they interact and could maybe
	// be simplified). This is set by Quorum when it's inside a Private State -> Public State read.
	quorumReadOnly bool
	readOnlyDepth  uint
}

// NewEVM returns a new EVM. The returned EVM is not thread safe and should
// only ever be used *once*.
func NewEVM(ctx Context, statedb, privateState StateDB, chainConfig *params.ChainConfig, vmConfig Config) *EVM {
	evm := &EVM{
		Context:      ctx,
		StateDB:      statedb,
		vmConfig:     vmConfig,
		chainConfig:  chainConfig,
		chainRules:   chainConfig.Rules(ctx.BlockNumber),
		interpreters: make([]Interpreter, 0, 1),

		publicState:  statedb,
		privateState: privateState,
	}

	if chainConfig.IsEWASM(ctx.BlockNumber) {
		// to be implemented by EVM-C and Wagon PRs.
		// if vmConfig.EWASMInterpreter != "" {
		//  extIntOpts := strings.Split(vmConfig.EWASMInterpreter, ":")
		//  path := extIntOpts[0]
		//  options := []string{}
		//  if len(extIntOpts) > 1 {
		//    options = extIntOpts[1..]
		//  }
		//  evm.interpreters = append(evm.interpreters, NewEVMVCInterpreter(evm, vmConfig, options))
		// } else {
		// 	evm.interpreters = append(evm.interpreters, NewEWASMInterpreter(evm, vmConfig))
		// }
		panic("No supported ewasm interpreter yet.")
	}

	evm.Push(privateState)

	// vmConfig.EVMInterpreter will be used by EVM-C, it won't be checked here
	// as we always want to have the built-in EVM as the failover option.
	evm.interpreters = append(evm.interpreters, NewEVMInterpreter(evm, vmConfig))
	evm.interpreter = evm.interpreters[0]

	return evm
}

// Cancel cancels any running EVM operation. This may be called concurrently and
// it's safe to be called multiple times.
func (evm *EVM) Cancel() {
	atomic.StoreInt32(&evm.abort, 1)
}

// Interpreter returns the current interpreter
func (evm *EVM) Interpreter() Interpreter {
	return evm.interpreter
}

// Call executes the contract associated with the addr with the given input as
// parameters. It also handles any necessary value transfer required and takes
// the necessary steps to create accounts and reverses the state in case of an
// execution error or failed value transfer.
func (evm *EVM) Call(caller ContractRef, addr common.Address, input []byte, gas uint64, value *big.Int) (ret []byte, leftOverGas uint64, err error) {
	if evm.vmConfig.NoRecursion && evm.depth > 0 {
		return nil, gas, nil
	}

	evm.Push(getDualState(evm, addr))
	defer func() { evm.Pop() }()

	// Fail if we're trying to execute above the call depth limit
	if evm.depth > int(params.CallCreateDepth) {
		return nil, gas, ErrDepth
	}
	// Fail if we're trying to transfer more than the available balance
	if !evm.Context.CanTransfer(evm.StateDB, caller.Address(), value) {
		return nil, gas, ErrInsufficientBalance
	}

	var (
		to       = AccountRef(addr)
		snapshot = evm.StateDB.Snapshot()
	)
	if !evm.StateDB.Exist(addr) {
		precompiles := PrecompiledContractsHomestead
		if evm.ChainConfig().IsByzantium(evm.BlockNumber) {
			precompiles = PrecompiledContractsByzantium
		}
		if precompiles[addr] == nil && evm.ChainConfig().IsEIP158(evm.BlockNumber) && value.Sign() == 0 {
			// Calling a non existing account, don't do anything, but ping the tracer
			if evm.vmConfig.Debug && evm.depth == 0 {
				evm.vmConfig.Tracer.CaptureStart(caller.Address(), addr, false, input, gas, value)
				evm.vmConfig.Tracer.CaptureEnd(ret, 0, 0, nil)
			}
			return nil, gas, nil
		}
		evm.StateDB.CreateAccount(addr)
	}
<<<<<<< HEAD
	if evm.ChainConfig().IsQuorum {
		// skip transfer if value /= 0 (see note: Quorum, States, and Value Transfer)
		if value.Sign() != 0 {
			if evm.quorumReadOnly {
				return nil, gas, ErrReadOnlyValueTransfer
			}
			evm.Transfer(evm.StateDB, caller.Address(), to.Address(), value)
		}
	} else {
		evm.Transfer(evm.StateDB, caller.Address(), to.Address(), value)
	}

=======
	evm.Transfer(evm.StateDB, caller.Address(), to.Address(), value)
>>>>>>> 58632d44
	// Initialise a new contract and set the code that is to be used by the EVM.
	// The contract is a scoped environment for this execution context only.
	contract := NewContract(caller, to, value, gas)
	contract.SetCallCode(&addr, evm.StateDB.GetCodeHash(addr), evm.StateDB.GetCode(addr))

	// Even if the account has no code, we need to continue because it might be a precompile
	start := time.Now()

	// Capture the tracer start/end events in debug mode
	if evm.vmConfig.Debug && evm.depth == 0 {
		evm.vmConfig.Tracer.CaptureStart(caller.Address(), addr, false, input, gas, value)

		defer func() { // Lazy evaluation of the parameters
			evm.vmConfig.Tracer.CaptureEnd(ret, gas-contract.Gas, time.Since(start), err)
		}()
	}
	ret, err = run(evm, contract, input, false)

	// When an error was returned by the EVM or when setting the creation code
	// above we revert to the snapshot and consume any gas remaining. Additionally
	// when we're in homestead this also counts for code storage gas errors.
	if err != nil {
		evm.StateDB.RevertToSnapshot(snapshot)
		if err != errExecutionReverted {
			contract.UseGas(contract.Gas)
		}
	}
	return ret, contract.Gas, err
}

// CallCode executes the contract associated with the addr with the given input
// as parameters. It also handles any necessary value transfer required and takes
// the necessary steps to create accounts and reverses the state in case of an
// execution error or failed value transfer.
//
// CallCode differs from Call in the sense that it executes the given address'
// code with the caller as context.
func (evm *EVM) CallCode(caller ContractRef, addr common.Address, input []byte, gas uint64, value *big.Int) (ret []byte, leftOverGas uint64, err error) {
	if evm.vmConfig.NoRecursion && evm.depth > 0 {
		return nil, gas, nil
	}

	evm.Push(getDualState(evm, addr))
	defer func() { evm.Pop() }()

	// Fail if we're trying to execute above the call depth limit
	if evm.depth > int(params.CallCreateDepth) {
		return nil, gas, ErrDepth
	}
	// Fail if we're trying to transfer more than the available balance
	if !evm.CanTransfer(evm.StateDB, caller.Address(), value) {
		return nil, gas, ErrInsufficientBalance
	}

	var (
		snapshot = evm.StateDB.Snapshot()
		to       = AccountRef(caller.Address())
	)
	// initialise a new contract and set the code that is to be used by the
	// EVM. The contract is a scoped environment for this execution context
	// only.
	contract := NewContract(caller, to, value, gas)
	contract.SetCallCode(&addr, evm.StateDB.GetCodeHash(addr), evm.StateDB.GetCode(addr))

	ret, err = run(evm, contract, input, false)
	if err != nil {
		evm.StateDB.RevertToSnapshot(snapshot)
		if err != errExecutionReverted {
			contract.UseGas(contract.Gas)
		}
	}
	return ret, contract.Gas, err
}

// DelegateCall executes the contract associated with the addr with the given input
// as parameters. It reverses the state in case of an execution error.
//
// DelegateCall differs from CallCode in the sense that it executes the given address'
// code with the caller as context and the caller is set to the caller of the caller.
func (evm *EVM) DelegateCall(caller ContractRef, addr common.Address, input []byte, gas uint64) (ret []byte, leftOverGas uint64, err error) {
	if evm.vmConfig.NoRecursion && evm.depth > 0 {
		return nil, gas, nil
	}

	evm.Push(getDualState(evm, addr))
	defer func() { evm.Pop() }()

	// Fail if we're trying to execute above the call depth limit
	if evm.depth > int(params.CallCreateDepth) {
		return nil, gas, ErrDepth
	}

	var (
		snapshot = evm.StateDB.Snapshot()
		to       = AccountRef(caller.Address())
	)

	// Initialise a new contract and make initialise the delegate values
	contract := NewContract(caller, to, nil, gas).AsDelegate()
	contract.SetCallCode(&addr, evm.StateDB.GetCodeHash(addr), evm.StateDB.GetCode(addr))

	ret, err = run(evm, contract, input, false)
	if err != nil {
		evm.StateDB.RevertToSnapshot(snapshot)
		if err != errExecutionReverted {
			contract.UseGas(contract.Gas)
		}
	}
	return ret, contract.Gas, err
}

// StaticCall executes the contract associated with the addr with the given input
// as parameters while disallowing any modifications to the state during the call.
// Opcodes that attempt to perform such modifications will result in exceptions
// instead of performing the modifications.
func (evm *EVM) StaticCall(caller ContractRef, addr common.Address, input []byte, gas uint64) (ret []byte, leftOverGas uint64, err error) {
	if evm.vmConfig.NoRecursion && evm.depth > 0 {
		return nil, gas, nil
	}

	// Fail if we're trying to execute above the call depth limit
	if evm.depth > int(params.CallCreateDepth) {
		return nil, gas, ErrDepth
	}

	var (
		to       = AccountRef(addr)
		stateDb  = getDualState(evm, addr)
		snapshot = stateDb.Snapshot()
	)
	// Initialise a new contract and set the code that is to be used by the
	// EVM. The contract is a scoped environment for this execution context
	// only.
	contract := NewContract(caller, to, new(big.Int), gas)
	contract.SetCallCode(&addr, stateDb.GetCodeHash(addr), stateDb.GetCode(addr))

	// When an error was returned by the EVM or when setting the creation code
	// above we revert to the snapshot and consume any gas remaining. Additionally
	// when we're in Homestead this also counts for code storage gas errors.
	ret, err = run(evm, contract, input, true)
	if err != nil {
		stateDb.RevertToSnapshot(snapshot)
		if err != errExecutionReverted {
			contract.UseGas(contract.Gas)
		}
	}
	return ret, contract.Gas, err
}

type codeAndHash struct {
	code []byte
	hash common.Hash
}

func (c *codeAndHash) Hash() common.Hash {
	if c.hash == (common.Hash{}) {
		c.hash = crypto.Keccak256Hash(c.code)
	}
	return c.hash
}

// create creates a new contract using code as deployment code.
func (evm *EVM) create(caller ContractRef, codeAndHash *codeAndHash, gas uint64, value *big.Int, address common.Address) ([]byte, common.Address, uint64, error) {
	// Depth check execution. Fail if we're trying to execute above the
	// limit.
	if evm.depth > int(params.CallCreateDepth) {
		return nil, common.Address{}, gas, ErrDepth
	}
	if !evm.CanTransfer(evm.StateDB, caller.Address(), value) {
		return nil, common.Address{}, gas, ErrInsufficientBalance
	}

	// Get the right state in case of a dual state environment. If a sender
	// is a transaction (depth == 0) use the public state to derive the address
	// and increment the nonce of the public state. If the sender is a contract
	// (depth > 0) use the private state to derive the nonce and increment the
	// nonce on the private state only.
	//
	// If the transaction went to a public contract the private and public state
	// are the same.
	var creatorStateDb StateDB
	if evm.depth > 0 {
		creatorStateDb = evm.privateState
	} else {
		creatorStateDb = evm.publicState
	}

	nonce := creatorStateDb.GetNonce(caller.Address())
	creatorStateDb.SetNonce(caller.Address(), nonce+1)

	// Ensure there's no existing contract already at the designated address
	contractAddr := crypto.CreateAddress(caller.Address(), nonce)
	contractHash := evm.StateDB.GetCodeHash(contractAddr)
	if evm.StateDB.GetNonce(contractAddr) != 0 || (contractHash != (common.Hash{}) && contractHash != emptyCodeHash) {
		return nil, common.Address{}, 0, ErrContractAddressCollision
	}
	// Create a new account on the state
	snapshot := evm.StateDB.Snapshot()
	evm.StateDB.CreateAccount(contractAddr)
	if evm.ChainConfig().IsEIP158(evm.BlockNumber) {
		evm.StateDB.SetNonce(contractAddr, 1)
	}
	if evm.ChainConfig().IsQuorum {
		// skip transfer if value /= 0 (see note: Quorum, States, and Value Transfer)
		if value.Sign() != 0 {
			if evm.quorumReadOnly {
				return nil, common.Address{}, gas, ErrReadOnlyValueTransfer
			}
			evm.Transfer(evm.StateDB, caller.Address(), contractAddr, value)
		}
	} else {
		evm.Transfer(evm.StateDB, caller.Address(), contractAddr, value)
	}

	// initialise a new contract and set the code that is to be used by the
	// EVM. The contract is a scoped environment for this execution context
	// only.
<<<<<<< HEAD
	contract := NewContract(caller, AccountRef(contractAddr), value, gas)
	contract.SetCallCode(&contractAddr, crypto.Keccak256Hash(code), code)
=======
	contract := NewContract(caller, AccountRef(address), value, gas)
	contract.SetCodeOptionalHash(&address, codeAndHash)
>>>>>>> 58632d44

	if evm.vmConfig.NoRecursion && evm.depth > 0 {
		return nil, contractAddr, gas, nil
	}

	if evm.vmConfig.Debug && evm.depth == 0 {
<<<<<<< HEAD
		evm.vmConfig.Tracer.CaptureStart(caller.Address(), contractAddr, true, code, gas, value)
=======
		evm.vmConfig.Tracer.CaptureStart(caller.Address(), address, true, codeAndHash.code, gas, value)
>>>>>>> 58632d44
	}
	start := time.Now()

	ret, err := run(evm, contract, nil, false)

	// check whether the max code size has been exceeded
	maxCodeSizeExceeded := evm.ChainConfig().IsEIP158(evm.BlockNumber) && len(ret) > params.MaxCodeSize
	// if the contract creation ran successfully and no errors were returned
	// calculate the gas required to store the code. If the code could not
	// be stored due to not enough gas set an error and let it be handled
	// by the error checking condition below.
	if err == nil && !maxCodeSizeExceeded {
		createDataGas := uint64(len(ret)) * params.CreateDataGas
		if contract.UseGas(createDataGas) {
			evm.StateDB.SetCode(contractAddr, ret)
		} else {
			err = ErrCodeStoreOutOfGas
		}
	}

	// When an error was returned by the EVM or when setting the creation code
	// above we revert to the snapshot and consume any gas remaining. Additionally
	// when we're in homestead this also counts for code storage gas errors.
	if maxCodeSizeExceeded || (err != nil && (evm.ChainConfig().IsHomestead(evm.BlockNumber) || err != ErrCodeStoreOutOfGas)) {
		evm.StateDB.RevertToSnapshot(snapshot)
		if err != errExecutionReverted {
			contract.UseGas(contract.Gas)
		}
	}
	// Assign err if contract code size exceeds the max while the err is still empty.
	if maxCodeSizeExceeded && err == nil {
		err = errMaxCodeSizeExceeded
	}
	if evm.vmConfig.Debug && evm.depth == 0 {
		evm.vmConfig.Tracer.CaptureEnd(ret, gas-contract.Gas, time.Since(start), err)
	}
	return ret, contractAddr, contract.Gas, err

}

// Create creates a new contract using code as deployment code.
func (evm *EVM) Create(caller ContractRef, code []byte, gas uint64, value *big.Int) (ret []byte, contractAddr common.Address, leftOverGas uint64, err error) {
	contractAddr = crypto.CreateAddress(caller.Address(), evm.StateDB.GetNonce(caller.Address()))
	return evm.create(caller, &codeAndHash{code: code}, gas, value, contractAddr)
}

// Create2 creates a new contract using code as deployment code.
//
// The different between Create2 with Create is Create2 uses sha3(0xff ++ msg.sender ++ salt ++ sha3(init_code))[12:]
// instead of the usual sender-and-nonce-hash as the address where the contract is initialized at.
func (evm *EVM) Create2(caller ContractRef, code []byte, gas uint64, endowment *big.Int, salt *big.Int) (ret []byte, contractAddr common.Address, leftOverGas uint64, err error) {
	codeAndHash := &codeAndHash{code: code}
	contractAddr = crypto.CreateAddress2(caller.Address(), common.BigToHash(salt), codeAndHash.Hash().Bytes())
	return evm.create(caller, codeAndHash, gas, endowment, contractAddr)
}

// ChainConfig returns the environment's chain configuration
func (evm *EVM) ChainConfig() *params.ChainConfig { return evm.chainConfig }

func getDualState(env *EVM, addr common.Address) StateDB {
	// priv: (a) -> (b)  (private)
	// pub:   a  -> [b]  (private -> public)
	// priv: (a) ->  b   (public)
	state := env.StateDB

	if env.PrivateState().Exist(addr) {
		state = env.PrivateState()
	} else if env.PublicState().Exist(addr) {
		state = env.PublicState()
	}

	return state
}

func (env *EVM) PublicState() PublicState   { return env.publicState }
func (env *EVM) PrivateState() PrivateState { return env.privateState }
func (env *EVM) Push(statedb StateDB) {
	// Quorum : the read only depth to be set up only once for the entire
	// op code execution. This will be set first time transition from
	// private state to public state happens
	if !env.quorumReadOnly && env.privateState != statedb {
		env.quorumReadOnly = true
		env.readOnlyDepth = env.currentStateDepth
	}

	if castedStateDb, ok := statedb.(*state.StateDB); ok {
		env.states[env.currentStateDepth] = castedStateDb
		env.currentStateDepth++
	}

	env.StateDB = statedb
}
func (env *EVM) Pop() {
	env.currentStateDepth--
	if env.quorumReadOnly && env.currentStateDepth == env.readOnlyDepth {
		env.quorumReadOnly = false
	}
	env.StateDB = env.states[env.currentStateDepth-1]
}

// We only need to revert the current state because when we call from private
// public state it's read only, there wouldn't be anything to reset.
// (A)->(B)->C->(B): A failure in (B) wouldn't need to reset C, as C was flagged
// read only.
func (self *EVM) RevertToSnapshot(snapshot int) {
	self.StateDB.RevertToSnapshot(snapshot)
}<|MERGE_RESOLUTION|>--- conflicted
+++ resolved
@@ -244,7 +244,6 @@
 		}
 		evm.StateDB.CreateAccount(addr)
 	}
-<<<<<<< HEAD
 	if evm.ChainConfig().IsQuorum {
 		// skip transfer if value /= 0 (see note: Quorum, States, and Value Transfer)
 		if value.Sign() != 0 {
@@ -257,9 +256,6 @@
 		evm.Transfer(evm.StateDB, caller.Address(), to.Address(), value)
 	}
 
-=======
-	evm.Transfer(evm.StateDB, caller.Address(), to.Address(), value)
->>>>>>> 58632d44
 	// Initialise a new contract and set the code that is to be used by the EVM.
 	// The contract is a scoped environment for this execution context only.
 	contract := NewContract(caller, to, value, gas)
@@ -477,24 +473,15 @@
 	// initialise a new contract and set the code that is to be used by the
 	// EVM. The contract is a scoped environment for this execution context
 	// only.
-<<<<<<< HEAD
-	contract := NewContract(caller, AccountRef(contractAddr), value, gas)
-	contract.SetCallCode(&contractAddr, crypto.Keccak256Hash(code), code)
-=======
 	contract := NewContract(caller, AccountRef(address), value, gas)
 	contract.SetCodeOptionalHash(&address, codeAndHash)
->>>>>>> 58632d44
 
 	if evm.vmConfig.NoRecursion && evm.depth > 0 {
 		return nil, contractAddr, gas, nil
 	}
 
 	if evm.vmConfig.Debug && evm.depth == 0 {
-<<<<<<< HEAD
-		evm.vmConfig.Tracer.CaptureStart(caller.Address(), contractAddr, true, code, gas, value)
-=======
 		evm.vmConfig.Tracer.CaptureStart(caller.Address(), address, true, codeAndHash.code, gas, value)
->>>>>>> 58632d44
 	}
 	start := time.Now()
 
