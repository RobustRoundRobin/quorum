// Copyright 2014 The go-ethereum Authors
// This file is part of the go-ethereum library.
//
// The go-ethereum library is free software: you can redistribute it and/or modify
// it under the terms of the GNU Lesser General Public License as published by
// the Free Software Foundation, either version 3 of the License, or
// (at your option) any later version.
//
// The go-ethereum library is distributed in the hope that it will be useful,
// but WITHOUT ANY WARRANTY; without even the implied warranty of
// MERCHANTABILITY or FITNESS FOR A PARTICULAR PURPOSE. See the
// GNU Lesser General Public License for more details.
//
// You should have received a copy of the GNU Lesser General Public License
// along with the go-ethereum library. If not, see <http://www.gnu.org/licenses/>.

package vm

import (
	"math/big"
	"sync/atomic"
	"time"

	"github.com/ethereum/go-ethereum/common"
	"github.com/ethereum/go-ethereum/core/state"
	"github.com/ethereum/go-ethereum/crypto"
	"github.com/ethereum/go-ethereum/params"
)

// note: Quorum, States, and Value Transfer
//
// In Quorum there is a tricky issue in one specific case when there is call from private state to public state:
// * The state db is selected based on the callee (public)
// * With every call there is an associated value transfer -- in our case this is 0
// * Thus, there is an implicit transfer of 0 value from the caller to callee on the public state
// * However in our scenario the caller is private
// * Thus, the transfer creates a ghost of the private account on the public state with no value, code, or storage
//
// The solution is to skip this transfer of 0 value under Quorum

// emptyCodeHash is used by create to ensure deployment is disallowed to already
// deployed contract addresses (relevant after the account abstraction).
var emptyCodeHash = crypto.Keccak256Hash(nil)

type (
	// CanTransferFunc is the signature of a transfer guard function
	CanTransferFunc func(StateDB, common.Address, *big.Int) bool
	// TransferFunc is the signature of a transfer function
	TransferFunc func(StateDB, common.Address, common.Address, *big.Int)
	// GetHashFunc returns the n'th block hash in the blockchain
	// and is used by the BLOCKHASH EVM op code.
	GetHashFunc func(uint64) common.Hash
)

// run runs the given contract and takes care of running precompiles with a fallback to the byte code interpreter.
func run(evm *EVM, contract *Contract, input []byte, readOnly bool) ([]byte, error) {
	if contract.CodeAddr != nil {
		precompiles := PrecompiledContractsHomestead
		if evm.chainRules.IsByzantium {
			precompiles = PrecompiledContractsByzantium
		}
		if evm.chainRules.IsIstanbul {
			precompiles = PrecompiledContractsIstanbul
		}
		if p := precompiles[*contract.CodeAddr]; p != nil {
			return RunPrecompiledContract(p, input, contract)
		}
	}
	for _, interpreter := range evm.interpreters {
		if interpreter.CanRun(contract.Code) {
			if evm.interpreter != interpreter {
				// Ensure that the interpreter pointer is set back
				// to its current value upon return.
				defer func(i Interpreter) {
					evm.interpreter = i
				}(evm.interpreter)
				evm.interpreter = interpreter
			}
			return interpreter.Run(contract, input, readOnly)
		}
	}
	return nil, ErrNoCompatibleInterpreter
}

// Context provides the EVM with auxiliary information. Once provided
// it shouldn't be modified.
type Context struct {
	// CanTransfer returns whether the account contains
	// sufficient ether to transfer the value
	CanTransfer CanTransferFunc
	// Transfer transfers ether from one account to the other
	Transfer TransferFunc
	// GetHash returns the hash corresponding to n
	GetHash GetHashFunc

	// Message information
	Origin   common.Address // Provides information for ORIGIN
	GasPrice *big.Int       // Provides information for GASPRICE

	// Block information
	Coinbase    common.Address // Provides information for COINBASE
	GasLimit    uint64         // Provides information for GASLIMIT
	BlockNumber *big.Int       // Provides information for NUMBER
	Time        *big.Int       // Provides information for TIME
	Difficulty  *big.Int       // Provides information for DIFFICULTY
}

type PublicState StateDB
type PrivateState StateDB

// EVM is the Ethereum Virtual Machine base object and provides
// the necessary tools to run a contract on the given state with
// the provided context. It should be noted that any error
// generated through any of the calls should be considered a
// revert-state-and-consume-all-gas operation, no checks on
// specific errors should ever be performed. The interpreter makes
// sure that any errors generated are to be considered faulty code.
//
// The EVM should never be reused and is not thread safe.
type EVM struct {
	// Context provides auxiliary blockchain related information
	Context
	// StateDB gives access to the underlying state
	StateDB StateDB
	// Depth is the current call stack
	depth int

	// chainConfig contains information about the current chain
	chainConfig *params.ChainConfig
	// chain rules contains the chain rules for the current epoch
	chainRules params.Rules
	// virtual machine configuration options used to initialise the
	// evm.
	vmConfig Config
	// global (to this context) ethereum virtual machine
	// used throughout the execution of the tx.
	interpreters []Interpreter
	interpreter  Interpreter
	// abort is used to abort the EVM calling operations
	// NOTE: must be set atomically
	abort int32
	// callGasTemp holds the gas available for the current call. This is needed because the
	// available gas is calculated in gasCall* according to the 63/64 rule and later
	// applied in opCall*.
	callGasTemp uint64

	// Quorum additions:
	publicState       PublicState
	privateState      PrivateState
	states            [1027]*state.StateDB // TODO(joel) we should be able to get away with 1024 or maybe 1025
	currentStateDepth uint
	// This flag has different semantics from the `Interpreter:readOnly` flag (though they interact and could maybe
	// be simplified). This is set by Quorum when it's inside a Private State -> Public State read.
	quorumReadOnly bool
	readOnlyDepth  uint
}

// NewEVM returns a new EVM. The returned EVM is not thread safe and should
// only ever be used *once*.
func NewEVM(ctx Context, statedb, privateState StateDB, chainConfig *params.ChainConfig, vmConfig Config) *EVM {
	evm := &EVM{
		Context:      ctx,
		StateDB:      statedb,
		vmConfig:     vmConfig,
		chainConfig:  chainConfig,
		chainRules:   chainConfig.Rules(ctx.BlockNumber),
		interpreters: make([]Interpreter, 0, 1),

		publicState:  statedb,
		privateState: privateState,
	}

	if chainConfig.IsEWASM(ctx.BlockNumber) {
		// to be implemented by EVM-C and Wagon PRs.
		// if vmConfig.EWASMInterpreter != "" {
		//  extIntOpts := strings.Split(vmConfig.EWASMInterpreter, ":")
		//  path := extIntOpts[0]
		//  options := []string{}
		//  if len(extIntOpts) > 1 {
		//    options = extIntOpts[1..]
		//  }
		//  evm.interpreters = append(evm.interpreters, NewEVMVCInterpreter(evm, vmConfig, options))
		// } else {
		// 	evm.interpreters = append(evm.interpreters, NewEWASMInterpreter(evm, vmConfig))
		// }
		panic("No supported ewasm interpreter yet.")
	}

	evm.Push(privateState)

	// vmConfig.EVMInterpreter will be used by EVM-C, it won't be checked here
	// as we always want to have the built-in EVM as the failover option.
	evm.interpreters = append(evm.interpreters, NewEVMInterpreter(evm, vmConfig))
	evm.interpreter = evm.interpreters[0]

	return evm
}

// Cancel cancels any running EVM operation. This may be called concurrently and
// it's safe to be called multiple times.
func (evm *EVM) Cancel() {
	atomic.StoreInt32(&evm.abort, 1)
}

// Cancelled returns true if Cancel has been called
func (evm *EVM) Cancelled() bool {
	return atomic.LoadInt32(&evm.abort) == 1
}

// Interpreter returns the current interpreter
func (evm *EVM) Interpreter() Interpreter {
	return evm.interpreter
}

// Call executes the contract associated with the addr with the given input as
// parameters. It also handles any necessary value transfer required and takes
// the necessary steps to create accounts and reverses the state in case of an
// execution error or failed value transfer.
func (evm *EVM) Call(caller ContractRef, addr common.Address, input []byte, gas uint64, value *big.Int) (ret []byte, leftOverGas uint64, err error) {
	if evm.vmConfig.NoRecursion && evm.depth > 0 {
		return nil, gas, nil
	}

	evm.Push(getDualState(evm, addr))
	defer func() { evm.Pop() }()

	// Fail if we're trying to execute above the call depth limit
	if evm.depth > int(params.CallCreateDepth) {
		return nil, gas, ErrDepth
	}
	// Fail if we're trying to transfer more than the available balance
	if !evm.Context.CanTransfer(evm.StateDB, caller.Address(), value) {
		return nil, gas, ErrInsufficientBalance
	}

	var (
		to       = AccountRef(addr)
		snapshot = evm.StateDB.Snapshot()
	)
	if !evm.StateDB.Exist(addr) {
		precompiles := PrecompiledContractsHomestead
		if evm.chainRules.IsByzantium {
			precompiles = PrecompiledContractsByzantium
		}
		if evm.chainRules.IsIstanbul {
			precompiles = PrecompiledContractsIstanbul
		}
		if precompiles[addr] == nil && evm.chainRules.IsEIP158 && value.Sign() == 0 {
			// Calling a non existing account, don't do anything, but ping the tracer
			if evm.vmConfig.Debug && evm.depth == 0 {
				evm.vmConfig.Tracer.CaptureStart(caller.Address(), addr, false, input, gas, value)
				evm.vmConfig.Tracer.CaptureEnd(ret, 0, 0, nil)
			}
			return nil, gas, nil
		}
		evm.StateDB.CreateAccount(addr)
	}
	if evm.ChainConfig().IsQuorum {
		// skip transfer if value /= 0 (see note: Quorum, States, and Value Transfer)
		if value.Sign() != 0 {
			if evm.quorumReadOnly {
				return nil, gas, ErrReadOnlyValueTransfer
			}
			evm.Transfer(evm.StateDB, caller.Address(), to.Address(), value)
		}
	} else {
		evm.Transfer(evm.StateDB, caller.Address(), to.Address(), value)
	}

	// Initialise a new contract and set the code that is to be used by the EVM.
	// The contract is a scoped environment for this execution context only.
	contract := NewContract(caller, to, value, gas)
	contract.SetCallCode(&addr, evm.StateDB.GetCodeHash(addr), evm.StateDB.GetCode(addr))

	// Even if the account has no code, we need to continue because it might be a precompile
	start := time.Now()

	// Capture the tracer start/end events in debug mode
	if evm.vmConfig.Debug && evm.depth == 0 {
		evm.vmConfig.Tracer.CaptureStart(caller.Address(), addr, false, input, gas, value)

		defer func() { // Lazy evaluation of the parameters
			evm.vmConfig.Tracer.CaptureEnd(ret, gas-contract.Gas, time.Since(start), err)
		}()
	}
	ret, err = run(evm, contract, input, false)

	// When an error was returned by the EVM or when setting the creation code
	// above we revert to the snapshot and consume any gas remaining. Additionally
	// when we're in homestead this also counts for code storage gas errors.
	if err != nil {
		evm.StateDB.RevertToSnapshot(snapshot)
		if err != errExecutionReverted {
			contract.UseGas(contract.Gas)
		}
	}
	return ret, contract.Gas, err
}

// CallCode executes the contract associated with the addr with the given input
// as parameters. It also handles any necessary value transfer required and takes
// the necessary steps to create accounts and reverses the state in case of an
// execution error or failed value transfer.
//
// CallCode differs from Call in the sense that it executes the given address'
// code with the caller as context.
func (evm *EVM) CallCode(caller ContractRef, addr common.Address, input []byte, gas uint64, value *big.Int) (ret []byte, leftOverGas uint64, err error) {
	if evm.vmConfig.NoRecursion && evm.depth > 0 {
		return nil, gas, nil
	}

	evm.Push(getDualState(evm, addr))
	defer func() { evm.Pop() }()

	// Fail if we're trying to execute above the call depth limit
	if evm.depth > int(params.CallCreateDepth) {
		return nil, gas, ErrDepth
	}
	// Fail if we're trying to transfer more than the available balance
	if !evm.CanTransfer(evm.StateDB, caller.Address(), value) {
		return nil, gas, ErrInsufficientBalance
	}

	var (
		snapshot = evm.StateDB.Snapshot()
		to       = AccountRef(caller.Address())
	)
	// Initialise a new contract and set the code that is to be used by the EVM.
	// The contract is a scoped environment for this execution context only.
	contract := NewContract(caller, to, value, gas)
	contract.SetCallCode(&addr, evm.StateDB.GetCodeHash(addr), evm.StateDB.GetCode(addr))

	ret, err = run(evm, contract, input, false)
	if err != nil {
		evm.StateDB.RevertToSnapshot(snapshot)
		if err != errExecutionReverted {
			contract.UseGas(contract.Gas)
		}
	}
	return ret, contract.Gas, err
}

// DelegateCall executes the contract associated with the addr with the given input
// as parameters. It reverses the state in case of an execution error.
//
// DelegateCall differs from CallCode in the sense that it executes the given address'
// code with the caller as context and the caller is set to the caller of the caller.
func (evm *EVM) DelegateCall(caller ContractRef, addr common.Address, input []byte, gas uint64) (ret []byte, leftOverGas uint64, err error) {
	if evm.vmConfig.NoRecursion && evm.depth > 0 {
		return nil, gas, nil
	}

	evm.Push(getDualState(evm, addr))
	defer func() { evm.Pop() }()

	// Fail if we're trying to execute above the call depth limit
	if evm.depth > int(params.CallCreateDepth) {
		return nil, gas, ErrDepth
	}

	var (
		snapshot = evm.StateDB.Snapshot()
		to       = AccountRef(caller.Address())
	)

	// Initialise a new contract and make initialise the delegate values
	contract := NewContract(caller, to, nil, gas).AsDelegate()
	contract.SetCallCode(&addr, evm.StateDB.GetCodeHash(addr), evm.StateDB.GetCode(addr))

	ret, err = run(evm, contract, input, false)
	if err != nil {
		evm.StateDB.RevertToSnapshot(snapshot)
		if err != errExecutionReverted {
			contract.UseGas(contract.Gas)
		}
	}
	return ret, contract.Gas, err
}

// StaticCall executes the contract associated with the addr with the given input
// as parameters while disallowing any modifications to the state during the call.
// Opcodes that attempt to perform such modifications will result in exceptions
// instead of performing the modifications.
func (evm *EVM) StaticCall(caller ContractRef, addr common.Address, input []byte, gas uint64) (ret []byte, leftOverGas uint64, err error) {
	if evm.vmConfig.NoRecursion && evm.depth > 0 {
		return nil, gas, nil
	}

	// Fail if we're trying to execute above the call depth limit
	if evm.depth > int(params.CallCreateDepth) {
		return nil, gas, ErrDepth
	}

	var (
		to       = AccountRef(addr)
		stateDb  = getDualState(evm, addr)
		snapshot = stateDb.Snapshot()
	)
	// Initialise a new contract and set the code that is to be used by the EVM.
	// The contract is a scoped environment for this execution context only.
	contract := NewContract(caller, to, new(big.Int), gas)
	contract.SetCallCode(&addr, stateDb.GetCodeHash(addr), stateDb.GetCode(addr))

	// We do an AddBalance of zero here, just in order to trigger a touch.
	// This doesn't matter on Mainnet, where all empties are gone at the time of Byzantium,
	// but is the correct thing to do and matters on other networks, in tests, and potential
	// future scenarios
	stateDb.AddBalance(addr, bigZero)

	// When an error was returned by the EVM or when setting the creation code
	// above we revert to the snapshot and consume any gas remaining. Additionally
	// when we're in Homestead this also counts for code storage gas errors.
	ret, err = run(evm, contract, input, true)
	if err != nil {
		stateDb.RevertToSnapshot(snapshot)
		if err != errExecutionReverted {
			contract.UseGas(contract.Gas)
		}
	}
	return ret, contract.Gas, err
}

type codeAndHash struct {
	code []byte
	hash common.Hash
}

func (c *codeAndHash) Hash() common.Hash {
	if c.hash == (common.Hash{}) {
		c.hash = crypto.Keccak256Hash(c.code)
	}
	return c.hash
}

// create creates a new contract using code as deployment code.
func (evm *EVM) create(caller ContractRef, codeAndHash *codeAndHash, gas uint64, value *big.Int, address common.Address) ([]byte, common.Address, uint64, error) {
	// Depth check execution. Fail if we're trying to execute above the
	// limit.
	if evm.depth > int(params.CallCreateDepth) {
		return nil, common.Address{}, gas, ErrDepth
	}
	if !evm.CanTransfer(evm.StateDB, caller.Address(), value) {
		return nil, common.Address{}, gas, ErrInsufficientBalance
	}

	// Quorum
	// Get the right state in case of a dual state environment. If a sender
	// is a transaction (depth == 0) use the public state to derive the address
	// and increment the nonce of the public state. If the sender is a contract
	// (depth > 0) use the private state to derive the nonce and increment the
	// nonce on the private state only.
	//
	// If the transaction went to a public contract the private and public state
	// are the same.
	var creatorStateDb StateDB
	if evm.depth > 0 {
		creatorStateDb = evm.privateState
	} else {
		creatorStateDb = evm.publicState
	}

	nonce := creatorStateDb.GetNonce(caller.Address())
	creatorStateDb.SetNonce(caller.Address(), nonce+1)

	// Ensure there's no existing contract already at the designated address
	contractHash := evm.StateDB.GetCodeHash(address)
	if evm.StateDB.GetNonce(address) != 0 || (contractHash != (common.Hash{}) && contractHash != emptyCodeHash) {
		return nil, common.Address{}, 0, ErrContractAddressCollision
	}
	// Create a new account on the state
	snapshot := evm.StateDB.Snapshot()
	evm.StateDB.CreateAccount(address)
	if evm.chainRules.IsEIP158 {
		evm.StateDB.SetNonce(address, 1)
	}
	if evm.ChainConfig().IsQuorum {
		// skip transfer if value /= 0 (see note: Quorum, States, and Value Transfer)
		if value.Sign() != 0 {
			if evm.quorumReadOnly {
				return nil, common.Address{}, gas, ErrReadOnlyValueTransfer
			}
			evm.Transfer(evm.StateDB, caller.Address(), address, value)
		}
	} else {
		evm.Transfer(evm.StateDB, caller.Address(), address, value)
	}

	// Initialise a new contract and set the code that is to be used by the EVM.
	// The contract is a scoped environment for this execution context only.
	contract := NewContract(caller, AccountRef(address), value, gas)
	contract.SetCodeOptionalHash(&address, codeAndHash)

	if evm.vmConfig.NoRecursion && evm.depth > 0 {
		return nil, address, gas, nil
	}

	if evm.vmConfig.Debug && evm.depth == 0 {
		evm.vmConfig.Tracer.CaptureStart(caller.Address(), address, true, codeAndHash.code, gas, value)
	}
	start := time.Now()

	ret, err := run(evm, contract, nil, false)

<<<<<<< HEAD
	var maxCodeSize int
	if evm.ChainConfig().MaxCodeSize > 0 {
		maxCodeSize = int(evm.ChainConfig().MaxCodeSize * 1024)
	} else {
		maxCodeSize = params.MaxCodeSize
	}

	// check whether the max code size has been exceeded, check maxcode size from chain config
	maxCodeSizeExceeded := evm.ChainConfig().IsEIP158(evm.BlockNumber) && len(ret) > maxCodeSize
=======
	// check whether the max code size has been exceeded
	maxCodeSizeExceeded := evm.chainRules.IsEIP158 && len(ret) > params.MaxCodeSize
>>>>>>> bd059680
	// if the contract creation ran successfully and no errors were returned
	// calculate the gas required to store the code. If the code could not
	// be stored due to not enough gas set an error and let it be handled
	// by the error checking condition below.
	if err == nil && !maxCodeSizeExceeded {
		createDataGas := uint64(len(ret)) * params.CreateDataGas
		if contract.UseGas(createDataGas) {
			evm.StateDB.SetCode(address, ret)
		} else {
			err = ErrCodeStoreOutOfGas
		}
	}

	// When an error was returned by the EVM or when setting the creation code
	// above we revert to the snapshot and consume any gas remaining. Additionally
	// when we're in homestead this also counts for code storage gas errors.
	if maxCodeSizeExceeded || (err != nil && (evm.chainRules.IsHomestead || err != ErrCodeStoreOutOfGas)) {
		evm.StateDB.RevertToSnapshot(snapshot)
		if err != errExecutionReverted {
			contract.UseGas(contract.Gas)
		}
	}
	// Assign err if contract code size exceeds the max while the err is still empty.
	if maxCodeSizeExceeded && err == nil {
		err = errMaxCodeSizeExceeded
	}
	if evm.vmConfig.Debug && evm.depth == 0 {
		evm.vmConfig.Tracer.CaptureEnd(ret, gas-contract.Gas, time.Since(start), err)
	}
	return ret, address, contract.Gas, err

}

// Create creates a new contract using code as deployment code.
func (evm *EVM) Create(caller ContractRef, code []byte, gas uint64, value *big.Int) (ret []byte, contractAddr common.Address, leftOverGas uint64, err error) {
	// Quorum
	// Get the right state in case of a dual state environment. If a sender
	// is a transaction (depth == 0) use the public state to derive the address
	// and increment the nonce of the public state. If the sender is a contract
	// (depth > 0) use the private state to derive the nonce and increment the
	// nonce on the private state only.
	//
	// If the transaction went to a public contract the private and public state
	// are the same.
	var creatorStateDb StateDB
	if evm.depth > 0 {
		creatorStateDb = evm.privateState
	} else {
		creatorStateDb = evm.publicState
	}

	// Ensure there's no existing contract already at the designated address
	nonce := creatorStateDb.GetNonce(caller.Address())
	contractAddr = crypto.CreateAddress(caller.Address(), nonce)
	return evm.create(caller, &codeAndHash{code: code}, gas, value, contractAddr)
}

// Create2 creates a new contract using code as deployment code.
//
// The different between Create2 with Create is Create2 uses sha3(0xff ++ msg.sender ++ salt ++ sha3(init_code))[12:]
// instead of the usual sender-and-nonce-hash as the address where the contract is initialized at.
func (evm *EVM) Create2(caller ContractRef, code []byte, gas uint64, endowment *big.Int, salt *big.Int) (ret []byte, contractAddr common.Address, leftOverGas uint64, err error) {
	codeAndHash := &codeAndHash{code: code}
	contractAddr = crypto.CreateAddress2(caller.Address(), common.BigToHash(salt), codeAndHash.Hash().Bytes())
	return evm.create(caller, codeAndHash, gas, endowment, contractAddr)
}

// ChainConfig returns the environment's chain configuration
func (evm *EVM) ChainConfig() *params.ChainConfig { return evm.chainConfig }

func getDualState(env *EVM, addr common.Address) StateDB {
	// priv: (a) -> (b)  (private)
	// pub:   a  -> [b]  (private -> public)
	// priv: (a) ->  b   (public)
	state := env.StateDB

	if env.PrivateState().Exist(addr) {
		state = env.PrivateState()
	} else if env.PublicState().Exist(addr) {
		state = env.PublicState()
	}

	return state
}

func (env *EVM) PublicState() PublicState   { return env.publicState }
func (env *EVM) PrivateState() PrivateState { return env.privateState }
func (env *EVM) Push(statedb StateDB) {
	// Quorum : the read only depth to be set up only once for the entire
	// op code execution. This will be set first time transition from
	// private state to public state happens
	// statedb will be the state of the contract being called.
	// if a private contract is calling a public contract make it readonly.
	if !env.quorumReadOnly && env.privateState != statedb {
		env.quorumReadOnly = true
		env.readOnlyDepth = env.currentStateDepth
	}

	if castedStateDb, ok := statedb.(*state.StateDB); ok {
		env.states[env.currentStateDepth] = castedStateDb
		env.currentStateDepth++
	}

	env.StateDB = statedb
}
func (env *EVM) Pop() {
	env.currentStateDepth--
	if env.quorumReadOnly && env.currentStateDepth == env.readOnlyDepth {
		env.quorumReadOnly = false
	}
	env.StateDB = env.states[env.currentStateDepth-1]
}

func (env *EVM) Depth() int { return env.depth }

// We only need to revert the current state because when we call from private
// public state it's read only, there wouldn't be anything to reset.
// (A)->(B)->C->(B): A failure in (B) wouldn't need to reset C, as C was flagged
// read only.
func (self *EVM) RevertToSnapshot(snapshot int) {
	self.StateDB.RevertToSnapshot(snapshot)
}<|MERGE_RESOLUTION|>--- conflicted
+++ resolved
@@ -501,7 +501,6 @@
 
 	ret, err := run(evm, contract, nil, false)
 
-<<<<<<< HEAD
 	var maxCodeSize int
 	if evm.ChainConfig().MaxCodeSize > 0 {
 		maxCodeSize = int(evm.ChainConfig().MaxCodeSize * 1024)
@@ -510,11 +509,7 @@
 	}
 
 	// check whether the max code size has been exceeded, check maxcode size from chain config
-	maxCodeSizeExceeded := evm.ChainConfig().IsEIP158(evm.BlockNumber) && len(ret) > maxCodeSize
-=======
-	// check whether the max code size has been exceeded
-	maxCodeSizeExceeded := evm.chainRules.IsEIP158 && len(ret) > params.MaxCodeSize
->>>>>>> bd059680
+	maxCodeSizeExceeded := evm.chainRules.IsEIP158 && len(ret) > maxCodeSize
 	// if the contract creation ran successfully and no errors were returned
 	// calculate the gas required to store the code. If the code could not
 	// be stored due to not enough gas set an error and let it be handled
