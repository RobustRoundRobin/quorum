// Copyright 2014 The go-ethereum Authors
// This file is part of the go-ethereum library.
//
// The go-ethereum library is free software: you can redistribute it and/or modify
// it under the terms of the GNU Lesser General Public License as published by
// the Free Software Foundation, either version 3 of the License, or
// (at your option) any later version.
//
// The go-ethereum library is distributed in the hope that it will be useful,
// but WITHOUT ANY WARRANTY; without even the implied warranty of
// MERCHANTABILITY or FITNESS FOR A PARTICULAR PURPOSE. See the
// GNU Lesser General Public License for more details.
//
// You should have received a copy of the GNU Lesser General Public License
// along with the go-ethereum library. If not, see <http://www.gnu.org/licenses/>.

package core

import (
	"errors"
	"fmt"
	"math"
	"math/big"
	"sort"
	"sync"
	"time"

	"github.com/ethereum/go-ethereum/common"
	"github.com/ethereum/go-ethereum/common/prque"
	"github.com/ethereum/go-ethereum/core/state"
	"github.com/ethereum/go-ethereum/core/types"
	"github.com/ethereum/go-ethereum/event"
	"github.com/ethereum/go-ethereum/log"
	"github.com/ethereum/go-ethereum/metrics"
	"github.com/ethereum/go-ethereum/params"
)

const (
	// chainHeadChanSize is the size of channel listening to ChainHeadEvent.
	chainHeadChanSize = 10
)

var (
	// ErrInvalidSender is returned if the transaction contains an invalid signature.
	ErrInvalidSender = errors.New("invalid sender")

	// ErrNonceTooLow is returned if the nonce of a transaction is lower than the
	// one present in the local chain.
	ErrNonceTooLow = errors.New("nonce too low")

	// ErrUnderpriced is returned if a transaction's gas price is below the minimum
	// configured for the transaction pool.
	ErrUnderpriced = errors.New("transaction underpriced")

	// ErrReplaceUnderpriced is returned if a transaction is attempted to be replaced
	// with a different one without the required price bump.
	ErrReplaceUnderpriced = errors.New("replacement transaction underpriced")

	// ErrInsufficientFunds is returned if the total cost of executing a transaction
	// is higher than the balance of the user's account.
	ErrInsufficientFunds = errors.New("insufficient funds for gas * price + value")

	// ErrIntrinsicGas is returned if the transaction is specified to use less gas
	// than required to start the invocation.
	ErrIntrinsicGas = errors.New("intrinsic gas too low")

	// ErrGasLimit is returned if a transaction's requested gas limit exceeds the
	// maximum allowance of the current block.
	ErrGasLimit = errors.New("exceeds block gas limit")

	// ErrNegativeValue is a sanity error to ensure noone is able to specify a
	// transaction with a negative value.
	ErrNegativeValue = errors.New("negative value")

	// ErrOversizedData is returned if the input data of a transaction is greater
	// than some meaningful limit a user might use. This is not a consensus error
	// making the transaction invalid, rather a DOS protection.
	ErrOversizedData = errors.New("oversized data")

	ErrInvalidGasPrice = errors.New("Gas price not 0")

	// ErrEtherValueUnsupported is returned if a transaction specifies an Ether Value
	// for a private Quorum transaction.
	ErrEtherValueUnsupported = errors.New("ether value is not supported for private transactions")
)

var (
	evictionInterval    = time.Minute     // Time interval to check for evictable transactions
	statsReportInterval = 8 * time.Second // Time interval to report transaction pool stats
)

var (
	// Metrics for the pending pool
	pendingDiscardMeter   = metrics.NewRegisteredMeter("txpool/pending/discard", nil)
	pendingReplaceMeter   = metrics.NewRegisteredMeter("txpool/pending/replace", nil)
	pendingRateLimitMeter = metrics.NewRegisteredMeter("txpool/pending/ratelimit", nil) // Dropped due to rate limiting
	pendingNofundsMeter   = metrics.NewRegisteredMeter("txpool/pending/nofunds", nil)   // Dropped due to out-of-funds

	// Metrics for the queued pool
	queuedDiscardMeter   = metrics.NewRegisteredMeter("txpool/queued/discard", nil)
	queuedReplaceMeter   = metrics.NewRegisteredMeter("txpool/queued/replace", nil)
	queuedRateLimitMeter = metrics.NewRegisteredMeter("txpool/queued/ratelimit", nil) // Dropped due to rate limiting
	queuedNofundsMeter   = metrics.NewRegisteredMeter("txpool/queued/nofunds", nil)   // Dropped due to out-of-funds

	// General tx metrics
	knownTxMeter       = metrics.NewRegisteredMeter("txpool/known", nil)
	validTxMeter       = metrics.NewRegisteredMeter("txpool/valid", nil)
	invalidTxMeter     = metrics.NewRegisteredMeter("txpool/invalid", nil)
	underpricedTxMeter = metrics.NewRegisteredMeter("txpool/underpriced", nil)

	pendingGauge = metrics.NewRegisteredGauge("txpool/pending", nil)
	queuedGauge  = metrics.NewRegisteredGauge("txpool/queued", nil)
	localGauge   = metrics.NewRegisteredGauge("txpool/local", nil)
)

// TxStatus is the current status of a transaction as seen by the pool.
type TxStatus uint

const (
	TxStatusUnknown TxStatus = iota
	TxStatusQueued
	TxStatusPending
	TxStatusIncluded
)

// blockChain provides the state of blockchain and current gas limit to do
// some pre checks in tx pool and event subscribers.
type blockChain interface {
	CurrentBlock() *types.Block
	GetBlock(hash common.Hash, number uint64) *types.Block
	StateAt(root common.Hash) (*state.StateDB, *state.StateDB, error)

	SubscribeChainHeadEvent(ch chan<- ChainHeadEvent) event.Subscription
}

// TxPoolConfig are the configuration parameters of the transaction pool.
type TxPoolConfig struct {
	Locals    []common.Address // Addresses that should be treated by default as local
	NoLocals  bool             // Whether local transaction handling should be disabled
	Journal   string           // Journal of local transactions to survive node restarts
	Rejournal time.Duration    // Time interval to regenerate the local transaction journal

	TransactionSizeLimit uint64 // Maximum size allowed for valid transaction (in KB)
	MaxCodeSize          uint64 // Maximum size allowed of contract code that can be deployed (in KB)

	PriceLimit uint64 // Minimum gas price to enforce for acceptance into the pool
	PriceBump  uint64 // Minimum price bump percentage to replace an already existing transaction (nonce)

	AccountSlots uint64 // Number of executable transaction slots guaranteed per account
	GlobalSlots  uint64 // Maximum number of executable transaction slots for all accounts
	AccountQueue uint64 // Maximum number of non-executable transaction slots permitted per account
	GlobalQueue  uint64 // Maximum number of non-executable transaction slots for all accounts

	Lifetime time.Duration // Maximum amount of time non-executable transaction are queued
}

// DefaultTxPoolConfig contains the default configurations for the transaction
// pool.
var DefaultTxPoolConfig = TxPoolConfig{
	Journal:   "transactions.rlp",
	Rejournal: time.Hour,

	TransactionSizeLimit: 64,
	MaxCodeSize:          24,

	PriceLimit: 1,
	PriceBump:  10,

	AccountSlots: 16,
	GlobalSlots:  4096,
	AccountQueue: 64,
	GlobalQueue:  1024,

	Lifetime: 3 * time.Hour,
}

// sanitize checks the provided user configurations and changes anything that's
// unreasonable or unworkable.
func (config *TxPoolConfig) sanitize() TxPoolConfig {
	conf := *config
	if conf.Rejournal < time.Second {
		log.Warn("Sanitizing invalid txpool journal time", "provided", conf.Rejournal, "updated", time.Second)
		conf.Rejournal = time.Second
	}
	if conf.PriceLimit < 1 {
		log.Warn("Sanitizing invalid txpool price limit", "provided", conf.PriceLimit, "updated", DefaultTxPoolConfig.PriceLimit)
		conf.PriceLimit = DefaultTxPoolConfig.PriceLimit
	}
	if conf.PriceBump < 1 {
		log.Warn("Sanitizing invalid txpool price bump", "provided", conf.PriceBump, "updated", DefaultTxPoolConfig.PriceBump)
		conf.PriceBump = DefaultTxPoolConfig.PriceBump
	}
	if conf.AccountSlots < 1 {
		log.Warn("Sanitizing invalid txpool account slots", "provided", conf.AccountSlots, "updated", DefaultTxPoolConfig.AccountSlots)
		conf.AccountSlots = DefaultTxPoolConfig.AccountSlots
	}
	if conf.GlobalSlots < 1 {
		log.Warn("Sanitizing invalid txpool global slots", "provided", conf.GlobalSlots, "updated", DefaultTxPoolConfig.GlobalSlots)
		conf.GlobalSlots = DefaultTxPoolConfig.GlobalSlots
	}
	if conf.AccountQueue < 1 {
		log.Warn("Sanitizing invalid txpool account queue", "provided", conf.AccountQueue, "updated", DefaultTxPoolConfig.AccountQueue)
		conf.AccountQueue = DefaultTxPoolConfig.AccountQueue
	}
	if conf.GlobalQueue < 1 {
		log.Warn("Sanitizing invalid txpool global queue", "provided", conf.GlobalQueue, "updated", DefaultTxPoolConfig.GlobalQueue)
		conf.GlobalQueue = DefaultTxPoolConfig.GlobalQueue
	}
	if conf.Lifetime < 1 {
		log.Warn("Sanitizing invalid txpool lifetime", "provided", conf.Lifetime, "updated", DefaultTxPoolConfig.Lifetime)
		conf.Lifetime = DefaultTxPoolConfig.Lifetime
	}
	return conf
}

// TxPool contains all currently known transactions. Transactions
// enter the pool when they are received from the network or submitted
// locally. They exit the pool when they are included in the blockchain.
//
// The pool separates processable transactions (which can be applied to the
// current state) and future transactions. Transactions move between those
// two states over time as they are received and processed.
type TxPool struct {
	config      TxPoolConfig
	chainconfig *params.ChainConfig
	chain       blockChain
	gasPrice    *big.Int
	txFeed      event.Feed
	scope       event.SubscriptionScope
	signer      types.Signer
	mu          sync.RWMutex

	istanbul bool // Fork indicator whether we are in the istanbul stage.

	currentState  *state.StateDB // Current state in the blockchain head
	pendingNonces *txNoncer      // Pending state tracking virtual nonces
	currentMaxGas uint64         // Current gas limit for transaction caps

	locals  *accountSet // Set of local transaction to exempt from eviction rules
	journal *txJournal  // Journal of local transaction to back up to disk

	pending map[common.Address]*txList   // All currently processable transactions
	queue   map[common.Address]*txList   // Queued but non-processable transactions
	beats   map[common.Address]time.Time // Last heartbeat from each known account
	all     *txLookup                    // All transactions to allow lookups
	priced  *txPricedList                // All transactions sorted by price

	chainHeadCh     chan ChainHeadEvent
	chainHeadSub    event.Subscription
	reqResetCh      chan *txpoolResetRequest
	reqPromoteCh    chan *accountSet
	queueTxEventCh  chan *types.Transaction
	reorgDoneCh     chan chan struct{}
	reorgShutdownCh chan struct{}  // requests shutdown of scheduleReorgLoop
	wg              sync.WaitGroup // tracks loop, scheduleReorgLoop

	homestead bool
}

type txpoolResetRequest struct {
	oldHead, newHead *types.Header
}

// NewTxPool creates a new transaction pool to gather, sort and filter inbound
// transactions from the network.
func NewTxPool(config TxPoolConfig, chainconfig *params.ChainConfig, chain blockChain) *TxPool {
	// Sanitize the input to ensure no vulnerable gas prices are set
	config = (&config).sanitize()

	// Create the transaction pool with its initial settings
	pool := &TxPool{
		config:          config,
		chainconfig:     chainconfig,
		chain:           chain,
		signer:          types.NewEIP155Signer(chainconfig.ChainID),
		pending:         make(map[common.Address]*txList),
		queue:           make(map[common.Address]*txList),
		beats:           make(map[common.Address]time.Time),
		all:             newTxLookup(),
		chainHeadCh:     make(chan ChainHeadEvent, chainHeadChanSize),
		reqResetCh:      make(chan *txpoolResetRequest),
		reqPromoteCh:    make(chan *accountSet),
		queueTxEventCh:  make(chan *types.Transaction),
		reorgDoneCh:     make(chan chan struct{}),
		reorgShutdownCh: make(chan struct{}),
		gasPrice:        new(big.Int).SetUint64(config.PriceLimit),
	}
	pool.locals = newAccountSet(pool.signer)
	for _, addr := range config.Locals {
		log.Info("Setting new local account", "address", addr)
		pool.locals.add(addr)
	}
	pool.priced = newTxPricedList(pool.all)
	pool.reset(nil, chain.CurrentBlock().Header())

	// Start the reorg loop early so it can handle requests generated during journal loading.
	pool.wg.Add(1)
	go pool.scheduleReorgLoop()

	// If local transactions and journaling is enabled, load from disk
	if !config.NoLocals && config.Journal != "" {
		pool.journal = newTxJournal(config.Journal)

		if err := pool.journal.load(pool.AddLocals); err != nil {
			log.Warn("Failed to load transaction journal", "err", err)
		}
		if err := pool.journal.rotate(pool.local()); err != nil {
			log.Warn("Failed to rotate transaction journal", "err", err)
		}
	}

	// Subscribe events from blockchain and start the main event loop.
	pool.chainHeadSub = pool.chain.SubscribeChainHeadEvent(pool.chainHeadCh)
	pool.wg.Add(1)
	go pool.loop()

	return pool
}

// loop is the transaction pool's main event loop, waiting for and reacting to
// outside blockchain events as well as for various reporting and transaction
// eviction events.
func (pool *TxPool) loop() {
	defer pool.wg.Done()

	var (
		prevPending, prevQueued, prevStales int
		// Start the stats reporting and transaction eviction tickers
		report  = time.NewTicker(statsReportInterval)
		evict   = time.NewTicker(evictionInterval)
		journal = time.NewTicker(pool.config.Rejournal)
		// Track the previous head headers for transaction reorgs
		head = pool.chain.CurrentBlock()
	)
	defer report.Stop()
	defer evict.Stop()
	defer journal.Stop()

	for {
		select {
		// Handle ChainHeadEvent
		case ev := <-pool.chainHeadCh:
			if ev.Block != nil {
				if pool.chainconfig.IsHomestead(ev.Block.Number()) {
					pool.homestead = true
				}

				pool.requestReset(head.Header(), ev.Block.Header())
				head = ev.Block
			}

		// System shutdown.
		case <-pool.chainHeadSub.Err():
			close(pool.reorgShutdownCh)
			return

		// Handle stats reporting ticks
		case <-report.C:
			pool.mu.RLock()
			pending, queued := pool.stats()
			stales := pool.priced.stales
			pool.mu.RUnlock()

			if pending != prevPending || queued != prevQueued || stales != prevStales {
				log.Debug("Transaction pool status report", "executable", pending, "queued", queued, "stales", stales)
				prevPending, prevQueued, prevStales = pending, queued, stales
			}

		// Handle inactive account transaction eviction
		case <-evict.C:
			pool.mu.Lock()
			for addr := range pool.queue {
				// Skip local transactions from the eviction mechanism
				if pool.locals.contains(addr) {
					continue
				}
				// Any non-locals old enough should be removed
				if time.Since(pool.beats[addr]) > pool.config.Lifetime {
					for _, tx := range pool.queue[addr].Flatten() {
						pool.removeTx(tx.Hash(), true)
					}
				}
			}
			pool.mu.Unlock()

		// Handle local transaction journal rotation
		case <-journal.C:
			if pool.journal != nil {
				pool.mu.Lock()
				if err := pool.journal.rotate(pool.local()); err != nil {
					log.Warn("Failed to rotate local tx journal", "err", err)
				}
				pool.mu.Unlock()
			}
		}
	}
}

// Stop terminates the transaction pool.
func (pool *TxPool) Stop() {
	// Unsubscribe all subscriptions registered from txpool
	pool.scope.Close()

	// Unsubscribe subscriptions registered from blockchain
	pool.chainHeadSub.Unsubscribe()
	pool.wg.Wait()

	if pool.journal != nil {
		pool.journal.close()
	}
	log.Info("Transaction pool stopped")
}

// SubscribeNewTxsEvent registers a subscription of NewTxsEvent and
// starts sending event to the given channel.
func (pool *TxPool) SubscribeNewTxsEvent(ch chan<- NewTxsEvent) event.Subscription {
	return pool.scope.Track(pool.txFeed.Subscribe(ch))
}

// GasPrice returns the current gas price enforced by the transaction pool.
func (pool *TxPool) GasPrice() *big.Int {
	pool.mu.RLock()
	defer pool.mu.RUnlock()

	return new(big.Int).Set(pool.gasPrice)
}

// SetGasPrice updates the minimum price required by the transaction pool for a
// new transaction, and drops all transactions below this threshold.
func (pool *TxPool) SetGasPrice(price *big.Int) {
	pool.mu.Lock()
	defer pool.mu.Unlock()

	pool.gasPrice = price
	for _, tx := range pool.priced.Cap(price, pool.locals) {
		pool.removeTx(tx.Hash(), false)
	}
	log.Info("Transaction pool price threshold updated", "price", price)
}

// Nonce returns the next nonce of an account, with all transactions executable
// by the pool already applied on top.
func (pool *TxPool) Nonce(addr common.Address) uint64 {
	pool.mu.RLock()
	defer pool.mu.RUnlock()

	return pool.pendingNonces.get(addr)
}

// Stats retrieves the current pool stats, namely the number of pending and the
// number of queued (non-executable) transactions.
func (pool *TxPool) Stats() (int, int) {
	pool.mu.RLock()
	defer pool.mu.RUnlock()

	return pool.stats()
}

// stats retrieves the current pool stats, namely the number of pending and the
// number of queued (non-executable) transactions.
func (pool *TxPool) stats() (int, int) {
	pending := 0
	for _, list := range pool.pending {
		pending += list.Len()
	}
	queued := 0
	for _, list := range pool.queue {
		queued += list.Len()
	}
	return pending, queued
}

// Content retrieves the data content of the transaction pool, returning all the
// pending as well as queued transactions, grouped by account and sorted by nonce.
func (pool *TxPool) Content() (map[common.Address]types.Transactions, map[common.Address]types.Transactions) {
	pool.mu.Lock()
	defer pool.mu.Unlock()

	pending := make(map[common.Address]types.Transactions)
	for addr, list := range pool.pending {
		pending[addr] = list.Flatten()
	}
	queued := make(map[common.Address]types.Transactions)
	for addr, list := range pool.queue {
		queued[addr] = list.Flatten()
	}
	return pending, queued
}

// Pending retrieves all currently processable transactions, grouped by origin
// account and sorted by nonce. The returned transaction set is a copy and can be
// freely modified by calling code.
func (pool *TxPool) Pending() (map[common.Address]types.Transactions, error) {
	pool.mu.Lock()
	defer pool.mu.Unlock()

	pending := make(map[common.Address]types.Transactions)
	for addr, list := range pool.pending {
		pending[addr] = list.Flatten()
	}
	return pending, nil
}

// Locals retrieves the accounts currently considered local by the pool.
func (pool *TxPool) Locals() []common.Address {
	pool.mu.Lock()
	defer pool.mu.Unlock()

	return pool.locals.flatten()
}

// local retrieves all currently known local transactions, grouped by origin
// account and sorted by nonce. The returned transaction set is a copy and can be
// freely modified by calling code.
func (pool *TxPool) local() map[common.Address]types.Transactions {
	txs := make(map[common.Address]types.Transactions)
	for addr := range pool.locals.accounts {
		if pending := pool.pending[addr]; pending != nil {
			txs[addr] = append(txs[addr], pending.Flatten()...)
		}
		if queued := pool.queue[addr]; queued != nil {
			txs[addr] = append(txs[addr], queued.Flatten()...)
		}
	}
	return txs
}

// validateTx checks whether a transaction is valid according to the consensus
// rules and adheres to some heuristic limits of the local node (price and size).
func (pool *TxPool) validateTx(tx *types.Transaction, local bool) error {
	isQuorum := pool.chainconfig.IsQuorum
	sizeLimit := pool.chainconfig.TransactionSizeLimit
	if sizeLimit == 0 {
		sizeLimit = DefaultTxPoolConfig.TransactionSizeLimit
	}

	if isQuorum && tx.GasPrice().Cmp(common.Big0) != 0 {
		return ErrInvalidGasPrice
	}
	// Reject transactions over 32KB (or manually set limit) to prevent DOS attacks
	if float64(tx.Size()) > float64(sizeLimit*1024) {
		return ErrOversizedData
	}
	// Transactions can't be negative. This may never happen using RLP decoded
	// transactions but may occur if you create a transaction using the RPC.
	if tx.Value().Sign() < 0 {
		return ErrNegativeValue
	}
	// Ensure the transaction doesn't exceed the current block limit gas.
	if pool.currentMaxGas < tx.Gas() {
		return ErrGasLimit
	}
	// Make sure the transaction is signed properly
	from, err := types.Sender(pool.signer, tx)
	if err != nil {
		return ErrInvalidSender
	}
	// Drop non-local transactions under our own minimal accepted gas price
	local = local || pool.locals.contains(from) // account may be local even if the transaction arrived from the network
	if !isQuorum && !local && pool.gasPrice.Cmp(tx.GasPrice()) > 0 {
		return ErrUnderpriced
	}
	// Ensure the transaction adheres to nonce ordering
	if pool.currentState.GetNonce(from) > tx.Nonce() {
		return ErrNonceTooLow
	}
	// Ether value is not currently supported on private transactions
	if tx.IsPrivate() && (len(tx.Data()) == 0 || tx.Value().Sign() != 0) {
		return ErrEtherValueUnsupported
	}
	// Transactor should have enough funds to cover the costs
	// cost == V + GP * GL
	if pool.currentState.GetBalance(from).Cmp(tx.Cost()) < 0 {
		return ErrInsufficientFunds
	}
	// Ensure the transaction has more gas than the basic tx fee.
<<<<<<< HEAD
	intrGas, err := IntrinsicGas(tx.Data(), tx.To() == nil, pool.homestead)
=======
	intrGas, err := IntrinsicGas(tx.Data(), tx.To() == nil, true, pool.istanbul)
>>>>>>> bd059680
	if err != nil {
		return err
	}
	if tx.Gas() < intrGas {
		return ErrIntrinsicGas
	}

	// Check if the sender account is authorized to perform the transaction
	if isQuorum {
		if err := checkAccount(from, tx.To()); err != nil {
			return err
		}
	}

	return nil
}

// add validates a transaction and inserts it into the non-executable queue for later
// pending promotion and execution. If the transaction is a replacement for an already
// pending or queued one, it overwrites the previous transaction if its price is higher.
//
// If a newly added transaction is marked as local, its sending account will be
// whitelisted, preventing any associated transaction from being dropped out of the pool
// due to pricing constraints.
func (pool *TxPool) add(tx *types.Transaction, local bool) (replaced bool, err error) {
	// If the transaction is already known, discard it
	hash := tx.Hash()
	if pool.all.Get(hash) != nil {
		log.Trace("Discarding already known transaction", "hash", hash)
		knownTxMeter.Mark(1)
		return false, fmt.Errorf("known transaction: %x", hash)
	}
	// If the transaction fails basic validation, discard it
	if err := pool.validateTx(tx, local); err != nil {
		log.Trace("Discarding invalid transaction", "hash", hash, "err", err)
		invalidTxMeter.Mark(1)
		return false, err
	}
	// If the transaction pool is full, discard underpriced transactions
	if uint64(pool.all.Count()) >= pool.config.GlobalSlots+pool.config.GlobalQueue {
		// If the new transaction is underpriced, don't accept it
		if !pool.chainconfig.IsQuorum && !local && pool.priced.Underpriced(tx, pool.locals) {
			log.Trace("Discarding underpriced transaction", "hash", hash, "price", tx.GasPrice())
			underpricedTxMeter.Mark(1)
			return false, ErrUnderpriced
		}
		// New transaction is better than our worse ones, make room for it
		drop := pool.priced.Discard(pool.all.Count()-int(pool.config.GlobalSlots+pool.config.GlobalQueue-1), pool.locals)
		for _, tx := range drop {
			log.Trace("Discarding freshly underpriced transaction", "hash", tx.Hash(), "price", tx.GasPrice())
			underpricedTxMeter.Mark(1)
			pool.removeTx(tx.Hash(), false)
		}
	}
	// Try to replace an existing transaction in the pending pool
	from, _ := types.Sender(pool.signer, tx) // already validated
	if list := pool.pending[from]; list != nil && list.Overlaps(tx) {
		// Nonce already pending, check if required price bump is met
		inserted, old := list.Add(tx, pool.config.PriceBump)
		if !inserted {
			pendingDiscardMeter.Mark(1)
			return false, ErrReplaceUnderpriced
		}
		// New transaction is better, replace old one
		if old != nil {
			pool.all.Remove(old.Hash())
			pool.priced.Removed(1)
			pendingReplaceMeter.Mark(1)
		}
		pool.all.Add(tx)
		pool.priced.Put(tx)
		pool.journalTx(from, tx)
		pool.queueTxEvent(tx)
		log.Trace("Pooled new executable transaction", "hash", hash, "from", from, "to", tx.To())
		return old != nil, nil
	}
	// New transaction isn't replacing a pending one, push into queue
	replaced, err = pool.enqueueTx(hash, tx)
	if err != nil {
		return false, err
	}
	// Mark local addresses and journal local transactions
	if local {
		if !pool.locals.contains(from) {
			log.Info("Setting new local account", "address", from)
			pool.locals.add(from)
		}
	}
	if local || pool.locals.contains(from) {
		localGauge.Inc(1)
	}
	pool.journalTx(from, tx)

	log.Trace("Pooled new future transaction", "hash", hash, "from", from, "to", tx.To())
	return replaced, nil
}

// enqueueTx inserts a new transaction into the non-executable transaction queue.
//
// Note, this method assumes the pool lock is held!
func (pool *TxPool) enqueueTx(hash common.Hash, tx *types.Transaction) (bool, error) {
	// Try to insert the transaction into the future queue
	from, _ := types.Sender(pool.signer, tx) // already validated
	if pool.queue[from] == nil {
		pool.queue[from] = newTxList(false)
	}
	inserted, old := pool.queue[from].Add(tx, pool.config.PriceBump)
	if !inserted {
		// An older transaction was better, discard this
		queuedDiscardMeter.Mark(1)
		return false, ErrReplaceUnderpriced
	}
	// Discard any previous transaction and mark this
	if old != nil {
		pool.all.Remove(old.Hash())
		pool.priced.Removed(1)
		queuedReplaceMeter.Mark(1)
	} else {
		// Nothing was replaced, bump the queued counter
		queuedGauge.Inc(1)
	}
	if pool.all.Get(hash) == nil {
		pool.all.Add(tx)
		pool.priced.Put(tx)
	}
	return old != nil, nil
}

// journalTx adds the specified transaction to the local disk journal if it is
// deemed to have been sent from a local account.
func (pool *TxPool) journalTx(from common.Address, tx *types.Transaction) {
	// Only journal if it's enabled and the transaction is local
	if pool.journal == nil || !pool.locals.contains(from) {
		return
	}
	if err := pool.journal.insert(tx); err != nil {
		log.Warn("Failed to journal local transaction", "err", err)
	}
}

// promoteTx adds a transaction to the pending (processable) list of transactions
// and returns whether it was inserted or an older was better.
//
// Note, this method assumes the pool lock is held!
func (pool *TxPool) promoteTx(addr common.Address, hash common.Hash, tx *types.Transaction) bool {
	// Try to insert the transaction into the pending queue
	if pool.pending[addr] == nil {
		pool.pending[addr] = newTxList(true)
	}
	list := pool.pending[addr]

	inserted, old := list.Add(tx, pool.config.PriceBump)
	if !inserted {
		// An older transaction was better, discard this
		pool.all.Remove(hash)
		pool.priced.Removed(1)

		pendingDiscardMeter.Mark(1)
		return false
	}
	// Otherwise discard any previous transaction and mark this
	if old != nil {
		pool.all.Remove(old.Hash())
		pool.priced.Removed(1)

		pendingReplaceMeter.Mark(1)
	} else {
		// Nothing was replaced, bump the pending counter
		pendingGauge.Inc(1)
	}
	// Failsafe to work around direct pending inserts (tests)
	if pool.all.Get(hash) == nil {
		pool.all.Add(tx)
		pool.priced.Put(tx)
	}
	// Set the potentially new pending nonce and notify any subsystems of the new tx
	pool.beats[addr] = time.Now()
	pool.pendingNonces.set(addr, tx.Nonce()+1)

	return true
}

// AddLocals enqueues a batch of transactions into the pool if they are valid, marking the
// senders as a local ones, ensuring they go around the local pricing constraints.
//
// This method is used to add transactions from the RPC API and performs synchronous pool
// reorganization and event propagation.
func (pool *TxPool) AddLocals(txs []*types.Transaction) []error {
	return pool.addTxs(txs, !pool.config.NoLocals, true)
}

// AddLocal enqueues a single local transaction into the pool if it is valid. This is
// a convenience wrapper aroundd AddLocals.
func (pool *TxPool) AddLocal(tx *types.Transaction) error {
	errs := pool.AddLocals([]*types.Transaction{tx})
	return errs[0]
}

// AddRemotes enqueues a batch of transactions into the pool if they are valid. If the
// senders are not among the locally tracked ones, full pricing constraints will apply.
//
// This method is used to add transactions from the p2p network and does not wait for pool
// reorganization and internal event propagation.
func (pool *TxPool) AddRemotes(txs []*types.Transaction) []error {
	return pool.addTxs(txs, false, false)
}

// This is like AddRemotes, but waits for pool reorganization. Tests use this method.
func (pool *TxPool) AddRemotesSync(txs []*types.Transaction) []error {
	return pool.addTxs(txs, false, true)
}

// This is like AddRemotes with a single transaction, but waits for pool reorganization. Tests use this method.
func (pool *TxPool) addRemoteSync(tx *types.Transaction) error {
	errs := pool.AddRemotesSync([]*types.Transaction{tx})
	return errs[0]
}

// AddRemote enqueues a single transaction into the pool if it is valid. This is a convenience
// wrapper around AddRemotes.
//
// Deprecated: use AddRemotes
func (pool *TxPool) AddRemote(tx *types.Transaction) error {
	errs := pool.AddRemotes([]*types.Transaction{tx})
	return errs[0]
}

// addTxs attempts to queue a batch of transactions if they are valid.
func (pool *TxPool) addTxs(txs []*types.Transaction, local, sync bool) []error {
	// Filter out known ones without obtaining the pool lock or recovering signatures
	var (
		errs = make([]error, len(txs))
		news = make([]*types.Transaction, 0, len(txs))
	)
	for i, tx := range txs {
		// If the transaction is known, pre-set the error slot
		if pool.all.Get(tx.Hash()) != nil {
			errs[i] = fmt.Errorf("known transaction: %x", tx.Hash())
			knownTxMeter.Mark(1)
			continue
		}
		// Accumulate all unknown transactions for deeper processing
		news = append(news, tx)
	}
	if len(news) == 0 {
		return errs
	}
	// Cache senders in transactions before obtaining lock (pool.signer is immutable)
	for _, tx := range news {
		types.Sender(pool.signer, tx)
	}
	// Process all the new transaction and merge any errors into the original slice
	pool.mu.Lock()
	newErrs, dirtyAddrs := pool.addTxsLocked(news, local)
	pool.mu.Unlock()

	var nilSlot = 0
	for _, err := range newErrs {
		for errs[nilSlot] != nil {
			nilSlot++
		}
		errs[nilSlot] = err
	}
	// Reorg the pool internals if needed and return
	done := pool.requestPromoteExecutables(dirtyAddrs)
	if sync {
		<-done
	}
	return errs
}

// addTxsLocked attempts to queue a batch of transactions if they are valid.
// The transaction pool lock must be held.
func (pool *TxPool) addTxsLocked(txs []*types.Transaction, local bool) ([]error, *accountSet) {
	dirty := newAccountSet(pool.signer)
	errs := make([]error, len(txs))
	for i, tx := range txs {
		replaced, err := pool.add(tx, local)
		errs[i] = err
		if err == nil && !replaced {
			dirty.addTx(tx)
		}
	}
	validTxMeter.Mark(int64(len(dirty.accounts)))
	return errs, dirty
}

// Status returns the status (unknown/pending/queued) of a batch of transactions
// identified by their hashes.
func (pool *TxPool) Status(hashes []common.Hash) []TxStatus {
	status := make([]TxStatus, len(hashes))
	for i, hash := range hashes {
		tx := pool.Get(hash)
		if tx == nil {
			continue
		}
		from, _ := types.Sender(pool.signer, tx) // already validated
		pool.mu.RLock()
		if txList := pool.pending[from]; txList != nil && txList.txs.items[tx.Nonce()] != nil {
			status[i] = TxStatusPending
		} else if txList := pool.queue[from]; txList != nil && txList.txs.items[tx.Nonce()] != nil {
			status[i] = TxStatusQueued
		}
		// implicit else: the tx may have been included into a block between
		// checking pool.Get and obtaining the lock. In that case, TxStatusUnknown is correct
		pool.mu.RUnlock()
	}
	return status
}

// Get returns a transaction if it is contained in the pool and nil otherwise.
func (pool *TxPool) Get(hash common.Hash) *types.Transaction {
	return pool.all.Get(hash)
}

// removeTx removes a single transaction from the queue, moving all subsequent
// transactions back to the future queue.
func (pool *TxPool) removeTx(hash common.Hash, outofbound bool) {
	// Fetch the transaction we wish to delete
	tx := pool.all.Get(hash)
	if tx == nil {
		return
	}
	addr, _ := types.Sender(pool.signer, tx) // already validated during insertion

	// Remove it from the list of known transactions
	pool.all.Remove(hash)
	if outofbound {
		pool.priced.Removed(1)
	}
	if pool.locals.contains(addr) {
		localGauge.Dec(1)
	}
	// Remove the transaction from the pending lists and reset the account nonce
	if pending := pool.pending[addr]; pending != nil {
		if removed, invalids := pending.Remove(tx); removed {
			// If no more pending transactions are left, remove the list
			if pending.Empty() {
				delete(pool.pending, addr)
				delete(pool.beats, addr)
			}
			// Postpone any invalidated transactions
			for _, tx := range invalids {
				pool.enqueueTx(tx.Hash(), tx)
			}
			// Update the account nonce if needed
			pool.pendingNonces.setIfLower(addr, tx.Nonce())
			// Reduce the pending counter
			pendingGauge.Dec(int64(1 + len(invalids)))
			return
		}
	}
	// Transaction is in the future queue
	if future := pool.queue[addr]; future != nil {
		if removed, _ := future.Remove(tx); removed {
			// Reduce the queued counter
			queuedGauge.Dec(1)
		}
		if future.Empty() {
			delete(pool.queue, addr)
		}
	}
}

// requestPromoteExecutables requests a pool reset to the new head block.
// The returned channel is closed when the reset has occurred.
func (pool *TxPool) requestReset(oldHead *types.Header, newHead *types.Header) chan struct{} {
	select {
	case pool.reqResetCh <- &txpoolResetRequest{oldHead, newHead}:
		return <-pool.reorgDoneCh
	case <-pool.reorgShutdownCh:
		return pool.reorgShutdownCh
	}
}

// requestPromoteExecutables requests transaction promotion checks for the given addresses.
// The returned channel is closed when the promotion checks have occurred.
func (pool *TxPool) requestPromoteExecutables(set *accountSet) chan struct{} {
	select {
	case pool.reqPromoteCh <- set:
		return <-pool.reorgDoneCh
	case <-pool.reorgShutdownCh:
		return pool.reorgShutdownCh
	}
}

// queueTxEvent enqueues a transaction event to be sent in the next reorg run.
func (pool *TxPool) queueTxEvent(tx *types.Transaction) {
	select {
	case pool.queueTxEventCh <- tx:
	case <-pool.reorgShutdownCh:
	}
}

// scheduleReorgLoop schedules runs of reset and promoteExecutables. Code above should not
// call those methods directly, but request them being run using requestReset and
// requestPromoteExecutables instead.
func (pool *TxPool) scheduleReorgLoop() {
	defer pool.wg.Done()

	var (
		curDone       chan struct{} // non-nil while runReorg is active
		nextDone      = make(chan struct{})
		launchNextRun bool
		reset         *txpoolResetRequest
		dirtyAccounts *accountSet
		queuedEvents  = make(map[common.Address]*txSortedMap)
	)
	for {
		// Launch next background reorg if needed
		if curDone == nil && launchNextRun {
			// Run the background reorg and announcements
			go pool.runReorg(nextDone, reset, dirtyAccounts, queuedEvents)

			// Prepare everything for the next round of reorg
			curDone, nextDone = nextDone, make(chan struct{})
			launchNextRun = false

			reset, dirtyAccounts = nil, nil
			queuedEvents = make(map[common.Address]*txSortedMap)
		}

		select {
		case req := <-pool.reqResetCh:
			// Reset request: update head if request is already pending.
			if reset == nil {
				reset = req
			} else {
				reset.newHead = req.newHead
			}
			launchNextRun = true
			pool.reorgDoneCh <- nextDone

		case req := <-pool.reqPromoteCh:
			// Promote request: update address set if request is already pending.
			if dirtyAccounts == nil {
				dirtyAccounts = req
			} else {
				dirtyAccounts.merge(req)
			}
			launchNextRun = true
			pool.reorgDoneCh <- nextDone

		case tx := <-pool.queueTxEventCh:
			// Queue up the event, but don't schedule a reorg. It's up to the caller to
			// request one later if they want the events sent.
			addr, _ := types.Sender(pool.signer, tx)
			if _, ok := queuedEvents[addr]; !ok {
				queuedEvents[addr] = newTxSortedMap()
			}
			queuedEvents[addr].Put(tx)

		case <-curDone:
			curDone = nil

		case <-pool.reorgShutdownCh:
			// Wait for current run to finish.
			if curDone != nil {
				<-curDone
			}
			close(nextDone)
			return
		}
	}
}

// runReorg runs reset and promoteExecutables on behalf of scheduleReorgLoop.
func (pool *TxPool) runReorg(done chan struct{}, reset *txpoolResetRequest, dirtyAccounts *accountSet, events map[common.Address]*txSortedMap) {
	defer close(done)

	var promoteAddrs []common.Address
	if dirtyAccounts != nil {
		promoteAddrs = dirtyAccounts.flatten()
	}
	pool.mu.Lock()
	if reset != nil {
		// Reset from the old head to the new, rescheduling any reorged transactions
		pool.reset(reset.oldHead, reset.newHead)

		// Nonces were reset, discard any events that became stale
		for addr := range events {
			events[addr].Forward(pool.pendingNonces.get(addr))
			if events[addr].Len() == 0 {
				delete(events, addr)
			}
		}
		// Reset needs promote for all addresses
		promoteAddrs = promoteAddrs[:0]
		for addr := range pool.queue {
			promoteAddrs = append(promoteAddrs, addr)
		}
	}
	// Check for pending transactions for every account that sent new ones
	promoted := pool.promoteExecutables(promoteAddrs)
	for _, tx := range promoted {
		addr, _ := types.Sender(pool.signer, tx)
		if _, ok := events[addr]; !ok {
			events[addr] = newTxSortedMap()
		}
		events[addr].Put(tx)
	}
	// If a new block appeared, validate the pool of pending transactions. This will
	// remove any transaction that has been included in the block or was invalidated
	// because of another transaction (e.g. higher gas price).
	if reset != nil {
		pool.demoteUnexecutables()
	}
	// Ensure pool.queue and pool.pending sizes stay within the configured limits.
	pool.truncatePending()
	pool.truncateQueue()

	// Update all accounts to the latest known pending nonce
	for addr, list := range pool.pending {
		txs := list.Flatten() // Heavy but will be cached and is needed by the miner anyway
		pool.pendingNonces.set(addr, txs[len(txs)-1].Nonce()+1)
	}
	pool.mu.Unlock()

	// Notify subsystems for newly added transactions
	if len(events) > 0 {
		var txs []*types.Transaction
		for _, set := range events {
			txs = append(txs, set.Flatten()...)
		}
		pool.txFeed.Send(NewTxsEvent{txs})
	}
}

// reset retrieves the current state of the blockchain and ensures the content
// of the transaction pool is valid with regard to the chain state.
func (pool *TxPool) reset(oldHead, newHead *types.Header) {
	// If we're reorging an old state, reinject all dropped transactions
	var reinject types.Transactions

	if oldHead != nil && oldHead.Hash() != newHead.ParentHash {
		// If the reorg is too deep, avoid doing it (will happen during fast sync)
		oldNum := oldHead.Number.Uint64()
		newNum := newHead.Number.Uint64()

		if depth := uint64(math.Abs(float64(oldNum) - float64(newNum))); depth > 64 {
			log.Debug("Skipping deep transaction reorg", "depth", depth)
		} else {
			// Reorg seems shallow enough to pull in all transactions into memory
			var discarded, included types.Transactions
			var (
				rem = pool.chain.GetBlock(oldHead.Hash(), oldHead.Number.Uint64())
				add = pool.chain.GetBlock(newHead.Hash(), newHead.Number.Uint64())
			)
			if rem == nil {
				// This can happen if a setHead is performed, where we simply discard the old
				// head from the chain.
				// If that is the case, we don't have the lost transactions any more, and
				// there's nothing to add
				if newNum < oldNum {
					// If the reorg ended up on a lower number, it's indicative of setHead being the cause
					log.Debug("Skipping transaction reset caused by setHead",
						"old", oldHead.Hash(), "oldnum", oldNum, "new", newHead.Hash(), "newnum", newNum)
				} else {
					// If we reorged to a same or higher number, then it's not a case of setHead
					log.Warn("Transaction pool reset with missing oldhead",
						"old", oldHead.Hash(), "oldnum", oldNum, "new", newHead.Hash(), "newnum", newNum)
				}
				return
			}
			for rem.NumberU64() > add.NumberU64() {
				discarded = append(discarded, rem.Transactions()...)
				if rem = pool.chain.GetBlock(rem.ParentHash(), rem.NumberU64()-1); rem == nil {
					log.Error("Unrooted old chain seen by tx pool", "block", oldHead.Number, "hash", oldHead.Hash())
					return
				}
			}
			for add.NumberU64() > rem.NumberU64() {
				included = append(included, add.Transactions()...)
				if add = pool.chain.GetBlock(add.ParentHash(), add.NumberU64()-1); add == nil {
					log.Error("Unrooted new chain seen by tx pool", "block", newHead.Number, "hash", newHead.Hash())
					return
				}
			}
			for rem.Hash() != add.Hash() {
				discarded = append(discarded, rem.Transactions()...)
				if rem = pool.chain.GetBlock(rem.ParentHash(), rem.NumberU64()-1); rem == nil {
					log.Error("Unrooted old chain seen by tx pool", "block", oldHead.Number, "hash", oldHead.Hash())
					return
				}
				included = append(included, add.Transactions()...)
				if add = pool.chain.GetBlock(add.ParentHash(), add.NumberU64()-1); add == nil {
					log.Error("Unrooted new chain seen by tx pool", "block", newHead.Number, "hash", newHead.Hash())
					return
				}
			}
			reinject = types.TxDifference(discarded, included)
		}
	}
	// Initialize the internal state to the current head
	if newHead == nil {
		newHead = pool.chain.CurrentBlock().Header() // Special case during testing
	}
	statedb, _, err := pool.chain.StateAt(newHead.Root)
	if err != nil {
		log.Error("Failed to reset txpool state", "err", err)
		return
	}
	pool.currentState = statedb
	pool.pendingNonces = newTxNoncer(statedb)
	pool.currentMaxGas = newHead.GasLimit

	// Inject any transactions discarded due to reorgs
	log.Debug("Reinjecting stale transactions", "count", len(reinject))
	senderCacher.recover(pool.signer, reinject)
	pool.addTxsLocked(reinject, false)

	// Update all fork indicator by next pending block number.
	next := new(big.Int).Add(newHead.Number, big.NewInt(1))
	pool.istanbul = pool.chainconfig.IsIstanbul(next)
}

// promoteExecutables moves transactions that have become processable from the
// future queue to the set of pending transactions. During this process, all
// invalidated transactions (low nonce, low balance) are deleted.
func (pool *TxPool) promoteExecutables(accounts []common.Address) []*types.Transaction {
	isQuorum := pool.chainconfig.IsQuorum
	// Init delayed since tx pool could have been started before any state sync
	if isQuorum && pool.pendingNonces == nil {
		pool.reset(nil, nil)
	}
	// Track the promoted transactions to broadcast them at once
	var promoted []*types.Transaction

	// Iterate over all accounts and promote any executable transactions
	for _, addr := range accounts {
		list := pool.queue[addr]
		if list == nil {
			continue // Just in case someone calls with a non existing account
		}
		// Drop all transactions that are deemed too old (low nonce)
		forwards := list.Forward(pool.currentState.GetNonce(addr))
		for _, tx := range forwards {
			hash := tx.Hash()
			pool.all.Remove(hash)
			log.Trace("Removed old queued transaction", "hash", hash)
		}
		var drops types.Transactions
		if !isQuorum {
			// Drop all transactions that are too costly (low balance or out of gas)
			drops, _ = list.Filter(pool.currentState.GetBalance(addr), pool.currentMaxGas)
			for _, tx := range drops {
				hash := tx.Hash()
				pool.all.Remove(hash)
				log.Trace("Removed unpayable queued transaction", "hash", hash)
			}
			queuedNofundsMeter.Mark(int64(len(drops)))
		}

		// Gather all executable transactions and promote them
		readies := list.Ready(pool.pendingNonces.get(addr))
		for _, tx := range readies {
			hash := tx.Hash()
			log.Trace("Promoting queued transaction", "hash", hash)
			if pool.promoteTx(addr, hash, tx) {
				log.Trace("Promoting queued transaction", "hash", hash)
				promoted = append(promoted, tx)
			}
		}
		queuedGauge.Dec(int64(len(readies)))

		// Drop all transactions over the allowed limit
		var caps types.Transactions
		if !pool.locals.contains(addr) {
			caps = list.Cap(int(pool.config.AccountQueue))
			for _, tx := range caps {
				hash := tx.Hash()
				pool.all.Remove(hash)
				log.Trace("Removed cap-exceeding queued transaction", "hash", hash)
			}
			queuedRateLimitMeter.Mark(int64(len(caps)))
		}
		// Mark all the items dropped as removed
		pool.priced.Removed(len(forwards) + len(drops) + len(caps))
		queuedGauge.Dec(int64(len(forwards) + len(drops) + len(caps)))
		if pool.locals.contains(addr) {
			localGauge.Dec(int64(len(forwards) + len(drops) + len(caps)))
		}
		// Delete the entire queue entry if it became empty.
		if list.Empty() {
			delete(pool.queue, addr)
		}
	}
	return promoted
}

// truncatePending removes transactions from the pending queue if the pool is above the
// pending limit. The algorithm tries to reduce transaction counts by an approximately
// equal number for all for accounts with many pending transactions.
func (pool *TxPool) truncatePending() {
	pending := uint64(0)
	for _, list := range pool.pending {
		pending += uint64(list.Len())
	}
	if pending <= pool.config.GlobalSlots {
		return
	}

	pendingBeforeCap := pending
	// Assemble a spam order to penalize large transactors first
	spammers := prque.New(nil)
	for addr, list := range pool.pending {
		// Only evict transactions from high rollers
		if !pool.locals.contains(addr) && uint64(list.Len()) > pool.config.AccountSlots {
			spammers.Push(addr, int64(list.Len()))
		}
	}
	// Gradually drop transactions from offenders
	offenders := []common.Address{}
	for pending > pool.config.GlobalSlots && !spammers.Empty() {
		// Retrieve the next offender if not local address
		offender, _ := spammers.Pop()
		offenders = append(offenders, offender.(common.Address))

		// Equalize balances until all the same or below threshold
		if len(offenders) > 1 {
			// Calculate the equalization threshold for all current offenders
			threshold := pool.pending[offender.(common.Address)].Len()

			// Iteratively reduce all offenders until below limit or threshold reached
			for pending > pool.config.GlobalSlots && pool.pending[offenders[len(offenders)-2]].Len() > threshold {
				for i := 0; i < len(offenders)-1; i++ {
					list := pool.pending[offenders[i]]

					caps := list.Cap(list.Len() - 1)
					for _, tx := range caps {
						// Drop the transaction from the global pools too
						hash := tx.Hash()
						pool.all.Remove(hash)

						// Update the account nonce to the dropped transaction
						pool.pendingNonces.setIfLower(offenders[i], tx.Nonce())
						log.Trace("Removed fairness-exceeding pending transaction", "hash", hash)
					}
					pool.priced.Removed(len(caps))
					pendingGauge.Dec(int64(len(caps)))
					if pool.locals.contains(offenders[i]) {
						localGauge.Dec(int64(len(caps)))
					}
					pending--
				}
			}
		}
	}

	// If still above threshold, reduce to limit or min allowance
	if pending > pool.config.GlobalSlots && len(offenders) > 0 {
		for pending > pool.config.GlobalSlots && uint64(pool.pending[offenders[len(offenders)-1]].Len()) > pool.config.AccountSlots {
			for _, addr := range offenders {
				list := pool.pending[addr]

				caps := list.Cap(list.Len() - 1)
				for _, tx := range caps {
					// Drop the transaction from the global pools too
					hash := tx.Hash()
					pool.all.Remove(hash)

					// Update the account nonce to the dropped transaction
					pool.pendingNonces.setIfLower(addr, tx.Nonce())
					log.Trace("Removed fairness-exceeding pending transaction", "hash", hash)
				}
				pool.priced.Removed(len(caps))
				pendingGauge.Dec(int64(len(caps)))
				if pool.locals.contains(addr) {
					localGauge.Dec(int64(len(caps)))
				}
				pending--
			}
		}
	}
	pendingRateLimitMeter.Mark(int64(pendingBeforeCap - pending))
}

// truncateQueue drops the oldes transactions in the queue if the pool is above the global queue limit.
func (pool *TxPool) truncateQueue() {
	queued := uint64(0)
	for _, list := range pool.queue {
		queued += uint64(list.Len())
	}
	if queued <= pool.config.GlobalQueue {
		return
	}

	// Sort all accounts with queued transactions by heartbeat
	addresses := make(addressesByHeartbeat, 0, len(pool.queue))
	for addr := range pool.queue {
		if !pool.locals.contains(addr) { // don't drop locals
			addresses = append(addresses, addressByHeartbeat{addr, pool.beats[addr]})
		}
	}
	sort.Sort(addresses)

	// Drop transactions until the total is below the limit or only locals remain
	for drop := queued - pool.config.GlobalQueue; drop > 0 && len(addresses) > 0; {
		addr := addresses[len(addresses)-1]
		list := pool.queue[addr.address]

		addresses = addresses[:len(addresses)-1]

		// Drop all transactions if they are less than the overflow
		if size := uint64(list.Len()); size <= drop {
			for _, tx := range list.Flatten() {
				pool.removeTx(tx.Hash(), true)
			}
			drop -= size
			queuedRateLimitMeter.Mark(int64(size))
			continue
		}
		// Otherwise drop only last few transactions
		txs := list.Flatten()
		for i := len(txs) - 1; i >= 0 && drop > 0; i-- {
			pool.removeTx(txs[i].Hash(), true)
			drop--
			queuedRateLimitMeter.Mark(1)
		}
	}
}

// demoteUnexecutables removes invalid and processed transactions from the pools
// executable/pending queue and any subsequent transactions that become unexecutable
// are moved back into the future queue.
func (pool *TxPool) demoteUnexecutables() {
	// Iterate over all accounts and demote any non-executable transactions
	for addr, list := range pool.pending {
		nonce := pool.currentState.GetNonce(addr)

		// Drop all transactions that are deemed too old (low nonce)
		olds := list.Forward(nonce)
		for _, tx := range olds {
			hash := tx.Hash()
			pool.all.Remove(hash)
			log.Trace("Removed old pending transaction", "hash", hash)
		}
		// Drop all transactions that are too costly (low balance or out of gas), and queue any invalids back for later
		drops, invalids := list.Filter(pool.currentState.GetBalance(addr), pool.currentMaxGas)
		for _, tx := range drops {
			hash := tx.Hash()
			log.Trace("Removed unpayable pending transaction", "hash", hash)
			pool.all.Remove(hash)
		}
		pool.priced.Removed(len(olds) + len(drops))
		pendingNofundsMeter.Mark(int64(len(drops)))

		for _, tx := range invalids {
			hash := tx.Hash()
			log.Trace("Demoting pending transaction", "hash", hash)
			pool.enqueueTx(hash, tx)
		}
		pendingGauge.Dec(int64(len(olds) + len(drops) + len(invalids)))
		if pool.locals.contains(addr) {
			localGauge.Dec(int64(len(olds) + len(drops) + len(invalids)))
		}
		// If there's a gap in front, alert (should never happen) and postpone all transactions
		if list.Len() > 0 && list.txs.Get(nonce) == nil {
			gapped := list.Cap(0)
			for _, tx := range gapped {
				hash := tx.Hash()
				log.Error("Demoting invalidated transaction", "hash", hash)
				pool.enqueueTx(hash, tx)
			}
			pendingGauge.Dec(int64(len(gapped)))
		}
		// Delete the entire queue entry if it became empty.
		if list.Empty() {
			delete(pool.pending, addr)
			delete(pool.beats, addr)
		}
	}
}

// addressByHeartbeat is an account address tagged with its last activity timestamp.
type addressByHeartbeat struct {
	address   common.Address
	heartbeat time.Time
}

type addressesByHeartbeat []addressByHeartbeat

func (a addressesByHeartbeat) Len() int           { return len(a) }
func (a addressesByHeartbeat) Less(i, j int) bool { return a[i].heartbeat.Before(a[j].heartbeat) }
func (a addressesByHeartbeat) Swap(i, j int)      { a[i], a[j] = a[j], a[i] }

// accountSet is simply a set of addresses to check for existence, and a signer
// capable of deriving addresses from transactions.
type accountSet struct {
	accounts map[common.Address]struct{}
	signer   types.Signer
	cache    *[]common.Address
}

// newAccountSet creates a new address set with an associated signer for sender
// derivations.
func newAccountSet(signer types.Signer, addrs ...common.Address) *accountSet {
	as := &accountSet{
		accounts: make(map[common.Address]struct{}),
		signer:   signer,
	}
	for _, addr := range addrs {
		as.add(addr)
	}
	return as
}

// contains checks if a given address is contained within the set.
func (as *accountSet) contains(addr common.Address) bool {
	_, exist := as.accounts[addr]
	return exist
}

// containsTx checks if the sender of a given tx is within the set. If the sender
// cannot be derived, this method returns false.
func (as *accountSet) containsTx(tx *types.Transaction) bool {
	if addr, err := types.Sender(as.signer, tx); err == nil {
		return as.contains(addr)
	}
	return false
}

// add inserts a new address into the set to track.
func (as *accountSet) add(addr common.Address) {
	as.accounts[addr] = struct{}{}
	as.cache = nil
}

// addTx adds the sender of tx into the set.
func (as *accountSet) addTx(tx *types.Transaction) {
	if addr, err := types.Sender(as.signer, tx); err == nil {
		as.add(addr)
	}
}

// flatten returns the list of addresses within this set, also caching it for later
// reuse. The returned slice should not be changed!
func (as *accountSet) flatten() []common.Address {
	if as.cache == nil {
		accounts := make([]common.Address, 0, len(as.accounts))
		for account := range as.accounts {
			accounts = append(accounts, account)
		}
		as.cache = &accounts
	}
	return *as.cache
}

// merge adds all addresses from the 'other' set into 'as'.
func (as *accountSet) merge(other *accountSet) {
	for addr := range other.accounts {
		as.accounts[addr] = struct{}{}
	}
	as.cache = nil
}

// txLookup is used internally by TxPool to track transactions while allowing lookup without
// mutex contention.
//
// Note, although this type is properly protected against concurrent access, it
// is **not** a type that should ever be mutated or even exposed outside of the
// transaction pool, since its internal state is tightly coupled with the pools
// internal mechanisms. The sole purpose of the type is to permit out-of-bound
// peeking into the pool in TxPool.Get without having to acquire the widely scoped
// TxPool.mu mutex.
type txLookup struct {
	all  map[common.Hash]*types.Transaction
	lock sync.RWMutex
}

// newTxLookup returns a new txLookup structure.
func newTxLookup() *txLookup {
	return &txLookup{
		all: make(map[common.Hash]*types.Transaction),
	}
}

// Range calls f on each key and value present in the map.
func (t *txLookup) Range(f func(hash common.Hash, tx *types.Transaction) bool) {
	t.lock.RLock()
	defer t.lock.RUnlock()

	for key, value := range t.all {
		if !f(key, value) {
			break
		}
	}
}

// Get returns a transaction if it exists in the lookup, or nil if not found.
func (t *txLookup) Get(hash common.Hash) *types.Transaction {
	t.lock.RLock()
	defer t.lock.RUnlock()

	return t.all[hash]
}

// Count returns the current number of items in the lookup.
func (t *txLookup) Count() int {
	t.lock.RLock()
	defer t.lock.RUnlock()

	return len(t.all)
}

// Add adds a transaction to the lookup.
func (t *txLookup) Add(tx *types.Transaction) {
	t.lock.Lock()
	defer t.lock.Unlock()

	t.all[tx.Hash()] = tx
}

// Remove removes a transaction from the lookup.
func (t *txLookup) Remove(hash common.Hash) {
	t.lock.Lock()
	defer t.lock.Unlock()

	delete(t.all, hash)
}

// checks if the account is has the necessary access for the transaction
func checkAccount(fromAcct common.Address, toAcct *common.Address) error {
	access := types.GetAcctAccess(fromAcct)

	switch access {
	case types.ReadOnly:
		return errors.New("read only account. cannot transact")

	case types.Transact:
		if toAcct == nil {
			return errors.New("account does not have contract create permissions")
		}

	case types.FullAccess, types.ContractDeploy:
		return nil

	}
	return nil
}<|MERGE_RESOLUTION|>--- conflicted
+++ resolved
@@ -574,11 +574,7 @@
 		return ErrInsufficientFunds
 	}
 	// Ensure the transaction has more gas than the basic tx fee.
-<<<<<<< HEAD
-	intrGas, err := IntrinsicGas(tx.Data(), tx.To() == nil, pool.homestead)
-=======
 	intrGas, err := IntrinsicGas(tx.Data(), tx.To() == nil, true, pool.istanbul)
->>>>>>> bd059680
 	if err != nil {
 		return err
 	}
