--- conflicted
+++ resolved
@@ -155,23 +155,6 @@
 	badBlocks, _ := lru.New(badBlockLimit)
 
 	bc := &BlockChain{
-<<<<<<< HEAD
-		chainConfig:       chainConfig,
-		cacheConfig:       cacheConfig,
-		db:                db,
-		triegc:            prque.New(nil),
-		stateCache:        state.NewDatabase(db),
-		quit:              make(chan struct{}),
-		shouldPreserve:    shouldPreserve,
-		bodyCache:         bodyCache,
-		bodyRLPCache:      bodyRLPCache,
-		blockCache:        blockCache,
-		futureBlocks:      futureBlocks,
-		engine:            engine,
-		vmConfig:          vmConfig,
-		badBlocks:         badBlocks,
-		privateStateCache: state.NewDatabase(db),
-=======
 		chainConfig:    chainConfig,
 		cacheConfig:    cacheConfig,
 		db:             db,
@@ -187,7 +170,7 @@
 		engine:         engine,
 		vmConfig:       vmConfig,
 		badBlocks:      badBlocks,
->>>>>>> 58632d44
+		privateStateCache: state.NewDatabase(db),
 	}
 	bc.SetValidator(NewBlockValidator(chainConfig, bc, engine))
 	bc.SetProcessor(NewStateProcessor(chainConfig, bc, engine))
