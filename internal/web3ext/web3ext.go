--- conflicted
+++ resolved
@@ -265,12 +265,8 @@
 		new web3._extend.Method({
 			name: 'dumpBlock',
 			call: 'debug_dumpBlock',
-<<<<<<< HEAD
-			params: 2
-=======
 			params: 2,
 			inputFormatter: [web3._extend.formatters.inputBlockNumberFormatter, ""]
->>>>>>> 6d83fad5
 		}),
 		new web3._extend.Method({
 			name: 'chaindbProperty',
